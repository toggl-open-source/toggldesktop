name: Build

on: [create]

jobs:
  linux-basic:
    runs-on: ubuntu-latest  
    steps:
    - uses: actions/checkout@v1
      with:
        fetch-depth: 1
    - name: Build on Linux + Make a tarball
      run: |
        env
        echo "========================================================"
        cat "$GITHUB_EVENT_PATH"
        echo "========================================================"
        cat "$GITHUB_EVENT_PATH" | jq -r ".ref_type"
        cat "$GITHUB_EVENT_PATH" | jq -r ".master_branch"
        cat "$GITHUB_EVENT_PATH" | jq -r ".ref"
        cat "$GITHUB_EVENT_PATH" | jq -r ".pusher_type"
        TEST_TAG_NAME=$(cat "$GITHUB_EVENT_PATH" | jq -r ".ref")
        echo "========================================================"
        sudo apt install libxss1 libgstreamer-plugins-base1.0-0 libgstreamer1.0-0 qt5-default libqt5gui5 libqt5webengine5 libqt5webenginecore5 libqt5webenginewidgets5 libqt5printsupport5 libqt5quickwidgets5 libqt5x11extras5 libxss1 
        sudo apt install patchelf binutils cmake pkg-config qtbase5-dev qtwebengine5-dev libqt5x11extras5-dev  qtbase5-private-dev libssl-dev libxss-dev libxmu-dev
        bash ./src/ui/linux/package.sh
    - name: Upload to GitHub
      run: |
        echo "TEST: " $TEST_TAG_NAME
        TEST_TAG_NAME=$(cat "$GITHUB_EVENT_PATH" | jq -r ".ref")
        echo "TEST2: " $TEST_TAG_NAME
        ./upload-github-release-asset.sh github_api_token=${{ secrets.GITHUB_TOKEN }} owner=MartinBriza repo=toggldesktop tag="v7.4.993" filename="toggldesktop_x86_64.tar.gz"
        
  linux-ubuntu1604:
    runs-on: ubuntu-16.04
    steps:
    - uses: actions/checkout@v1
      with:
        fetch-depth: 1
    - name: Build a Debian package
      run: |
        exit 0 # don't waste resources while it doesn't work
        sudo add-apt-repository ppa:nextcloud-devs/client
        sudo apt install devscripts cmake debhelper pkg-config qtbase5-dev qtwebengine5-dev libqt5x11extras5-dev qtbase5-private-dev libssl-dev libxss-dev libxmu-dev
        dch -D unstable --package "toggldesktop" -v 7.4.999 "General bug fixes and improvements" -u low -M
        rm Makefile
        debuild

        
  linux-ubuntu1804:
    runs-on: ubuntu-18.04
    steps:
    - uses: actions/checkout@v1
      with:
        fetch-depth: 1
    - name: Build a Debian package
      run: |
        base64 -d <<< ${{ secrets.CERT_LINUX_DEB64 }} > key.asc
        gpg --import key.asc
        sudo apt install devscripts cmake debhelper pkg-config qtbase5-dev qtwebengine5-dev libqt5x11extras5-dev qtbase5-private-dev libssl-dev libxss-dev libxmu-dev
        dch -D unstable --package "toggldesktop" -v 7.4.999 "General bug fixes and improvements" -u low -M
        rm Makefile
        debuild
        
  linux-flatpak-kde:
    runs-on: ubuntu-18.04
    steps:
    - uses: actions/checkout@v1
      with:
        fetch-depth: 1
    - name: Build Linux Flatpak package - KDE based
      run: |
        sudo apt install flatpak flatpak-builder
        sudo flatpak remote-add --if-not-exists flathub https://dl.flathub.org/repo/flathub.flatpakrepo
        sudo flatpak install --system -y flathub org.kde.Platform//5.12
        sudo flatpak install --system -y flathub org.kde.Sdk//5.12 
        sudo flatpak-builder --repo=flatpak-repo --force-clean flatpak-build com.toggl.TogglDesktop.json

  mac:
    runs-on: macOS-10.14
    steps:
    - uses: actions/checkout@v1
      with:
        fetch-depth: 1
    - name: Build on macOS
      run: |
        sed -i.bak s/B227VTMZ94/Z52EFCPL6D/ ./src/ui/osx/TogglDesktop/TogglDesktop.xcodeproj/project.pbxproj
        sed -i.bak s/B227VTMZ94/Z52EFCPL6D/ ./src/lib/osx/TogglDesktopLibrary.xcodeproj/project.pbxproj
        base64 -D <<<  ${{ secrets.CERT_MACOS_TEMPORARY }} > cert.cer
        security list-keychains
        security import cert.cer "/Users/runner/Library/Keychains/login.keychain-db"
        security unlock-keychain -p '' "/Users/runner/Library/Keychains/login.keychain-db"
        security list-keychains
        security dump-keychain "/Users/runner/Library/Keychains/login.keychain-db"
        #sed -i.bak "s/B227VTMZ94/''/" src/lib/osx/TogglDesktopLibrary.xcodeproj/project.pbxproj
        #sed -i.bak "s/B227VTMZ94/''/" src/ui/osx/TogglDesktop/TogglDesktop.xcodeproj/project.pbxproj
        make deps
        make
        
  windows-32bit:
    runs-on: windows-2019
    steps:
    - uses: actions/checkout@v1
      with:
        fetch-depth: 1
    - name: Build on Windows x86
      run: |
        choco install nsis -y
        "C:\Program Files (x86)\Microsoft Visual Studio\2019\Enterprise\MSBuild\Current\Bin\MSBuild.exe" src/ui/windows/TogglDesktop/TogglDesktop.sln /p:Configuration=Release /p:Platform="x86" /t:Clean,Build /restore
        cd src/ui/windows/
        makensis TogglDesktopInstaller-x86.nsi
        
  windows-64bit:
    runs-on: windows-2019
    steps:
    - uses: actions/checkout@v1
      with:
        fetch-depth: 1
    - name: Build on Windows x64
      run: |
        choco install nsis -y
        "C:\Program Files (x86)\Microsoft Visual Studio\2019\Enterprise\MSBuild\Current\Bin\MSBuild.exe" src/ui/windows/TogglDesktop/TogglDesktop.sln /p:Configuration=Release /p:Platform="x64" /t:Clean,Build /restore
        cd src/ui/windows/
<<<<<<< HEAD
        makensis TogglDesktopInstaller-x64.nsi
=======
        makensis TogglDesktopInstaller-x64.nsi
    - name: Upload
      if: github.event_name == 'release' 
      uses: skx/github-action-publish-binaries@master
      env:
        GITHUB_TOKEN: ${{ secrets.GITHUB_TOKEN }}
      with:
        args: 'src/ui/windows/TogglDesktopInstaller-x64.exe'
  build-winstore:
    runs-on: windows-2019
    steps:
    - uses: actions/checkout@v1
    - name: Build on Windows for Microsoft Store (no signing)
      run: |
        "C:\Program Files (x86)\Microsoft Visual Studio\2019\Enterprise\MSBuild\Current\Bin\MSBuild.exe" src/ui/windows/TogglDesktop/TogglDesktop.sln /p:Configuration=StoreRelease /p:Platform="x86" /p:AppxPackageSigningEnabled=false /t:Clean,Build /restore -m
        "C:\Program Files (x86)\Microsoft Visual Studio\2019\Enterprise\MSBuild\Current\Bin\MSBuild.exe" src/ui/windows/TogglDesktop/TogglDesktop.sln /p:Configuration=StoreRelease /p:Platform="x64" /p:UapAppxPackageBuildMode=CI /p:AppxBundle=Always /p:AppxBundlePlatforms="x86|x64" /p:AppxPackageSigningEnabled=false /t:Clean,Build /restore -m
>>>>>>> 16e6bb8b
<|MERGE_RESOLUTION|>--- conflicted
+++ resolved
@@ -121,9 +121,6 @@
         choco install nsis -y
         "C:\Program Files (x86)\Microsoft Visual Studio\2019\Enterprise\MSBuild\Current\Bin\MSBuild.exe" src/ui/windows/TogglDesktop/TogglDesktop.sln /p:Configuration=Release /p:Platform="x64" /t:Clean,Build /restore
         cd src/ui/windows/
-<<<<<<< HEAD
-        makensis TogglDesktopInstaller-x64.nsi
-=======
         makensis TogglDesktopInstaller-x64.nsi
     - name: Upload
       if: github.event_name == 'release' 
@@ -132,6 +129,7 @@
         GITHUB_TOKEN: ${{ secrets.GITHUB_TOKEN }}
       with:
         args: 'src/ui/windows/TogglDesktopInstaller-x64.exe'
+
   build-winstore:
     runs-on: windows-2019
     steps:
@@ -139,5 +137,4 @@
     - name: Build on Windows for Microsoft Store (no signing)
       run: |
         "C:\Program Files (x86)\Microsoft Visual Studio\2019\Enterprise\MSBuild\Current\Bin\MSBuild.exe" src/ui/windows/TogglDesktop/TogglDesktop.sln /p:Configuration=StoreRelease /p:Platform="x86" /p:AppxPackageSigningEnabled=false /t:Clean,Build /restore -m
-        "C:\Program Files (x86)\Microsoft Visual Studio\2019\Enterprise\MSBuild\Current\Bin\MSBuild.exe" src/ui/windows/TogglDesktop/TogglDesktop.sln /p:Configuration=StoreRelease /p:Platform="x64" /p:UapAppxPackageBuildMode=CI /p:AppxBundle=Always /p:AppxBundlePlatforms="x86|x64" /p:AppxPackageSigningEnabled=false /t:Clean,Build /restore -m
->>>>>>> 16e6bb8b
+        "C:\Program Files (x86)\Microsoft Visual Studio\2019\Enterprise\MSBuild\Current\Bin\MSBuild.exe" src/ui/windows/TogglDesktop/TogglDesktop.sln /p:Configuration=StoreRelease /p:Platform="x64" /p:UapAppxPackageBuildMode=CI /p:AppxBundle=Always /p:AppxBundlePlatforms="x86|x64" /p:AppxPackageSigningEnabled=false /t:Clean,Build /restore -m