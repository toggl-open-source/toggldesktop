--- conflicted
+++ resolved
@@ -35,12 +35,8 @@
     TimedEvent() {}
     virtual ~TimedEvent() {}
 
-<<<<<<< HEAD
-    virtual const Poco::UInt64 &Start() const = 0;
-=======
     virtual const Poco::Int64 &Start() const = 0;
     virtual Poco::Int64 Duration() const = 0;
->>>>>>> c0e7870d
 };
 
 class Formatter {
