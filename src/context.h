--- conflicted
+++ resolved
@@ -362,17 +362,10 @@
     bool quit_;
 
     Poco::Observer<Context, CreateTimelineBatchNotification>
-<<<<<<< HEAD
-        create_timeline_batch_observer_;
-    Poco::Observer<Context, TimelineEventNotification> timeline_event_observer_;
-    Poco::Observer<Context, DeleteTimelineBatchNotification>
-        delete_timeline_batch_observer_;
-=======
     create_timeline_batch_observer_;
     Poco::Observer<Context, TimelineEventNotification> timeline_event_observer_;
     Poco::Observer<Context, DeleteTimelineBatchNotification>
     delete_timeline_batch_observer_;
->>>>>>> b8cf3a3f
 };
 
 }  // namespace toggl
