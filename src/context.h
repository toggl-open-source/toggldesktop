--- conflicted
+++ resolved
@@ -829,12 +829,8 @@
     error updateTimeEntryDescription(
         TimeEntry *te,
         const std::string &value);
-<<<<<<< HEAD
 
     Poco::Mutex onboarding_service_m_;
-};
-=======
->>>>>>> 3a108651
 
     bool checkIfSkipPomodoro(TimeEntry *te);
 };
