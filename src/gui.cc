
// Copyright 2014 Toggl Desktop developers.

#include "../src/gui.h"

#include <cstdlib>
#include <sstream>

#include "./client.h"
#include "./const.h"
#include "./error.h"
#include "./formatter.h"
#include "./project.h"
#include "./related_data.h"
#include "./task.h"
#include "./time_entry.h"
#include "./user.h"
#include "./workspace.h"

#include "Poco/Logger.h"
#include "Poco/Stopwatch.h"

namespace toggl {

namespace view {

bool TimeEntry::operator == (const TimeEntry&) const {
    return false;
}

void TimeEntry::Fill(toggl::TimeEntry * const model) {
    model->EnsureGUID();
    DurationInSeconds = model->DurationInSeconds();
    Description = model->Description();
    GUID = model->GUID();
    WID = model->WID();
    TID = model->TID();
    PID = model->PID();
    Started = model->Start();
    Ended = model->Stop();
    StartTimeString =
        toggl::Formatter::FormatTimeForTimeEntryEditor(
            model->Start());
    EndTimeString =
        toggl::Formatter::FormatTimeForTimeEntryEditor(
            model->Stop());
    Billable = model->Billable();
    Tags = model->Tags();
    UpdatedAt = model->UpdatedAt();
    DateHeader =
        toggl::Formatter::FormatDateHeader(model->Start());
    DurOnly = model->DurOnly();
    Error = model->ValidationError();
    Unsynced = model->Unsynced();
    GroupName = model->GroupHash();
}

void TimeEntry::GenerateRoundedTimes() {
    int quarter = 900;
    int tmp_rounded;

    tmp_rounded = ((int)(Started / quarter) * quarter);
    // gets the percentage that is used to set margin from top
    RoundedStart = (Started - tmp_rounded) / 9;

    tmp_rounded = (((int)(Ended / quarter)) * quarter) + quarter;
    // gets the percentage that is used to set margin from bottom
    RoundedEnd = (tmp_rounded - Ended) / 9;
}

bool Autocomplete::operator == (const Autocomplete&) const {
    return false;
}

bool Generic::operator == (const Generic&) const {
    return false;
}

bool AutotrackerRule::operator == (const AutotrackerRule&) const {
    return false;
}

bool TimelineEvent::operator == (const TimelineEvent&) const {
    return false;
}

}  // namespace view

void GUI::DisplayApp() {
    on_display_app_(true);
}

void GUI::DisplayProjectColors() {
    if (!on_display_project_colors_) {
        return;
    }
    uint64_t count = Project::ColorCodes.size();
    char_t **list = new char_t *[count];
    for (uint64_t i = 0; i < count; i++) {
        list[i] = copy_string(Project::ColorCodes[i]);
    }
    on_display_project_colors_(list, count);
    for (uint64_t i = 0; i < count; i++) {
        free(list[i]);
    }
    delete[] list;
}

void GUI::DisplayCountries(
    std::vector<TogglCountryView> *items) {
    if (!on_display_countries_) {
        return;
    }
    TogglCountryView *first = country_list_init(items);
    on_display_countries_(first);
    country_list_clear(first);
}

void GUI::DisplaySyncState(const Poco::Int64 state) {
    if (state == lastSyncState) {
        return;
    }
    if (on_display_sync_state_) {
        on_display_sync_state_(state);
    }
    lastSyncState = state;
}

void GUI::DisplayUnsyncedItems(const Poco::Int64 count) {
    if (count == lastUnsyncedItemsCount) {
        return;
    }
    if (on_display_unsynced_items_) {
        on_display_unsynced_items_(count);
    }
    lastUnsyncedItemsCount = count;
}

void GUI::DisplayLogin(const bool open, const uint64_t user_id) {
    if (open == lastDisplayLoginOpen && user_id == lastDisplayLoginUserID) {
        return;
    }
    std::stringstream ss;
    ss << "DisplayLogin open=" << open << ", user_id=" << user_id;
    logger().debug(ss.str());

    on_display_login_(open, user_id);

    lastDisplayLoginOpen = open;
    lastDisplayLoginUserID = user_id;
}

error GUI::DisplayError(const error &err) {
    if (noError == err) {
        return noError;
    }

    logger().error(err);

    if (IsNetworkingError(err)) {
        std::stringstream ss;
        ss << "You are offline (" << err << ")";
        if (kBackendIsDownError == err) {
            DisplayOnlineState(kOnlineStateBackendDown);
        } else {
            DisplayOnlineState(kOnlineStateNoNetwork);
        }
        return err;
    }

    std::string actionable = MakeErrorActionable(err);
    bool is_user_error = IsUserError(err);

    {
        std::stringstream ss;
        ss << "DisplayError err=" << err
           << " actionable=" << actionable
           << " is_user_error=" << is_user_error;
        logger().debug(ss.str());
    }

    char_t *err_s = copy_string(actionable);
    on_display_error_(err_s, is_user_error);
    free(err_s);

    lastErr = err;

    return err;
}

error GUI::DisplayWSError() {
    on_display_overlay_(0);
    return noError;
}

error GUI::DisplayTosAccept() {
    on_display_overlay_(1);
    return noError;
}

error GUI::VerifyCallbacks() {
    logger().debug("VerifyCallbacks");
    error err = findMissingCallbacks();
    if (err != noError) {
        logger().error(err);
    }
    return err;
}

error GUI::findMissingCallbacks() {
    if (!on_display_app_) {
        return error("!on_display_app_");
    }
    if (!on_display_error_) {
        return error("!on_display_error_");
    }
    if (!on_display_online_state_) {
        return error("!on_display_online_state_");
    }
    if (!on_display_login_) {
        return error("!on_display_login_");
    }
    if (!on_display_url_) {
        return error("!on_display_url_");
    }
    if (!on_display_reminder_) {
        return error("!on_display_reminder_");
    }
    if (!on_display_time_entry_list_) {
        return error("!on_display_time_entry_list_");
    }
    if (!on_display_time_entry_autocomplete_) {
        return error("!on_display_time_entry_autocomplete_");
    }
    if (!on_display_project_autocomplete_) {
        return error("!on_display_project_autocomplete_");
    }
    if (!on_display_workspace_select_) {
        return error("!on_display_workspace_select_");
    }
    if (!on_display_client_select_) {
        return error("!on_display_client_select_");
    }
    if (!on_display_tags_) {
        return error("!on_display_tags_");
    }
    if (!on_display_time_entry_editor_) {
        return error("!on_display_time_entry_editor_");
    }
    if (!on_display_settings_) {
        return error("!on_display_settings_");
    }
    if (!on_display_timer_state_) {
        return error("!on_display_timer_state_");
    }
    if (!on_display_idle_notification_) {
        return error("!on_display_idle_notification_");
    }
    if (!on_display_mini_timer_autocomplete_) {
        return error("!on_display_mini_timer_autocomplete_");
    }
    if (!on_display_pomodoro_) {
        return error("!on_display_pomodoro_");
    }
    if (!on_display_pomodoro_break_) {
        return error("!on_display_pomodoro_break_");
    }
    return noError;
}

void GUI::DisplayReminder() {
    logger().debug("DisplayReminder");

    char_t *s1 = copy_string("Reminder from Toggl Desktop");
    char_t *s2 = copy_string("Don't forget to track your time!");
    on_display_reminder_(s1, s2);
    free(s1);
    free(s2);
}

void GUI::DisplayPomodoro(const Poco::Int64 minutes) {
    logger().debug("DisplayPomodoro");
    char_t *s1 = copy_string("Pomodoro Timer");

    std::stringstream ss;
    ss << "You've been working for " << minutes << " minutes.";

    char_t *s2 = copy_string(ss.str());
    on_display_pomodoro_(s1, s2);
    free(s1);
    free(s2);
}

void GUI::DisplayPomodoroBreak(const Poco::Int64 minutes) {
    logger().debug("DisplayPomodoroBreak");
    char_t *s1 = copy_string("Pomodoro Break Timer");

    std::stringstream ss;
    ss << "Hope you enjoyed your " << minutes << "-minute break.";

    char_t *s2 = copy_string(ss.str());
    on_display_pomodoro_break_(s1, s2);
    free(s1);
    free(s2);
}

void GUI::DisplayAutotrackerNotification(Project *const p, Task *const t) {
    poco_check_ptr(p);

    std::stringstream ss;
    ss << "DisplayAutotrackerNotification ";
    if (p) {
        ss << "project " << p->Name() << ", " << p->ID() << ", " << p->GUID();
    }
    if (t) {
        ss << " task " << t->Name() << ", " << t->ID();
    }
    logger().debug(ss.str());

    if (!p && !t) {
        logger().error(
            "Need project ID or task ID for autotracker notification");
        return;
    }

    if (!on_display_autotracker_notification_) {
        return;
    }

    uint64_t pid(0);
    if (p) {
        pid = p->ID();
    }
    uint64_t tid(0);
    if (t) {
        tid = t->ID();
    }

    char_t *label = copy_string(Formatter::JoinTaskName(t, p));
    on_display_autotracker_notification_(label, pid, tid);
    free(label);
}


void GUI::DisplayOnlineState(const Poco::Int64 state) {
    if (state == lastOnlineState) {
        return;
    }

    if (!(kOnlineStateOnline == state
            || kOnlineStateNoNetwork == state
            || kOnlineStateBackendDown == state)) {
        std::stringstream ss;
        ss << "Invalid online state " << state;
        logger().error(ss.str());
        return;
    }

    std::stringstream ss;
    ss << "DisplayOnlineState ";

    switch (state) {
    case kOnlineStateOnline:
        ss << "online";
        break;
    case kOnlineStateNoNetwork:
        ss << "no network";
        break;
    case kOnlineStateBackendDown:
        ss << "backend is down";
        break;
    }
    logger().debug(ss.str());

    on_display_online_state_(state);

    lastOnlineState = state;
}

void GUI::DisplayTimeEntryAutocomplete(
    std::vector<toggl::view::Autocomplete> *items) {
    logger().debug("DisplayTimeEntryAutocomplete");

    TogglAutocompleteView *first = autocomplete_list_init(items);
    on_display_time_entry_autocomplete_(first);
    autocomplete_list_clear(first);
}

void GUI::DisplayHelpArticles(
    const std::vector<HelpArticle> &articles) {
    logger().debug("DisplayHelpArticles");

    if (!on_display_help_articles_) {
        return;
    }

    TogglHelpArticleView *first = help_article_list_init(articles);
    on_display_help_articles_(first);
    help_article_list_clear(first);
}

void GUI::DisplayMinitimerAutocomplete(
    std::vector<toggl::view::Autocomplete> *items) {
    logger().debug("DisplayMinitimerAutocomplete");

    TogglAutocompleteView *first = autocomplete_list_init(items);
    on_display_mini_timer_autocomplete_(first);
    autocomplete_list_clear(first);
}

void GUI::DisplayProjectAutocomplete(
    std::vector<toggl::view::Autocomplete> *items) {
    logger().debug("DisplayProjectAutocomplete");

    TogglAutocompleteView *first = autocomplete_list_init(items);
    on_display_project_autocomplete_(first);
    autocomplete_list_clear(first);
}

void GUI::DisplayTimeEntryList(const bool open,
                               const std::vector<view::TimeEntry> &list,
                               const bool show_load_more_button) {
    Poco::Stopwatch stopwatch;
    auto renderList = std::vector<view::TimeEntry>();
    stopwatch.start();
    {
        if (this->isFirstLaunch) {
            this->isFirstLaunch = false;

            // Get render list from last 9 days at the first launch
            time_t last9Days = time(nullptr) - 9 * 86400;
            for (auto it = list.begin(); it != list.end(); it++) {
                auto timeEntry = *it;
                if (timeEntry.Started >= last9Days) {
                    renderList.push_back(timeEntry);
                }
            }
        } else {
            // Otherwise, just get from the list
            renderList = list;
        }
        std::stringstream ss;
        ss << "DisplayTimeEntryList open=" << open
           << ", has items=" << renderList.size();
        logger().debug(ss.str());
    }

    // Render
    TogglTimeEntryView *first = nullptr;
    for (unsigned int i = 0; i < renderList.size(); i++) {
        view::TimeEntry te = renderList.at(i);
        TogglTimeEntryView *item = time_entry_view_item_init(te);
        item->Next = first;
        if (first && compare_string(item->DateHeader, first->DateHeader) != 0) {
            first->IsHeader = true;
        }
        first = item;
    }

    if (first) {
        first->IsHeader = true;
    }

    on_display_time_entry_list_(open, first, show_load_more_button);

    time_entry_view_list_clear(first);

    stopwatch.stop();
    {
        std::stringstream ss;
        ss << "DisplayTimeEntryList done in "
           << stopwatch.elapsed() / 1000 << " ms";
        logger().debug(ss.str());
    }
}

<<<<<<< HEAD
void GUI::DisplayTimeline(
    const bool open,
    const std::vector<TimelineEvent> list,
    const std::vector<view::TimeEntry> entries_list) {

    if (!on_display_timeline_) {
        return;
    }

    TogglTimelineChunkView *first_chunk = nullptr;
    Poco::LocalDateTime datetime(
        TimelineDateAt().year(),
        TimelineDateAt().month(),
        TimelineDateAt().day());

    // Get all entires in this day (no chunk, no overlap)
    TogglTimeEntryView *first_entry = nullptr;
    time_t start_day = datetime.timestamp().epochTime();
    time_t end_day = start_day + 86400; // one day
    for (unsigned int i = 0; i < entries_list.size(); i++) {
        view::TimeEntry te = entries_list.at(i);
        TogglTimeEntryView *item = time_entry_view_item_init(te);
        time_t start_time_entry = Poco::Timestamp::fromEpochTime(item->Started).epochTime();

        if (start_time_entry >= start_day && start_time_entry <= end_day) {
            item->Next = first_entry;
            first_entry = item;
        }
    }

    // Get activity
    while (datetime.year() == TimelineDateAt().year()
            && datetime.month() == TimelineDateAt().month()
            && datetime.day() == TimelineDateAt().day()) {
        time_t epoch_time = datetime.timestamp().epochTime();
        time_t epoch_time_end = epoch_time + 900;

        // Create new chunk
        TogglTimelineChunkView *chunk_view =
            timeline_chunk_view_init(epoch_time);

        // Attach matching events to chunk
        TogglTimelineEventView *first_event = nullptr;
        TogglTimelineEventView *ev = nullptr;
        for (std::vector<TimelineEvent>::const_iterator it = list.begin();
                it != list.end(); it++) {
            const TimelineEvent event = *it;

            // Calculate the start time of the chunk
            // that fits this timeline event
            time_t chunk_start_time =
                (event.Start() / kTimelineChunkSeconds)
                * kTimelineChunkSeconds;

            if (epoch_time != chunk_start_time) {
                // Skip event if does not match chunk
                continue;
            }

            // Grouping the items to parent-event and sub-events

            bool app_present = false;
            bool item_present = false;
            TogglTimelineEventView *event_app = first_event;
            while (event_app) {
                if (compare_string(event_app->Filename, event.Filename().c_str()) == 0) {
                    timeline_event_view_update_duration(event_app, event_app->Duration + event.Duration());
                    app_present = true;
                    item_present = false;
                    ev = reinterpret_cast<TogglTimelineEventView *>(event_app->Event);
                    while (ev) {
                        if (compare_string(ev->Title, event.Title().c_str()) == 0) {
                            timeline_event_view_update_duration(ev, ev->Duration + event.Duration());
                            item_present = true;
                        }
                        ev = reinterpret_cast<TogglTimelineEventView *>(ev->Next);
                    }

                    if (!item_present) {
                        TogglTimelineEventView *event_view =
                            timeline_event_view_init(event);
                        event_view->Next = event_app->Event;
                        event_app->Event = event_view;
                    }
                }
                event_app = reinterpret_cast<TogglTimelineEventView *>(event_app->Next);
            }

            if (!app_present) {
                TogglTimelineEventView *app_event_view =
                    timeline_event_view_init(event);
                if (event.Duration() > 0) {
                    app_event_view->Header = true;
                    app_event_view->Title = copy_string("");

                    TogglTimelineEventView *event_view =
                        timeline_event_view_init(event);
                    //                app_event_view->event = first_event->event;
                    app_event_view->Event = event_view;

                    app_event_view->Next = first_event;
                    first_event = app_event_view;
                }
            }
        }

        // Attach Time entries to chunk
        // Sort time entries and add only the entries of selected date

        TogglTimeEntryView *first = nullptr;
        for (unsigned int i = 0; i < entries_list.size(); i++) {
            view::TimeEntry te = entries_list.at(i);
            TogglTimeEntryView *item = time_entry_view_item_init(te);
            time_t start_time = Poco::Timestamp::fromEpochTime(item->Started).epochTime();
            time_t end_time = Poco::Timestamp::fromEpochTime(item->Ended).epochTime();
            if ((start_time >= epoch_time
                    && start_time < epoch_time_end)
                    || (end_time > epoch_time
                        && end_time <= epoch_time_end)
                    || (start_time <= epoch_time
                        && end_time >= epoch_time_end)) {

                item->Next = first;
                first = item;
            }
        }

        chunk_view->Entry = first;
        chunk_view->Ended = epoch_time_end;
        chunk_view->EndTimeString = copy_string(toggl::Formatter::FormatTimeForTimeEntryEditor(chunk_view->Ended));

        // Sort the list by duration descending
        if (first_event != NULL) {
            chunk_view->FirstEvent = SortList(first_event);
        }

        chunk_view->Next = first_chunk;
        first_chunk = chunk_view;
        datetime += Poco::Timespan(15 * Poco::Timespan::MINUTES);
    }

    std::string formatted_date = Formatter::FormatDateHeader(TimelineDateAt());
    on_display_timeline_(open, formatted_date.c_str(), first_chunk, first_entry, start_day, end_day);
    delete first_entry;
}

TogglTimelineEventView* GUI::SortList(TogglTimelineEventView *head) {
    TogglTimelineEventView *top = nullptr;  // first Node we will return this value
    TogglTimelineEventView *current = nullptr;
    bool sorted = false;
    while (sorted == false) {
        // we are going to look for the lowest value in the list
        TogglTimelineEventView *parent = head;
        TogglTimelineEventView *lowparent = head;  // we need this because list is only linked forward
        TogglTimelineEventView *low = head;  // this will end up with the lowest Node
        sorted = true;
        while (parent->Next != nullptr) {
            // Sort sub events
            if (parent->Event != nullptr) {
                parent->Event = SortList(reinterpret_cast<TogglTimelineEventView *>(parent->Event));
            }
            // find the lowest valued event
            TogglTimelineEventView *next = reinterpret_cast<TogglTimelineEventView *>(parent->Next);
            if (parent->Duration < next->Duration) {
                lowparent = parent;
                low = next;
                sorted = false;
            }
            parent = reinterpret_cast<TogglTimelineEventView *>(parent->Next);
        }
        // Sort sub events
        if (parent->Event != nullptr) {
            parent->Event = SortList(reinterpret_cast<TogglTimelineEventView *>(parent->Event));
        }
        if (current != nullptr) {  // first time current == nullptr
            current->Next = low;
        }
        // remove the lowest item from the list and reconnect the list
        // we keep two lists, one with the sorted Nodes
        // and one with the remaining unsorted Nodes
        current = low;
        if (current == head) {
            head = reinterpret_cast<TogglTimelineEventView *>(current->Next);
        }
        lowparent->Next = low->Next;
        current->Next = nullptr;
        if (top == nullptr) {
            top = current;
        }
    }
    current->Next = head;
    return top;
}

void GUI::DisplayTags(const std::vector<view::Generic> list) {
=======
void GUI::DisplayTags(const std::vector<view::Generic> &list) {
>>>>>>> c98435ea
    logger().debug("DisplayTags");

    TogglGenericView *first = generic_to_view_item_list(list);
    on_display_tags_(first);
    view_list_clear(first);
}

void GUI::DisplayAutotrackerRules(
    const std::vector<view::AutotrackerRule> &autotracker_rules,
    const std::vector<std::string> &titles) {

    if (!on_display_autotracker_rules_) {
        return;
    }

    // FIXME: dont re-render if cached items (models or view) are the same
    TogglAutotrackerRuleView *first = nullptr;
    for (std::vector<view::AutotrackerRule>::const_iterator
            it = autotracker_rules.begin();
            it != autotracker_rules.end();
            it++) {
        TogglAutotrackerRuleView *item = autotracker_rule_to_view_item(*it);
        item->Next = first;
        first = item;
    }

    uint64_t title_count = titles.size();
    char_t **title_list = new char_t *[title_count];
    for (uint64_t i = 0; i < title_count; i++) {
        title_list[i] = copy_string(titles[i]);
    }
    on_display_autotracker_rules_(first, title_count, title_list);
    for (uint64_t i = 0; i < title_count; i++) {
        free(title_list[i]);
    }
    delete[] title_list;

    autotracker_view_list_clear(first);
}

void GUI::DisplayClientSelect(
    const std::vector<view::Generic> &list) {
    logger().debug("DisplayClientSelect");

    TogglGenericView *first = generic_to_view_item_list(list);
    on_display_client_select_(first);
    view_list_clear(first);
}

void GUI::DisplayWorkspaceSelect(
    const std::vector<view::Generic> &list) {
    logger().debug("DisplayWorkspaceSelect");

    TogglGenericView *first = generic_to_view_item_list(list);
    on_display_workspace_select_(first);
    view_list_clear(first);
}

<<<<<<< HEAD
void GUI::DisplayTimeEntryEditor(
    const bool open,
    const view::TimeEntry te,
    const std::string focused_field_name) {
    time_entry_editor_guid_ = te.GUID;
=======
void GUI::DisplayTimeEntryEditor(const bool open,
    const view::TimeEntry &te,
    const std::string &focused_field_name) {

>>>>>>> c98435ea
    logger().debug(
        "DisplayTimeEntryEditor focused_field_name=" + focused_field_name);

    TogglTimeEntryView *view = time_entry_view_item_init(te);

    char_t *field_s = copy_string(focused_field_name);
    on_display_time_entry_editor_(open, view, field_s);
    free(field_s);

    time_entry_view_list_clear(view);
}

void GUI::DisplayURL(const std::string &URL) {
    logger().debug("DisplayURL " + URL);

    char_t *url = copy_string(URL);
    on_display_url_(url);
    free(url);
}

void GUI::DisplayUpdate(const std::string &URL) {
    logger().debug("DisplayUpdate " + URL);

    char_t *url = copy_string(URL);
    on_display_update_(url);
    free(url);
}

void GUI::DisplayUpdateDownloadState(
    const std::string &version,
    const Poco::Int64 download_state) {

    if (!CanDisplayUpdateDownloadState()) {
        logger().debug("Update download state display not supported by UI");
        return;
    }
    {
        std::stringstream ss;
        ss << "DisplayUpdateDownloadState version=" << version
           << " state=" << download_state;
        logger().debug(ss.str());
    }
    char_t *version_string = copy_string(version);
    on_display_update_download_state_(version_string, download_state);
    free(version_string);
}

void GUI::DisplaySettings(const bool open,
                          const bool record_timeline,
                          const Settings &settings,
                          const bool use_proxy,
                          const Proxy &proxy) {
    logger().debug("DisplaySettings");

    TogglSettingsView *view = settings_view_item_init(
        record_timeline,
        settings,
        use_proxy,
        proxy);

    on_display_settings_(open, view);

    settings_view_item_clear(view);
}

void GUI::DisplayTimerState(
    const view::TimeEntry &te) {

    TogglTimeEntryView *view = time_entry_view_item_init(te);
    on_display_timer_state_(view);
    time_entry_view_list_clear(view);

    logger().debug("DisplayTimerState");
}

void GUI::DisplayEmptyTimerState() {
    on_display_timer_state_(nullptr);
    logger().debug("DisplayEmptyTimerState");
}

void GUI::DisplayIdleNotification(const std::string &guid,
                                  const std::string &since,
                                  const std::string &duration,
                                  const int64_t started,
                                  const std::string &description) {
    char_t *guid_s = copy_string(guid);
    char_t *since_s = copy_string(since);
    char_t *duration_s = copy_string(duration);
    char_t *description_s = copy_string(description);
    on_display_idle_notification_(guid_s,
                                  since_s,
                                  duration_s,
                                  started,
                                  description_s);
    free(guid_s);
    free(since_s);
    free(duration_s);
    free(description_s);
}

Poco::Logger &GUI::logger() const {
    return Poco::Logger::get("ui");
}

}  // namespace toggl<|MERGE_RESOLUTION|>--- conflicted
+++ resolved
@@ -474,7 +474,6 @@
     }
 }
 
-<<<<<<< HEAD
 void GUI::DisplayTimeline(
     const bool open,
     const std::vector<TimelineEvent> list,
@@ -670,9 +669,6 @@
 }
 
 void GUI::DisplayTags(const std::vector<view::Generic> list) {
-=======
-void GUI::DisplayTags(const std::vector<view::Generic> &list) {
->>>>>>> c98435ea
     logger().debug("DisplayTags");
 
     TogglGenericView *first = generic_to_view_item_list(list);
@@ -731,18 +727,11 @@
     view_list_clear(first);
 }
 
-<<<<<<< HEAD
 void GUI::DisplayTimeEntryEditor(
     const bool open,
     const view::TimeEntry te,
     const std::string focused_field_name) {
     time_entry_editor_guid_ = te.GUID;
-=======
-void GUI::DisplayTimeEntryEditor(const bool open,
-    const view::TimeEntry &te,
-    const std::string &focused_field_name) {
-
->>>>>>> c98435ea
     logger().debug(
         "DisplayTimeEntryEditor focused_field_name=" + focused_field_name);
 
