// Copyright 2014 Toggl Desktop developers.

#ifndef SRC_WEBSOCKET_CLIENT_H_
#define SRC_WEBSOCKET_CLIENT_H_

#include <string>
#include <vector>
#include <ctime>

#include <Poco/Activity.h>
#include <Poco/Net/HTTPClientSession.h>

#include "types.h"
#include "util/logger.h"

namespace Poco {
<<<<<<< HEAD
namespace Net {
class HTTPSClientSession;
class HTTPRequest;
class HTTPResponse;
class WebSocket;
} // namespace Poco::Net
=======
    namespace Net {
        class HTTPClientSession;
        class HTTPRequest;
        class HTTPResponse;
        class WebSocket;
    } // namespace Poco::Net
>>>>>>> 81a4c8a9
} // namespace Poco

namespace toggl {

typedef void (*WebSocketMessageCallback)(
    void *callback,
    std::string json);

class TOGGL_INTERNAL_EXPORT WebSocketClient {
 public:
    WebSocketClient() :
    activity_(this, &WebSocketClient::runActivity),
    session_(nullptr),
    req_(nullptr),
    res_(nullptr),
    ws_(nullptr),
    on_websocket_message_(nullptr),
    ctx_(nullptr),
    last_connection_at_(0),
    api_token_("") {}
    virtual ~WebSocketClient();

    virtual void Start(
        void *ctx,
        const std::string &api_token,
        WebSocketMessageCallback on_websocket_message);
    virtual void Shutdown();

 protected:
    void runActivity();

 private:
    error createSession();

    void authenticate();

    error poll();

    std::string parseWebSocketMessageType(const std::string &json);

    error receiveWebSocketMessage(std::string *message);

    void deleteSession();

    int nextWebsocketRestartInterval();

    Logger logger() const;

    Poco::Activity<WebSocketClient> activity_;
    Poco::Net::HTTPClientSession *session_;
    Poco::Net::HTTPRequest *req_;
    Poco::Net::HTTPResponse *res_;
    Poco::Net::WebSocket *ws_;
    WebSocketMessageCallback on_websocket_message_;
    void *ctx_;

    std::time_t last_connection_at_;

    std::string api_token_;

    Poco::Mutex mutex_;
};
}  // namespace toggl

#endif  // SRC_WEBSOCKET_CLIENT_H_<|MERGE_RESOLUTION|>--- conflicted
+++ resolved
@@ -14,21 +14,12 @@
 #include "util/logger.h"
 
 namespace Poco {
-<<<<<<< HEAD
-namespace Net {
-class HTTPSClientSession;
-class HTTPRequest;
-class HTTPResponse;
-class WebSocket;
-} // namespace Poco::Net
-=======
     namespace Net {
         class HTTPClientSession;
         class HTTPRequest;
         class HTTPResponse;
         class WebSocket;
     } // namespace Poco::Net
->>>>>>> 81a4c8a9
 } // namespace Poco
 
 namespace toggl {
