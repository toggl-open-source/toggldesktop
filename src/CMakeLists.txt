set(CMAKE_CXX_FLAGS
    -Wall
)
if(TOGGL_PRODUCTION_BUILD)
    add_definitions(
        -DAPP_ENVIRONMENT="production"
        -DTOGGL_BUILD_TYPE="${TOGGL_BUILD_TYPE}"
        -DTOGGL_PRODUCTION_BUILD=1
    )
else()
    add_definitions(-DAPP_ENVIRONMENT="development")
endif()

if(TOGGL_ALLOW_UPDATE_CHECK)
    add_definitions(-DTOGGL_ALLOW_UPDATE_CHECK=1)
endif()

add_definitions(-DTOGGL_BUILD_TYPE="${TOGGL_BUILD_TYPE}")

set(TOGGLDESKTOPLIBRARY_INCLUDE_DIR
    ${CMAKE_CURRENT_SOURCE_DIR}
    PARENT_SCOPE
)

# And include dirs
include_directories(
    ${CMAKE_CURRENT_SOURCE_DIR}
    ${OAUTH_INCLUDE_DIR}
    ${BUGSNAG_INCLUDE_DIR}
    ${LUA_INCLUDE_DIRS}
    ${JSONCPP_INCLUDE_DIRS}
    ${POCO_INCLUDE_DIRS}
)

# TogglDesktopLibrary sources
set(LIBRARY_SOURCE_FILES
    util/custom_error_handler.cc
    util/formatter.cc
    util/logger.cc
    util/random.cc
    util/rectangle.cc

    database/database.cc
    database/migrations.cc

    model/autotracker.cc
    model/base_model.cc
    model_change.cc
    model/client.cc
    model/obm_action.cc
    model/project.cc
    model/settings.cc
    model/tag.cc
    model/task.cc
    model/time_entry.cc
    model/timeline_event.cc
    model/user.cc
    model/workspace.cc

    analytics.cc
    batch_update_result.cc
    context.cc
    error.cc
    feedback.cc
    get_focused_window_linux.cc
    gui.cc
    help_article.cc
    https_client.cc
    idle.cc
    netconf.cc
    platforminfo.cc
    proxy.cc
    related_data.cc
    timeline_uploader.cc
    toggl_api.cc
    toggl_api_private.cc
    urls.cc
    websocket_client.cc
    window_change_recorder.cc
<<<<<<< HEAD
    color_convert.cc
=======
    onboarding_service.cpp
>>>>>>> 77028e7a
)

# Set up compilation targets
add_library(TogglDesktopLibrary SHARED ${LIBRARY_SOURCE_FILES})

# And list the dependencies between them (and system libraries)
target_link_libraries(TogglDesktopLibrary PRIVATE
    ${JSONCPP_LIBRARIES}
    ${LUA_LIBRARIES}
    PocoCrypto PocoDataSQLite PocoNetSSL
)

install(TARGETS TogglDesktopLibrary DESTINATION lib)<|MERGE_RESOLUTION|>--- conflicted
+++ resolved
@@ -77,11 +77,8 @@
     urls.cc
     websocket_client.cc
     window_change_recorder.cc
-<<<<<<< HEAD
     color_convert.cc
-=======
     onboarding_service.cpp
->>>>>>> 77028e7a
 )
 
 # Set up compilation targets
