// Copyright 2014 Toggl Desktop developers.

#include "./mainwindowcontroller.h"
#include "./ui_mainwindowcontroller.h"

#include <iostream>  // NOLINT

#include <QAction>  // NOLINT
#include <QCloseEvent>  // NOLINT
#include <QtConcurrent/QtConcurrent>  // NOLINT
#include <QDebug>  // NOLINT
#include <QDesktopServices>  // NOLINT
#include <QImageReader>  // NOLINT
#include <QLabel>  // NOLINT
#include <QMenu>  // NOLINT
#include <QMessageBox>  // NOLINT
#include <QSettings>  // NOLINT
#include <QVBoxLayout>  // NOLINT
#include <QStackedWidget>  // NOLINT
#include <QStatusBar>  // NOLINT
#include <QPushButton>  // NOLINT

#include "./toggl.h"
#include "./errorviewcontroller.h"
#include "./overlaywidget.h"
#include "./loginwidget.h"
#include "./timeentrylistwidget.h"
#include "./timeentryeditorwidget.h"
#include "./idlenotificationwidget.h"

MainWindowController::MainWindowController(
    QWidget *parent,
    QString logPathOverride,
    QString dbPathOverride,
    QString scriptPath)
    : QMainWindow(parent),
  ui(new Ui::MainWindowController),
  togglApi(new TogglApi(nullptr, logPathOverride, dbPathOverride)),
  tracking(false),
  loggedIn(false),
  preferencesDialog(new PreferencesDialog(this)),
  aboutDialog(new AboutDialog(this)),
  feedbackDialog(new FeedbackDialog(this)),
  icon(":/icons/1024x1024/toggldesktop.png"),
  iconDisabled(":/icons/1024x1024/toggldesktop_gray.png"),
  trayIcon(nullptr),
  pomodoro(false),
  script(scriptPath),
  powerManagement(new PowerManagement(this)),
  networkManagement(new NetworkManagement(this)),
  ui_started(false) {
    ui->setupUi(this);

    ui->menuBar->setVisible(true);

    QStackedWidget *stacked = new QStackedWidget;
    stacked->addWidget(new OverlayWidget(stacked));
    stacked->addWidget(new LoginWidget(stacked));
    stacked->addWidget(new TimeEntryEditorWidget(stacked));
    stacked->addWidget(new TimeEntryListWidget(stacked));
    stacked->addWidget(new IdleNotificationWidget(stacked));
    QVBoxLayout *verticalLayout = new QVBoxLayout;
    verticalLayout->setContentsMargins(0, 0, 0, 0);
    verticalLayout->setSpacing(0);
    verticalLayout->addWidget(new ErrorViewController());
    verticalLayout->addWidget(stacked);
    centralWidget()->setLayout(verticalLayout);

    readSettings();

    connect(TogglApi::instance, SIGNAL(displayApp(bool)),  // NOLINT
            this, SLOT(displayApp(bool)));  // NOLINT

    connect(TogglApi::instance, SIGNAL(displayStoppedTimerState()),  // NOLINT
            this, SLOT(displayStoppedTimerState()));  // NOLINT

    connect(TogglApi::instance, SIGNAL(displayRunningTimerState(TimeEntryView*)),  // NOLINT
            this, SLOT(displayRunningTimerState(TimeEntryView*)));  // NOLINT

    connect(TogglApi::instance, SIGNAL(displayLogin(bool,uint64_t)),  // NOLINT
            this, SLOT(displayLogin(bool,uint64_t)));  // NOLINT

    connect(TogglApi::instance, SIGNAL(displayPomodoro(QString,QString)),  // NOLINT
            this, SLOT(displayPomodoro(QString,QString)));  // NOLINT

    connect(TogglApi::instance, SIGNAL(displayPomodoroBreak(QString,QString)),  // NOLINT
            this, SLOT(displayPomodoroBreak(QString,QString)));  // NOLINT

    connect(TogglApi::instance, SIGNAL(displayUpdate(QString)),  // NOLINT
            this, SLOT(displayUpdate(QString)));  // NOLINT

    connect(TogglApi::instance, SIGNAL(displayOnlineState(int64_t)),  // NOLINT
            this, SLOT(displayOnlineState(int64_t)));  // NOLINT

    connect(TogglApi::instance, SIGNAL(updateShowHideShortcut()),  // NOLINT
            this, SLOT(updateShowHideShortcut()));  // NOLINT

    connect(TogglApi::instance, SIGNAL(updateContinueStopShortcut()),  // NOLINT
            this, SLOT(updateContinueStopShortcut()));  // NOLINT

    setWindowIcon(icon);
    trayIcon = new SystemTray(this, icon);
    preferencesDialog->setRemindersEnabled(trayIcon->notificationsAvailable());

    setShortcuts();
    connectMenuActions();
    enableMenuActions();

    connect(trayIcon, SIGNAL(activated(QSystemTrayIcon::ActivationReason)),
            this, SLOT(toggleWindow(QSystemTrayIcon::ActivationReason)));

<<<<<<< HEAD
    connect(networkManagement, &NetworkManagement::onlineStateChanged,
            this, &MainWindowController::onOnlineStateChanged);
    onOnlineStateChanged();
=======
    restoreLastWindowsFrame();
>>>>>>> 6dae4e30
}

MainWindowController::~MainWindowController() {
    delete togglApi;
    togglApi = nullptr;

    delete ui;
}

void MainWindowController::toggleWindow(QSystemTrayIcon::ActivationReason r) {
    if (r == QSystemTrayIcon::Trigger) {
        if (!this->isVisible()) {
            this->show();
        } else {
            this->hide();
        }
    }
}

void MainWindowController::displayOnlineState(
    int64_t state) {

    switch (state) {
    case 0:  // online
        statusBar()->clearMessage();
        break;
    case 1:  // no network
        statusBar()->showMessage("Status: Offline, no network");
        break;
    case 2:  // backend down
        statusBar()->showMessage("Status: Offline, Toggl not responding");
        break;
    default:
        qDebug() << "Unknown online state " << state;
        break;
    }
}

void MainWindowController::displayPomodoro(
    const QString title,
    const QString informative_text) {

    if (pomodoro) {
        return;
    }
    pomodoro = true;

    QMessageBox msgBox;
    msgBox.setWindowTitle("Pomodoro Timer");
    msgBox.setText(title);
    msgBox.setInformativeText(informative_text);
    QPushButton *continueButton =
        msgBox.addButton(tr("Continue"), QMessageBox::YesRole);
    QPushButton *closeButton =
        msgBox.addButton(tr("Close"), QMessageBox::NoRole);
    msgBox.setDefaultButton(closeButton);
    msgBox.setEscapeButton(closeButton);

    msgBox.exec();

    if (msgBox.clickedButton() == continueButton) {
        TogglApi::instance->continueLatestTimeEntry();
    }

    pomodoro = false;
}

void MainWindowController::displayPomodoroBreak(
    const QString title,
    const QString informative_text) {

    if (pomodoro) {
        return;
    }
    pomodoro = true;

    QMessageBox msgBox;
    msgBox.setWindowTitle("Pomodoro Break Timer");
    msgBox.setText(title);
    msgBox.setInformativeText(informative_text);
    QPushButton *continueButton =
        msgBox.addButton(tr("Continue"), QMessageBox::YesRole);
    QPushButton *closeButton =
        msgBox.addButton(tr("Close"), QMessageBox::NoRole);
    msgBox.setDefaultButton(closeButton);
    msgBox.setEscapeButton(closeButton);

    msgBox.exec();

    if (msgBox.clickedButton() == continueButton) {
        TogglApi::instance->continueLatestTimeEntry();
    }

    pomodoro = false;
}

void MainWindowController::displayLogin(
    const bool open,
    const uint64_t user_id) {

    loggedIn = !open && user_id;
    enableMenuActions();
}

void MainWindowController::displayRunningTimerState(
    TimeEntryView *te) {
    Q_UNUSED(te);
    tracking = true;
    enableMenuActions();
}

void MainWindowController::displayStoppedTimerState() {
    tracking = false;
    enableMenuActions();
}

void MainWindowController::enableMenuActions() {
    ui->actionNew->setEnabled(loggedIn);
    ui->actionContinue->setEnabled(loggedIn && !tracking);
    ui->actionStop->setEnabled(loggedIn && tracking);
    ui->actionSync->setEnabled(loggedIn);
    ui->actionLogout->setEnabled(loggedIn);
    ui->actionClear_Cache->setEnabled(loggedIn);
    ui->actionSend_Feedback->setEnabled(loggedIn);
    ui->actionReports->setEnabled(loggedIn);
    ui->actionEmail->setText(TogglApi::instance->userEmail());
    if (tracking) {
        setWindowIcon(icon);
        trayIcon->setIcon(icon);
    } else {
        setWindowIcon(iconDisabled);
        trayIcon->setIcon(iconDisabled);
    }
}

void MainWindowController::showHideHotkeyPressed() {
    if (this->isVisible()) {
        if (this->isActiveWindow()) {
            hide();
        } else {
            activateWindow();
        }
    } else {
        onActionShow();
        activateWindow();
    }
}

void MainWindowController::continueStopHotkeyPressed() {
    if (tracking) {
        onActionStop();
    } else {
        onActionContinue();
    }
}

void MainWindowController::updateShowHideShortcut() {
    showHide->setShortcut(
        QKeySequence(TogglApi::instance->getShowHideKey()));
}

void MainWindowController::updateContinueStopShortcut() {
    continueStop->setShortcut(
                QKeySequence(TogglApi::instance->getContinueStopKey()));
}

void MainWindowController::onOnlineStateChanged() {
    if (networkManagement->isOnline()) {
        TogglApi::instance->setOnline();
    }
}

void MainWindowController::setShortcuts() {
    showHide = new QxtGlobalShortcut(this);
    connect(showHide, SIGNAL(activated()),
            this, SLOT(showHideHotkeyPressed()));

    updateShowHideShortcut();

    continueStop = new QxtGlobalShortcut(this);
    connect(continueStop, SIGNAL(activated()),
            this, SLOT(continueStopHotkeyPressed()));

    updateContinueStopShortcut();
}

void MainWindowController::connectMenuActions() {
    connect(ui->actionNew, &QAction::triggered, this, &MainWindowController::onActionNew);
    connect(ui->actionContinue,  &QAction::triggered, this, &MainWindowController::onActionContinue);
    connect(ui->actionStop,  &QAction::triggered, this, &MainWindowController::onActionStop);
    connect(ui->actionSync,  &QAction::triggered, this, &MainWindowController::onActionSync);
    connect(ui->actionLogout,  &QAction::triggered, this, &MainWindowController::onActionLogout);
    connect(ui->actionClear_Cache,  &QAction::triggered, this, &MainWindowController::onActionClear_Cache);
    connect(ui->actionSend_Feedback,  &QAction::triggered, this, &MainWindowController::onActionSend_Feedback);
    connect(ui->actionReports,  &QAction::triggered, this, &MainWindowController::onActionReports);
    connect(ui->actionShow,  &QAction::triggered, this, &MainWindowController::onActionShow);
    connect(ui->actionPreferences,  &QAction::triggered, this, &MainWindowController::onActionPreferences);
    connect(ui->actionAbout,  &QAction::triggered, this, &MainWindowController::onActionAbout);
    connect(ui->actionQuit,  &QAction::triggered, this, &MainWindowController::onActionQuit);
    connect(ui->actionHelp,  &QAction::triggered, this, &MainWindowController::onActionHelp);

    QMenu *trayMenu = new QMenu(this);
for (auto act : ui->menuToggl_Desktop->actions()) {
        trayMenu->addAction(act);
    }

    trayIcon->setContextMenu(trayMenu);
}

void MainWindowController::onActionNew() {
    TogglApi::instance->start("", "", 0, 0, nullptr, false);
}

void MainWindowController::onActionContinue() {
    TogglApi::instance->continueLatestTimeEntry();
}

void MainWindowController::onActionStop() {
    TogglApi::instance->stop();
}

void MainWindowController::onActionShow() {
    displayApp(true);
}

void MainWindowController::onActionSync() {
    TogglApi::instance->sync();
}

void MainWindowController::onActionReports() {
    TogglApi::instance->openInBrowser();
}

void MainWindowController::onActionPreferences() {
    TogglApi::instance->editPreferences();
}

void MainWindowController::onActionAbout() {
    aboutDialog->show();
}

void MainWindowController::onActionSend_Feedback() {
    feedbackDialog->show();
}

void MainWindowController::onActionLogout() {
    TogglApi::instance->logout();
}

void MainWindowController::onActionQuit() {
    quitApp();
}

void MainWindowController::quitApp() {
    TogglApi::instance->shutdown = true;
    qApp->exit(0);
}

void MainWindowController::onActionClear_Cache() {
    if (QMessageBox::Ok == QMessageBox(
        QMessageBox::Question,
        "Clear Cache?",
        "Clearing cache will delete any unsaved time entries and log you out.",
        QMessageBox::Ok|QMessageBox::Cancel).exec()) {
        TogglApi::instance->clearCache();
    }
}

void MainWindowController::onActionHelp() {
    TogglApi::instance->getSupport();
}

void MainWindowController::displayApp(const bool open) {
    if (open) {
        show();
        raise();
    }
}

void MainWindowController::readSettings() {
    QSettings settings("Toggl", "TogglDesktop");
    restoreGeometry(settings.value("geometry").toByteArray());
    restoreState(settings.value("windowState").toByteArray());
}

void MainWindowController::writeSettings() {
    QSettings settings("Toggl", "TogglDesktop");
    settings.setValue("geometry", saveGeometry());
    settings.setValue("windowState", saveState());
}

void MainWindowController::closeEvent(QCloseEvent *event) {

    // Save current windows frame
    TogglApi::instance->setWindowsFrameSetting(QRect(pos().x(),
            pos().y(),
            size().width(),
            size().height()));

    if (trayIcon->isVisible()) {
        event->ignore();
        hide();
        return;
    }

    QMessageBox::StandardButton dialog;
    dialog = QMessageBox::question(this,
                                   "Quit Toggl Desktop",
                                   "Really quit the app?",
                                   QMessageBox::Ok | QMessageBox::Cancel);
    if (QMessageBox::Ok == dialog) {
        writeSettings();
        close();
    } else {
        event->ignore();
        return;
    }

    QMainWindow::closeEvent(event);
}

void MainWindowController::showEvent(QShowEvent *event) {
    QMainWindow::showEvent(event);

    // Avoid 'user already logged in' error from double UI start
    if (ui_started) {
        return;
    }
    ui_started = true;

    if (!TogglApi::instance->startEvents()) {
        QMessageBox(
            QMessageBox::Warning,
            "Error",
            "The application could not start. Please inspect the log file.",
            QMessageBox::Ok|QMessageBox::Cancel).exec();
        return;
    }
    if (script.isEmpty()) {
        // qDebug() << "no script to run";
        return;
    }
    qDebug() << "will run script: " << script;

    QtConcurrent::run(this, &MainWindowController::runScript);
}

void MainWindowController::displayUpdate(const QString url) {
    if (aboutDialog->isVisible()
            || url.isEmpty()) {
        return;
    }
    if (QMessageBox::Yes == QMessageBox(
        QMessageBox::Question,
        "Download new version?",
        "A new version of Toggl Desktop is available. Continue with download?",
        QMessageBox::No|QMessageBox::Yes).exec()) {
        QDesktopServices::openUrl(QUrl(url));
        quitApp();
    }
}

void MainWindowController::runScript() {
    if (TogglApi::instance->runScriptFile(script)) {
        quitApp();
    }
}

void MainWindowController::restoreLastWindowsFrame() {
    const QRect frame = TogglApi::instance->getWindowsFrameSetting();
    move(frame.x(), frame.y());
    resize(frame.width(), frame.height());
}<|MERGE_RESOLUTION|>--- conflicted
+++ resolved
@@ -108,14 +108,10 @@
 
     connect(trayIcon, SIGNAL(activated(QSystemTrayIcon::ActivationReason)),
             this, SLOT(toggleWindow(QSystemTrayIcon::ActivationReason)));
-
-<<<<<<< HEAD
     connect(networkManagement, &NetworkManagement::onlineStateChanged,
             this, &MainWindowController::onOnlineStateChanged);
     onOnlineStateChanged();
-=======
     restoreLastWindowsFrame();
->>>>>>> 6dae4e30
 }
 
 MainWindowController::~MainWindowController() {
