// !$*UTF8*$!
{
	archiveVersion = 1;
	classes = {
	};
	objectVersion = 46;
	objects = {

/* Begin PBXBuildFile section */
		3C0158F01C7B414E00FE63AA /* LoadMoreCell.xib in Resources */ = {isa = PBXBuildFile; fileRef = 3C0158EF1C7B414E00FE63AA /* LoadMoreCell.xib */; };
		3C068C6A1C22F25000874B9A /* MKColorWellCustom.m in Sources */ = {isa = PBXBuildFile; fileRef = 3C068C691C22F25000874B9A /* MKColorWellCustom.m */; };
		3C07B75A193C88AE00ED6E6F /* NSCustomTimerComboBox.m in Sources */ = {isa = PBXBuildFile; fileRef = 3C07B759193C88AE00ED6E6F /* NSCustomTimerComboBox.m */; };
		3C0A57191C22E12E00301D77 /* LICENSE.txt in Resources */ = {isa = PBXBuildFile; fileRef = 3C0A570D1C22E12E00301D77 /* LICENSE.txt */; };
		3C0A571A1C22E12E00301D77 /* MKColorPickerView.m in Sources */ = {isa = PBXBuildFile; fileRef = 3C0A570F1C22E12E00301D77 /* MKColorPickerView.m */; };
		3C0A571B1C22E12E00301D77 /* MKColorSwatchCell.m in Sources */ = {isa = PBXBuildFile; fileRef = 3C0A57111C22E12E00301D77 /* MKColorSwatchCell.m */; };
		3C0A571C1C22E12E00301D77 /* MKColorSwatchMatrix.m in Sources */ = {isa = PBXBuildFile; fileRef = 3C0A57131C22E12E00301D77 /* MKColorSwatchMatrix.m */; };
		3C0A571D1C22E12E00301D77 /* MKColorWell+Bindings.m in Sources */ = {isa = PBXBuildFile; fileRef = 3C0A57151C22E12E00301D77 /* MKColorWell+Bindings.m */; };
		3C0A571E1C22E12E00301D77 /* MKColorWell.m in Sources */ = {isa = PBXBuildFile; fileRef = 3C0A57171C22E12E00301D77 /* MKColorWell.m */; };
		3C1C09C51C298ABA00BF9B6C /* warning-icon.png in Resources */ = {isa = PBXBuildFile; fileRef = 3C1C09C41C298ABA00BF9B6C /* warning-icon.png */; };
		3C1E013F19D2DAE300DBF9A5 /* dsa_pub.pem in Resources */ = {isa = PBXBuildFile; fileRef = 3C1E013E19D2DAE300DBF9A5 /* dsa_pub.pem */; };
		3C2F239D21A7B43400CBE6BC /* UnsupportedNotice.m in Sources */ = {isa = PBXBuildFile; fileRef = 3C2F239C21A7B43300CBE6BC /* UnsupportedNotice.m */; };
		3C3AF64E20ACC6280088A3A6 /* CountryViewItem.m in Sources */ = {isa = PBXBuildFile; fileRef = 3C3AF64D20ACC6280088A3A6 /* CountryViewItem.m */; };
		3C4237171A9F612E00643059 /* toggl-logo-white.pdf in Resources */ = {isa = PBXBuildFile; fileRef = 3C4237151A9F612E00643059 /* toggl-logo-white.pdf */; };
		3C4237181A9F612E00643059 /* toggl-desktop-bg.png in Resources */ = {isa = PBXBuildFile; fileRef = 3C4237161A9F612E00643059 /* toggl-desktop-bg.png */; };
		3C50BCAC1C1F0574004BAE9E /* (null) in Resources */ = {isa = PBXBuildFile; };
		3C65A7D21DE574E7005586B4 /* continue_light.pdf in Resources */ = {isa = PBXBuildFile; fileRef = 3C65A7CE1DE574E7005586B4 /* continue_light.pdf */; };
		3C65A7D31DE574E7005586B4 /* group_icon_closed.pdf in Resources */ = {isa = PBXBuildFile; fileRef = 3C65A7CF1DE574E7005586B4 /* group_icon_closed.pdf */; };
		3C65A7D41DE574E7005586B4 /* group_icon_open.pdf in Resources */ = {isa = PBXBuildFile; fileRef = 3C65A7D01DE574E7005586B4 /* group_icon_open.pdf */; };
		3C65A7E51DE5757A005586B4 /* continue_regular.pdf in Resources */ = {isa = PBXBuildFile; fileRef = 3C65A7E41DE5757A005586B4 /* continue_regular.pdf */; };
		3C6B2486203E01D90063FC08 /* AutoCompleteTableCell.m in Sources */ = {isa = PBXBuildFile; fileRef = 3C6B2480203E01D60063FC08 /* AutoCompleteTableCell.m */; };
		3C6B2487203E01D90063FC08 /* AutoCompleteInput.m in Sources */ = {isa = PBXBuildFile; fileRef = 3C6B2483203E01D90063FC08 /* AutoCompleteInput.m */; };
		3C6B2488203E01D90063FC08 /* AutoCompleteTable.m in Sources */ = {isa = PBXBuildFile; fileRef = 3C6B2484203E01D90063FC08 /* AutoCompleteTable.m */; };
		3C6B2489203E01D90063FC08 /* AutoCompleteTableCell.xib in Resources */ = {isa = PBXBuildFile; fileRef = 3C6B2485203E01D90063FC08 /* AutoCompleteTableCell.xib */; };
		3C6B24A4203FC8200063FC08 /* LiteAutoCompleteDataSource.m in Sources */ = {isa = PBXBuildFile; fileRef = 3C6B24A3203FC8200063FC08 /* LiteAutoCompleteDataSource.m */; };
		3C7B4E8D190FA6D200627DC3 /* NSTextFieldVerticallyAligned.m in Sources */ = {isa = PBXBuildFile; fileRef = 3C7B4E8C190FA6D200627DC3 /* NSTextFieldVerticallyAligned.m */; };
		3C7B4E9E190FA7F900627DC3 /* logo-white@2x.png in Resources */ = {isa = PBXBuildFile; fileRef = 3C7B4E9D190FA7F900627DC3 /* logo-white@2x.png */; };
		3C7B4EB3190FB57A00627DC3 /* NSSecureTextFieldVerticallyAligned.m in Sources */ = {isa = PBXBuildFile; fileRef = 3C7B4EB2190FB57A00627DC3 /* NSSecureTextFieldVerticallyAligned.m */; };
		3C8979B71920B7B7007061E0 /* continue.pdf in Resources */ = {isa = PBXBuildFile; fileRef = 3C8979B61920B7B7007061E0 /* continue.pdf */; };
		3C8979CA19235EA2007061E0 /* NSTextFieldClickablePointer.m in Sources */ = {isa = PBXBuildFile; fileRef = 3C8979C919235EA2007061E0 /* NSTextFieldClickablePointer.m */; };
		3CA14529192DE32300414620 /* NSViewEscapable.m in Sources */ = {isa = PBXBuildFile; fileRef = 3CA14528192DE32300414620 /* NSViewEscapable.m */; };
		3CA1453C192DF0DE00414620 /* trash_can.pdf in Resources */ = {isa = PBXBuildFile; fileRef = 3CA1453B192DF0DE00414620 /* trash_can.pdf */; };
		3CAFDFF51AA713830022CD40 /* icon-google.pdf in Resources */ = {isa = PBXBuildFile; fileRef = 3CAFDFF41AA713830022CD40 /* icon-google.pdf */; };
		3CC450E91A31ED540012440B /* NSTextFieldDuration.m in Sources */ = {isa = PBXBuildFile; fileRef = 3CC450E81A31ED540012440B /* NSTextFieldDuration.m */; };
		3CD30F431F58B02C006FAA0D /* OverlayViewController.m in Sources */ = {isa = PBXBuildFile; fileRef = 3CD30F411F58B02C006FAA0D /* OverlayViewController.m */; };
		3CD30F441F58B02C006FAA0D /* OverlayViewController.xib in Resources */ = {isa = PBXBuildFile; fileRef = 3CD30F421F58B02C006FAA0D /* OverlayViewController.xib */; };
		3CD7AD6F19ED579700372797 /* NSResize.m in Sources */ = {isa = PBXBuildFile; fileRef = 3CD7AD6E19ED579700372797 /* NSResize.m */; };
		3CDA2C581913A4E200A94967 /* icon-start-gray@2x.png in Resources */ = {isa = PBXBuildFile; fileRef = 3CDA2C571913A4E200A94967 /* icon-start-gray@2x.png */; };
		3CDA2C5B1913B61000A94967 /* icon-billable@2x.png in Resources */ = {isa = PBXBuildFile; fileRef = 3CDA2C591913B60F00A94967 /* icon-billable@2x.png */; };
		3CDA2C5C1913B61000A94967 /* icon-tags@2x.png in Resources */ = {isa = PBXBuildFile; fileRef = 3CDA2C5A1913B60F00A94967 /* icon-tags@2x.png */; };
		3CE1CAC11C774F2B00D0ADD5 /* LoadMoreCell.m in Sources */ = {isa = PBXBuildFile; fileRef = 3CE1CAC01C774F2B00D0ADD5 /* LoadMoreCell.m */; };
		3CE30E022052BD8B00AF2E2A /* AutoCompleteTableContainer.m in Sources */ = {isa = PBXBuildFile; fileRef = 3CE30E012052BD8B00AF2E2A /* AutoCompleteTableContainer.m */; };
		3CFE547E201781A7006B673A /* libcrypto.1.1.dylib in CopyFiles */ = {isa = PBXBuildFile; fileRef = 3CFE546D201781A5006B673A /* libcrypto.1.1.dylib */; settings = {ATTRIBUTES = (CodeSignOnCopy, ); }; };
		3CFE547F201781A7006B673A /* libssl.1.1.dylib in CopyFiles */ = {isa = PBXBuildFile; fileRef = 3CFE547D201781A5006B673A /* libssl.1.1.dylib */; settings = {ATTRIBUTES = (CodeSignOnCopy, ); }; };
		69FC17F517E6534400B96425 /* Cocoa.framework in Frameworks */ = {isa = PBXBuildFile; fileRef = 69FC17F417E6534400B96425 /* Cocoa.framework */; };
		69FC17FF17E6534400B96425 /* InfoPlist.strings in Resources */ = {isa = PBXBuildFile; fileRef = 69FC17FD17E6534400B96425 /* InfoPlist.strings */; };
		69FC180117E6534400B96425 /* main.m in Sources */ = {isa = PBXBuildFile; fileRef = 69FC180017E6534400B96425 /* main.m */; };
		69FC180517E6534400B96425 /* Credits.rtf in Resources */ = {isa = PBXBuildFile; fileRef = 69FC180317E6534400B96425 /* Credits.rtf */; };
		69FC180817E6534400B96425 /* AppDelegate.m in Sources */ = {isa = PBXBuildFile; fileRef = 69FC180717E6534400B96425 /* AppDelegate.m */; };
		69FC180B17E6534500B96425 /* MainMenu.xib in Resources */ = {isa = PBXBuildFile; fileRef = 69FC180917E6534500B96425 /* MainMenu.xib */; };
		74033C9717EC1DE100CA53D3 /* libc++.dylib in Frameworks */ = {isa = PBXBuildFile; fileRef = 74033C9617EC1DE100CA53D3 /* libc++.dylib */; };
		74098C331919899600CBDFB9 /* Utils.m in Sources */ = {isa = PBXBuildFile; fileRef = 74098C321919899600CBDFB9 /* Utils.m */; };
		741104BF18C7682700BC7A49 /* NSTextFieldWithBackground.m in Sources */ = {isa = PBXBuildFile; fileRef = 741104BE18C7682700BC7A49 /* NSTextFieldWithBackground.m */; };
		7421348E195C4EE8007EF78B /* TFDatePicker.framework in Frameworks */ = {isa = PBXBuildFile; fileRef = 74FD8CDC18A8EEE200F7DB80 /* TFDatePicker.framework */; };
		7421348F195C4F1A007EF78B /* CrashReporter.framework in Frameworks */ = {isa = PBXBuildFile; fileRef = 749A3A5918D889BE000AD2DB /* CrashReporter.framework */; };
		74213490195C50B5007EF78B /* CrashReporter.framework in CopyFiles */ = {isa = PBXBuildFile; fileRef = 749A3A5918D889BE000AD2DB /* CrashReporter.framework */; settings = {ATTRIBUTES = (CodeSignOnCopy, ); }; };
		74213491195C50BC007EF78B /* TFDatePicker.framework in CopyFiles */ = {isa = PBXBuildFile; fileRef = 74FD8CDC18A8EEE200F7DB80 /* TFDatePicker.framework */; settings = {ATTRIBUTES = (CodeSignOnCopy, ); }; };
		7423393C1829B99C00063FA9 /* IdleNotificationWindowController.m in Sources */ = {isa = PBXBuildFile; fileRef = 7423393A1829B99C00063FA9 /* IdleNotificationWindowController.m */; };
		7423393D1829B99C00063FA9 /* IdleNotificationWindowController.xib in Resources */ = {isa = PBXBuildFile; fileRef = 7423393B1829B99C00063FA9 /* IdleNotificationWindowController.xib */; };
		7424949E17F1E3D20030121C /* UIEvents.m in Sources */ = {isa = PBXBuildFile; fileRef = 7424949D17F1E3D20030121C /* UIEvents.m */; };
		7430750418204EFB009019CB /* AboutWindowController.m in Sources */ = {isa = PBXBuildFile; fileRef = 7430750218204EFB009019CB /* AboutWindowController.m */; };
		7430750518204EFB009019CB /* AboutWindowController.xib in Resources */ = {isa = PBXBuildFile; fileRef = 7430750318204EFB009019CB /* AboutWindowController.xib */; };
		7438B3D318253CD2002AE43C /* MenuItemTags.m in Sources */ = {isa = PBXBuildFile; fileRef = 7438B3D218253CD2002AE43C /* MenuItemTags.m */; };
		743D782A182791FA00978BCC /* idler.c in Sources */ = {isa = PBXBuildFile; fileRef = 743D7829182791FA00978BCC /* idler.c */; };
		743D942618279290000E6F70 /* IOKit.framework in Frameworks */ = {isa = PBXBuildFile; fileRef = 743D942518279290000E6F70 /* IOKit.framework */; };
		743D94281827929C000E6F70 /* Carbon.framework in Frameworks */ = {isa = PBXBuildFile; fileRef = 743D94271827929C000E6F70 /* Carbon.framework */; };
		743D942F1827C633000E6F70 /* IdleEvent.m in Sources */ = {isa = PBXBuildFile; fileRef = 743D942E1827C633000E6F70 /* IdleEvent.m */; };
		743E584D1A775BB300F17CB0 /* Localizable.strings in Resources */ = {isa = PBXBuildFile; fileRef = 743E584F1A775BB300F17CB0 /* Localizable.strings */; };
		74456B9D1A774BAE002A6338 /* TogglDesktopLibrary.dylib in Frameworks */ = {isa = PBXBuildFile; fileRef = 74456B9A1A774858002A6338 /* TogglDesktopLibrary.dylib */; };
		74456B9E1A774CB0002A6338 /* TogglDesktopLibrary.dylib in CopyFiles */ = {isa = PBXBuildFile; fileRef = 74456B9A1A774858002A6338 /* TogglDesktopLibrary.dylib */; settings = {ATTRIBUTES = (CodeSignOnCopy, ); }; };
		745126B619A28AA600390F47 /* Reachability.m in Sources */ = {isa = PBXBuildFile; fileRef = 745126B519A28AA600390F47 /* Reachability.m */; };
		74664DB118AA860800AAD282 /* on.pdf in Resources */ = {isa = PBXBuildFile; fileRef = 74664DAF18AA860800AAD282 /* on.pdf */; };
		74664DB218AA860800AAD282 /* off.pdf in Resources */ = {isa = PBXBuildFile; fileRef = 74664DB018AA860800AAD282 /* off.pdf */; };
		746947FA1AF3FE3E0024BED7 /* AutotrackerRuleItem.m in Sources */ = {isa = PBXBuildFile; fileRef = 746947F91AF3FE3E0024BED7 /* AutotrackerRuleItem.m */; };
		74762BA118A139D4004433A9 /* NSUnstripedTableView.m in Sources */ = {isa = PBXBuildFile; fileRef = 74762BA018A139D4004433A9 /* NSUnstripedTableView.m */; };
		747B74871A0AD28200BB3791 /* ConsoleViewController.m in Sources */ = {isa = PBXBuildFile; fileRef = 747B74851A0AD28200BB3791 /* ConsoleViewController.m */; };
		747B74881A0AD28200BB3791 /* ConsoleViewController.xib in Resources */ = {isa = PBXBuildFile; fileRef = 747B74861A0AD28200BB3791 /* ConsoleViewController.xib */; };
		7484F622191D92C30038885C /* Settings.m in Sources */ = {isa = PBXBuildFile; fileRef = 7484F621191D92C30038885C /* Settings.m */; };
		748B3A3419222DB100F31468 /* DisplayCommand.m in Sources */ = {isa = PBXBuildFile; fileRef = 748B3A3319222DB100F31468 /* DisplayCommand.m */; };
		7498D2481888B226001390B9 /* TimeEntryCell.xib in Resources */ = {isa = PBXBuildFile; fileRef = 7498D2471888B226001390B9 /* TimeEntryCell.xib */; };
		749BD0BD1833E28400980494 /* NSBoxClickable.m in Sources */ = {isa = PBXBuildFile; fileRef = 749BD0BC1833E28400980494 /* NSBoxClickable.m */; };
		749CB8CC18167D6E00814841 /* PreferencesWindowController.m in Sources */ = {isa = PBXBuildFile; fileRef = 749CB8CA18167D6E00814841 /* PreferencesWindowController.m */; };
		749CB8CD18167D6E00814841 /* PreferencesWindowController.xib in Resources */ = {isa = PBXBuildFile; fileRef = 749CB8CB18167D6E00814841 /* PreferencesWindowController.xib */; };
		74A7346A18297DD100525BBC /* ConvertHexColor.m in Sources */ = {isa = PBXBuildFile; fileRef = 74A7346918297DD100525BBC /* ConvertHexColor.m */; };
		74AA9471180909F50000539F /* GTMHTTPFetcher.m in Sources */ = {isa = PBXBuildFile; fileRef = 74AA9467180909F50000539F /* GTMHTTPFetcher.m */; settings = {COMPILER_FLAGS = "-fno-objc-arc"; }; };
		74AA9472180909F50000539F /* GTMHTTPFetchHistory.m in Sources */ = {isa = PBXBuildFile; fileRef = 74AA9469180909F50000539F /* GTMHTTPFetchHistory.m */; settings = {COMPILER_FLAGS = "-fno-objc-arc"; }; };
		74AA9473180909F50000539F /* GTMOAuth2Authentication.m in Sources */ = {isa = PBXBuildFile; fileRef = 74AA946B180909F50000539F /* GTMOAuth2Authentication.m */; settings = {COMPILER_FLAGS = "-fno-objc-arc"; }; };
		74AA9474180909F50000539F /* GTMOAuth2SignIn.m in Sources */ = {isa = PBXBuildFile; fileRef = 74AA946D180909F50000539F /* GTMOAuth2SignIn.m */; settings = {COMPILER_FLAGS = "-fno-objc-arc"; }; };
		74AA9475180909F50000539F /* GTMOAuth2Window.xib in Resources */ = {isa = PBXBuildFile; fileRef = 74AA946E180909F50000539F /* GTMOAuth2Window.xib */; };
		74AA9476180909F50000539F /* GTMOAuth2WindowController.m in Sources */ = {isa = PBXBuildFile; fileRef = 74AA9470180909F50000539F /* GTMOAuth2WindowController.m */; settings = {COMPILER_FLAGS = "-fno-objc-arc"; }; };
		74AA947818090A8E0000539F /* Security.framework in Frameworks */ = {isa = PBXBuildFile; fileRef = 74AA947718090A8E0000539F /* Security.framework */; };
		74BA5FCF18B6E770009DAA2D /* NSHoverButton.m in Sources */ = {isa = PBXBuildFile; fileRef = 74BA5FCE18B6E770009DAA2D /* NSHoverButton.m */; };
		74BAAA0B17F37B140079386F /* TimeEntryViewItem.m in Sources */ = {isa = PBXBuildFile; fileRef = 74BAAA0A17F37B140079386F /* TimeEntryViewItem.m */; };
		74BAD31E18BD7D83002FD4CF /* ViewItem.m in Sources */ = {isa = PBXBuildFile; fileRef = 74BAD31D18BD7D83002FD4CF /* ViewItem.m */; };
		74C15796183A8CE600550613 /* AutocompleteItem.m in Sources */ = {isa = PBXBuildFile; fileRef = 74C15795183A8CE600550613 /* AutocompleteItem.m */; };
		74C1579B183BA5DA00550613 /* AutocompleteDataSource.m in Sources */ = {isa = PBXBuildFile; fileRef = 74C1579A183BA5DA00550613 /* AutocompleteDataSource.m */; };
		74D1D25617EB713F00E709B0 /* TimeEntryListViewController.m in Sources */ = {isa = PBXBuildFile; fileRef = 74D1D25417EB713F00E709B0 /* TimeEntryListViewController.m */; };
		74D1D25817EB713F00E709B0 /* TimeEntryListViewController.xib in Resources */ = {isa = PBXBuildFile; fileRef = 74D1D25517EB713F00E709B0 /* TimeEntryListViewController.xib */; };
		74D1D25D17EB71C100E709B0 /* TimeEntryEditViewController.m in Sources */ = {isa = PBXBuildFile; fileRef = 74D1D25B17EB71C100E709B0 /* TimeEntryEditViewController.m */; };
		74D1D25F17EB71C100E709B0 /* TimeEntryEditViewController.xib in Resources */ = {isa = PBXBuildFile; fileRef = 74D1D25C17EB71C100E709B0 /* TimeEntryEditViewController.xib */; };
		74D1D27217EB72D900E709B0 /* TimerEditViewController.m in Sources */ = {isa = PBXBuildFile; fileRef = 74D1D27017EB72D900E709B0 /* TimerEditViewController.m */; };
		74D1D27417EB72D900E709B0 /* TimerEditViewController.xib in Resources */ = {isa = PBXBuildFile; fileRef = 74D1D27117EB72D900E709B0 /* TimerEditViewController.xib */; };
		74E3CDC617FBABE400C3ADD3 /* Bugsnag.m in Sources */ = {isa = PBXBuildFile; fileRef = 74E3CDB317FBABE400C3ADD3 /* Bugsnag.m */; };
		74E3CDC817FBABE400C3ADD3 /* BugsnagConfiguration.m in Sources */ = {isa = PBXBuildFile; fileRef = 74E3CDB517FBABE400C3ADD3 /* BugsnagConfiguration.m */; };
		74E3CDCA17FBABE400C3ADD3 /* BugsnagEvent.m in Sources */ = {isa = PBXBuildFile; fileRef = 74E3CDB717FBABE400C3ADD3 /* BugsnagEvent.m */; };
		74E3CDCC17FBABE400C3ADD3 /* BugsnagMetaData.m in Sources */ = {isa = PBXBuildFile; fileRef = 74E3CDBA17FBABE400C3ADD3 /* BugsnagMetaData.m */; };
		74E3CDCE17FBABE400C3ADD3 /* BugsnagNotifier.m in Sources */ = {isa = PBXBuildFile; fileRef = 74E3CDBC17FBABE400C3ADD3 /* BugsnagNotifier.m */; };
		74E3CDD017FBABE400C3ADD3 /* BugsnagReachability.m in Sources */ = {isa = PBXBuildFile; fileRef = 74E3CDBF17FBABE400C3ADD3 /* BugsnagReachability.m */; };
		74E3CDD417FBABE400C3ADD3 /* BugsnagOSXNotifier.m in Sources */ = {isa = PBXBuildFile; fileRef = 74E3CDC517FBABE400C3ADD3 /* BugsnagOSXNotifier.m */; };
		74E3CDD717FBAE0800C3ADD3 /* SystemConfiguration.framework in Frameworks */ = {isa = PBXBuildFile; fileRef = 74E3CDD617FBAE0800C3ADD3 /* SystemConfiguration.framework */; };
		74E3CDD917FC369700C3ADD3 /* ExceptionHandling.framework in Frameworks */ = {isa = PBXBuildFile; fileRef = 74E3CDD817FC369700C3ADD3 /* ExceptionHandling.framework */; };
		74E857BC194F8854007A88B9 /* cacert.pem in Resources */ = {isa = PBXBuildFile; fileRef = 74E857AB194F8807007A88B9 /* cacert.pem */; };
		74F1070118993FFE00E93BD5 /* FeedbackWindowController.m in Sources */ = {isa = PBXBuildFile; fileRef = 74F106FF18993FFE00E93BD5 /* FeedbackWindowController.m */; };
		74F1070218993FFE00E93BD5 /* FeedbackWindowController.xib in Resources */ = {isa = PBXBuildFile; fileRef = 74F1070018993FFE00E93BD5 /* FeedbackWindowController.xib */; };
		74F8FBA318313FA6000F09EE /* NSTextFieldClickable.m in Sources */ = {isa = PBXBuildFile; fileRef = 74F8FBA218313FA6000F09EE /* NSTextFieldClickable.m */; };
		95C0707718CDB67300A34D0D /* NSCustomComboBoxCell.m in Sources */ = {isa = PBXBuildFile; fileRef = 95C0707618CDB67300A34D0D /* NSCustomComboBoxCell.m */; };
		95C0707A18CDB91500A34D0D /* NSCustomComboBox.m in Sources */ = {isa = PBXBuildFile; fileRef = 95C0707918CDB91500A34D0D /* NSCustomComboBox.m */; };
		95DBF8CC18BF7A910021FB41 /* offline_off.pdf in Resources */ = {isa = PBXBuildFile; fileRef = 95DBF8CA18BF7A910021FB41 /* offline_off.pdf */; };
		95DBF8CD18BF7A910021FB41 /* offline_on.pdf in Resources */ = {isa = PBXBuildFile; fileRef = 95DBF8CB18BF7A910021FB41 /* offline_on.pdf */; };
		95DBF8D718C48B300021FB41 /* logo.png in Resources */ = {isa = PBXBuildFile; fileRef = 95DBF8D618C48B300021FB41 /* logo.png */; };
		BA013FF5225705B6000E5B91 /* HoverTableCellView.swift in Sources */ = {isa = PBXBuildFile; fileRef = BA013FF4225705B6000E5B91 /* HoverTableCellView.swift */; };
		BA01404622570805000E5B91 /* TagCellView.swift in Sources */ = {isa = PBXBuildFile; fileRef = BA01404522570805000E5B91 /* TagCellView.swift */; };
		BA0140482257080F000E5B91 /* TagCellView.xib in Resources */ = {isa = PBXBuildFile; fileRef = BA0140472257080F000E5B91 /* TagCellView.xib */; };
		BA01404A22570893000E5B91 /* Tag.swift in Sources */ = {isa = PBXBuildFile; fileRef = BA01404922570893000E5B91 /* Tag.swift */; };
		BA01404C22570967000E5B91 /* TagStorage.swift in Sources */ = {isa = PBXBuildFile; fileRef = BA01404B22570967000E5B91 /* TagStorage.swift */; };
		BA01404E22571081000E5B91 /* TagDataSource.swift in Sources */ = {isa = PBXBuildFile; fileRef = BA01404D22571081000E5B91 /* TagDataSource.swift */; };
		BA014050225710FD000E5B91 /* TagAutoCompleteTextField.swift in Sources */ = {isa = PBXBuildFile; fileRef = BA01404F225710FD000E5B91 /* TagAutoCompleteTextField.swift */; };
		BA01405222571199000E5B91 /* TagTokenView.swift in Sources */ = {isa = PBXBuildFile; fileRef = BA01405122571199000E5B91 /* TagTokenView.swift */; };
		BA014054225711A3000E5B91 /* TagTokenView.xib in Resources */ = {isa = PBXBuildFile; fileRef = BA014053225711A3000E5B91 /* TagTokenView.xib */; };
		BA03725521FE9FD400FC277B /* FlatButton.swift in Sources */ = {isa = PBXBuildFile; fileRef = BA03725421FE9FD400FC277B /* FlatButton.swift */; };
		BA03729D21FED85700FC277B /* NSView+Xib.swift in Sources */ = {isa = PBXBuildFile; fileRef = BA03729C21FED85700FC277B /* NSView+Xib.swift */; };
		BA053659225DDDBB00C26E1F /* CustomFocusRingButton.swift in Sources */ = {isa = PBXBuildFile; fileRef = BA053658225DDDBB00C26E1F /* CustomFocusRingButton.swift */; };
		BA05367F225E238D00C26E1F /* ProjectWorksapceCellView.swift in Sources */ = {isa = PBXBuildFile; fileRef = BA05367E225E238D00C26E1F /* ProjectWorksapceCellView.swift */; };
		BA05369F225E239600C26E1F /* ProjectWorksapceCellView.xib in Resources */ = {isa = PBXBuildFile; fileRef = BA05369E225E239600C26E1F /* ProjectWorksapceCellView.xib */; };
		BA08E012222E32C90075F68E /* NSView+LayoutConstraint.swift in Sources */ = {isa = PBXBuildFile; fileRef = BA08E011222E32C90075F68E /* NSView+LayoutConstraint.swift */; };
		BA08E087222E709C0075F68E /* ProjectTextField.m in Sources */ = {isa = PBXBuildFile; fileRef = BA08E086222E709C0075F68E /* ProjectTextField.m */; };
		BA0C3A65223219470081C6DE /* AutoCompleteCellType.swift in Sources */ = {isa = PBXBuildFile; fileRef = BA0C3A64223219470081C6DE /* AutoCompleteCellType.swift */; };
		BA0C3A6722321FBC0081C6DE /* AutoCompleteTableCell+Ext.swift in Sources */ = {isa = PBXBuildFile; fileRef = BA0C3A6622321FBC0081C6DE /* AutoCompleteTableCell+Ext.swift */; };
		BA0CEC4821BE4D4600F1BF01 /* DeepDiff.framework in Frameworks */ = {isa = PBXBuildFile; fileRef = BA0CEBC121BA851700F1BF01 /* DeepDiff.framework */; };
		BA0CEC4921BE4D4600F1BF01 /* DeepDiff.framework in CopyFiles */ = {isa = PBXBuildFile; fileRef = BA0CEBC121BA851700F1BF01 /* DeepDiff.framework */; settings = {ATTRIBUTES = (CodeSignOnCopy, RemoveHeadersOnCopy, ); }; };
		BA0CEC5321BE528900F1BF01 /* TableViewDiffer.swift in Sources */ = {isa = PBXBuildFile; fileRef = BA0CEC5221BE528900F1BF01 /* TableViewDiffer.swift */; };
		BA0CEC6521BE590200F1BF01 /* NSTableView+Diff.swift in Sources */ = {isa = PBXBuildFile; fileRef = BA0CEC6421BE590200F1BF01 /* NSTableView+Diff.swift */; };
		BA0E38102225257D00D0121B /* BezierPath+Corner.swift in Sources */ = {isa = PBXBuildFile; fileRef = BA0E380F2225257D00D0121B /* BezierPath+Corner.swift */; };
		BA0E38122225260B00D0121B /* TimeEntryCell+Ext.swift in Sources */ = {isa = PBXBuildFile; fileRef = BA0E38112225260B00D0121B /* TimeEntryCell+Ext.swift */; };
		BA0F67B7224A32F700ED0F91 /* CursorButton.swift in Sources */ = {isa = PBXBuildFile; fileRef = BA0F67B6224A32F700ED0F91 /* CursorButton.swift */; };
		BA13D2062269B7C400EB3833 /* CalendarViewController.swift in Sources */ = {isa = PBXBuildFile; fileRef = BA13D2052269B7C400EB3833 /* CalendarViewController.swift */; };
		BA13D20A2269BA6500EB3833 /* CalendarDataSource.swift in Sources */ = {isa = PBXBuildFile; fileRef = BA13D2092269BA6500EB3833 /* CalendarDataSource.swift */; };
		BA13D20E2269BAA600EB3833 /* DateCellViewItem.swift in Sources */ = {isa = PBXBuildFile; fileRef = BA13D20C2269BAA600EB3833 /* DateCellViewItem.swift */; };
		BA13D2112269BE2F00EB3833 /* DateInfo.swift in Sources */ = {isa = PBXBuildFile; fileRef = BA13D2102269BE2F00EB3833 /* DateInfo.swift */; };
		BA13D2152269C01500EB3833 /* Date+Utils.swift in Sources */ = {isa = PBXBuildFile; fileRef = BA13D2142269C01500EB3833 /* Date+Utils.swift */; };
		BA13D2172269DE3400EB3833 /* NoVibrantPopoverView.swift in Sources */ = {isa = PBXBuildFile; fileRef = BA13D2162269DE3400EB3833 /* NoVibrantPopoverView.swift */; };
		BA13D21B2269E0B500EB3833 /* CalendarViewController.xib in Resources */ = {isa = PBXBuildFile; fileRef = BA13D2192269E0B500EB3833 /* CalendarViewController.xib */; };
		BA13E05C21C7BA6000835EC1 /* UserNotificationCenter.m in Sources */ = {isa = PBXBuildFile; fileRef = BA13E05921C7B9D900835EC1 /* UserNotificationCenter.m */; };
		BA19FC21226DA079006D8741 /* DateCellViewItem.xib in Resources */ = {isa = PBXBuildFile; fileRef = BA13D20D2269BAA600EB3833 /* DateCellViewItem.xib */; };
		BA276A142240F5B500810C51 /* FloatingErrorView.swift in Sources */ = {isa = PBXBuildFile; fileRef = BA276A122240F5B500810C51 /* FloatingErrorView.swift */; };
		BA2DA0C621A542E30027B7A5 /* NSTextField+Ext.m in Sources */ = {isa = PBXBuildFile; fileRef = BA2DA0C521A542E30027B7A5 /* NSTextField+Ext.m */; };
		BA2DA12021A691FF0027B7A5 /* TrackingService.m in Sources */ = {isa = PBXBuildFile; fileRef = BA2DA11F21A691FF0027B7A5 /* TrackingService.m */; };
		BA2E3F2C22375E640035D034 /* NSView+Appearance.swift in Sources */ = {isa = PBXBuildFile; fileRef = BA2E3F2B22375E640035D034 /* NSView+Appearance.swift */; };
		BA2E5FB1223787C300EB866E /* EditorPopover.swift in Sources */ = {isa = PBXBuildFile; fileRef = BA2E5FB0223787C300EB866E /* EditorPopover.swift */; };
		BA34F10022439C3000C27A15 /* EditorViewController.swift in Sources */ = {isa = PBXBuildFile; fileRef = BA34F0FE22439C3000C27A15 /* EditorViewController.swift */; };
		BA34F10122439C3000C27A15 /* EditorViewController.xib in Resources */ = {isa = PBXBuildFile; fileRef = BA34F0FF22439C3000C27A15 /* EditorViewController.xib */; };
		BA3E75D422291CEB009AD291 /* SystemMessage.swift in Sources */ = {isa = PBXBuildFile; fileRef = BA3E75D322291CEB009AD291 /* SystemMessage.swift */; };
		BA3E75D62229356D009AD291 /* SystemMessageView.swift in Sources */ = {isa = PBXBuildFile; fileRef = BA3E75D52229356D009AD291 /* SystemMessageView.swift */; };
		BA3E75D822293576009AD291 /* SystemMessageView.xib in Resources */ = {isa = PBXBuildFile; fileRef = BA3E75D722293576009AD291 /* SystemMessageView.xib */; };
		BA403BAE2230CFBC008B202C /* BetterFocusAutoCompleteInput.m in Sources */ = {isa = PBXBuildFile; fileRef = BA403BAD2230CFBC008B202C /* BetterFocusAutoCompleteInput.m */; };
		BA4059AF221D215A002969B8 /* TimeHeaderView.swift in Sources */ = {isa = PBXBuildFile; fileRef = BA4059AE221D215A002969B8 /* TimeHeaderView.swift */; };
		BA4059B1221D2186002969B8 /* TimeHeaderView.xib in Resources */ = {isa = PBXBuildFile; fileRef = BA4059B0221D2186002969B8 /* TimeHeaderView.xib */; };
		BA4059B7221D46F4002969B8 /* TimeEntryCollectionView.m in Sources */ = {isa = PBXBuildFile; fileRef = BA4059B6221D46F4002969B8 /* TimeEntryCollectionView.m */; };
		BA4059B9221D53E7002969B8 /* TimeEntryDatasource.swift in Sources */ = {isa = PBXBuildFile; fileRef = BA4059B8221D53E7002969B8 /* TimeEntryDatasource.swift */; };
		BA412BFC224E0CBE003CA17A /* ClientStorage.swift in Sources */ = {isa = PBXBuildFile; fileRef = BA412BFB224E0CBE003CA17A /* ClientStorage.swift */; };
		BA412C1D224E0D61003CA17A /* ClientDataSource.swift in Sources */ = {isa = PBXBuildFile; fileRef = BA412C1C224E0D61003CA17A /* ClientDataSource.swift */; };
		BA412C21224E1189003CA17A /* ClientCellView.swift in Sources */ = {isa = PBXBuildFile; fileRef = BA412C20224E1189003CA17A /* ClientCellView.swift */; };
		BA412C23224E11AC003CA17A /* ClientCellView.xib in Resources */ = {isa = PBXBuildFile; fileRef = BA412C22224E11AC003CA17A /* ClientCellView.xib */; };
		BA412C25224E147A003CA17A /* ClientAutoCompleteTextField.swift in Sources */ = {isa = PBXBuildFile; fileRef = BA412C24224E147A003CA17A /* ClientAutoCompleteTextField.swift */; };
		BA412C27224E195C003CA17A /* NoClientCellView.swift in Sources */ = {isa = PBXBuildFile; fileRef = BA412C26224E195C003CA17A /* NoClientCellView.swift */; };
		BA412C29224E196D003CA17A /* NoClientCellView.xib in Resources */ = {isa = PBXBuildFile; fileRef = BA412C28224E196D003CA17A /* NoClientCellView.xib */; };
		BA46E09F2226707F00C25763 /* Collection+Safe.swift in Sources */ = {isa = PBXBuildFile; fileRef = BA46E09E2226707F00C25763 /* Collection+Safe.swift */; };
		BA50ED8522705F9E008323FA /* CalendarFlowLayout.swift in Sources */ = {isa = PBXBuildFile; fileRef = BA50ED8422705F9E008323FA /* CalendarFlowLayout.swift */; };
		BA6572A6224DFA6F00BA4C60 /* RGB.swift in Sources */ = {isa = PBXBuildFile; fileRef = BA6572A0224DFA6E00BA4C60 /* RGB.swift */; };
		BA6572A7224DFA6F00BA4C60 /* HSBGen.swift in Sources */ = {isa = PBXBuildFile; fileRef = BA6572A1224DFA6E00BA4C60 /* HSBGen.swift */; };
		BA6572A8224DFA6F00BA4C60 /* CurrentColorView.swift in Sources */ = {isa = PBXBuildFile; fileRef = BA6572A2224DFA6F00BA4C60 /* CurrentColorView.swift */; };
		BA6572A9224DFA6F00BA4C60 /* ColorGraphicsView.swift in Sources */ = {isa = PBXBuildFile; fileRef = BA6572A3224DFA6F00BA4C60 /* ColorGraphicsView.swift */; };
		BA6572AA224DFA6F00BA4C60 /* HSV.swift in Sources */ = {isa = PBXBuildFile; fileRef = BA6572A4224DFA6F00BA4C60 /* HSV.swift */; };
		BA6E873521DDC1E2005E2451 /* Sparkle.framework in Frameworks */ = {isa = PBXBuildFile; fileRef = BA6E86B621DDB331005E2451 /* Sparkle.framework */; };
		BA6E873621DDC1E2005E2451 /* Sparkle.framework in CopyFiles */ = {isa = PBXBuildFile; fileRef = BA6E86B621DDB331005E2451 /* Sparkle.framework */; settings = {ATTRIBUTES = (CodeSignOnCopy, RemoveHeadersOnCopy, ); }; };
		BA6EB8402248CBE3003BB8EF /* ProjectStorage.swift in Sources */ = {isa = PBXBuildFile; fileRef = BA6EB83F2248CBE3003BB8EF /* ProjectStorage.swift */; };
		BA6EB8942249DB33003BB8EF /* VerticallyCenteredTextFieldCell.swift in Sources */ = {isa = PBXBuildFile; fileRef = BA6EB8752249DB33003BB8EF /* VerticallyCenteredTextFieldCell.swift */; };
		BA6F1B1A21EEE258009265E4 /* NSColor+Utils.swift in Sources */ = {isa = PBXBuildFile; fileRef = BA6F1B1921EEE258009265E4 /* NSColor+Utils.swift */; };
		BA6F1B3821EEE998009265E4 /* Theme+Notification.swift in Sources */ = {isa = PBXBuildFile; fileRef = BA6F1B3721EEE998009265E4 /* Theme+Notification.swift */; };
		BA712EC221BF907200A2D8DD /* UndoManager.swift in Sources */ = {isa = PBXBuildFile; fileRef = BA712EC121BF907200A2D8DD /* UndoManager.swift */; };
		BA712EC621BF913800A2D8DD /* TimeEntrySnapshot.swift in Sources */ = {isa = PBXBuildFile; fileRef = BA712EC521BF913800A2D8DD /* TimeEntrySnapshot.swift */; };
		BA712EC821BF9F1200A2D8DD /* UndoStack.swift in Sources */ = {isa = PBXBuildFile; fileRef = BA712EC721BF9F1200A2D8DD /* UndoStack.swift */; };
		BA763B7B2268601700DC245A /* PopoverRootView.swift in Sources */ = {isa = PBXBuildFile; fileRef = BA763B7A2268601700DC245A /* PopoverRootView.swift */; };
		BA7B4BCB21C0EF8800B75B14 /* NSAlert+Utils.m in Sources */ = {isa = PBXBuildFile; fileRef = BA7B4BCA21C0EF8800B75B14 /* NSAlert+Utils.m */; };
		BA7B4C3721C24B9D00B75B14 /* UndoTextField.m in Sources */ = {isa = PBXBuildFile; fileRef = BA7B4C3621C24B9D00B75B14 /* UndoTextField.m */; };
		BA7B4C7C21C293E700B75B14 /* String+Optional.swift in Sources */ = {isa = PBXBuildFile; fileRef = BA7B4C7B21C293E700B75B14 /* String+Optional.swift */; };
		BA7D334B2248944C00B953A8 /* AutoCompleteView.swift in Sources */ = {isa = PBXBuildFile; fileRef = BA7D334A2248944C00B953A8 /* AutoCompleteView.swift */; };
		BA7D334D2248945300B953A8 /* AutoCompleteView.xib in Resources */ = {isa = PBXBuildFile; fileRef = BA7D334C2248945300B953A8 /* AutoCompleteView.xib */; };
		BA7D334F224897FC00B953A8 /* ProjectHeaderCellView.swift in Sources */ = {isa = PBXBuildFile; fileRef = BA7D334E224897FC00B953A8 /* ProjectHeaderCellView.swift */; };
		BA7D33512248980B00B953A8 /* ProjectContentCellView.swift in Sources */ = {isa = PBXBuildFile; fileRef = BA7D33502248980B00B953A8 /* ProjectContentCellView.swift */; };
		BA7D33532248981200B953A8 /* ProjectHeaderCellView.xib in Resources */ = {isa = PBXBuildFile; fileRef = BA7D33522248981200B953A8 /* ProjectHeaderCellView.xib */; };
		BA7D3355224898E400B953A8 /* ProjectContentCellView.xib in Resources */ = {isa = PBXBuildFile; fileRef = BA7D3354224898E400B953A8 /* ProjectContentCellView.xib */; };
		BA7D335722489BD000B953A8 /* AutoCompleteViewDataSource.swift in Sources */ = {isa = PBXBuildFile; fileRef = BA7D335622489BD000B953A8 /* AutoCompleteViewDataSource.swift */; };
		BA7D335A22489C8000B953A8 /* ProjectDataSource.swift in Sources */ = {isa = PBXBuildFile; fileRef = BA7D335922489C8000B953A8 /* ProjectDataSource.swift */; };
		BA7D335E2248B48000B953A8 /* AutoCompleteTextField.swift in Sources */ = {isa = PBXBuildFile; fileRef = BA7D335D2248B48000B953A8 /* AutoCompleteTextField.swift */; };
		BA7DB6E321F9C77A0059239B /* MASShortcut.framework in Frameworks */ = {isa = PBXBuildFile; fileRef = BA7DB6D221F9C7660059239B /* MASShortcut.framework */; };
		BA7DB6E421F9C77A0059239B /* MASShortcut.framework in CopyFiles */ = {isa = PBXBuildFile; fileRef = BA7DB6D221F9C7660059239B /* MASShortcut.framework */; settings = {ATTRIBUTES = (CodeSignOnCopy, RemoveHeadersOnCopy, ); }; };
		BA80BEB2221EAE6F00BDFD35 /* Array+ByGroup.swift in Sources */ = {isa = PBXBuildFile; fileRef = BA80BEB1221EAE6F00BDFD35 /* Array+ByGroup.swift */; };
		BA84363B22533A6600EF5830 /* DesktopLibraryBridge.m in Sources */ = {isa = PBXBuildFile; fileRef = BA84363A22533A6600EF5830 /* DesktopLibraryBridge.m */; };
		BA89CB392265EA4400D21584 /* String+Search.swift in Sources */ = {isa = PBXBuildFile; fileRef = BA89CB382265EA4400D21584 /* String+Search.swift */; };
		BA8B4C752251FAD500592BC7 /* WorkspaceCellView.swift in Sources */ = {isa = PBXBuildFile; fileRef = BA8B4C742251FAD500592BC7 /* WorkspaceCellView.swift */; };
		BA8B4C772251FADF00592BC7 /* WorkspaceCellView.xib in Resources */ = {isa = PBXBuildFile; fileRef = BA8B4C762251FADF00592BC7 /* WorkspaceCellView.xib */; };
		BA9C2DF8224C7E44002AD2A1 /* ProjectCreationView.swift in Sources */ = {isa = PBXBuildFile; fileRef = BA9C2DF7224C7E44002AD2A1 /* ProjectCreationView.swift */; };
		BA9C2DFA224C7E77002AD2A1 /* ProjectCreationView.xib in Resources */ = {isa = PBXBuildFile; fileRef = BA9C2DF9224C7E77002AD2A1 /* ProjectCreationView.xib */; };
		BA9C2DFC224C8235002AD2A1 /* ColorPickerView.swift in Sources */ = {isa = PBXBuildFile; fileRef = BA9C2DFB224C8235002AD2A1 /* ColorPickerView.swift */; };
		BA9C2DFE224C823C002AD2A1 /* ColorPickerView.xib in Resources */ = {isa = PBXBuildFile; fileRef = BA9C2DFD224C823C002AD2A1 /* ColorPickerView.xib */; };
		BA9C2E05224C84E7002AD2A1 /* ColorViewItem.swift in Sources */ = {isa = PBXBuildFile; fileRef = BA9C2E03224C84E7002AD2A1 /* ColorViewItem.swift */; };
		BA9C2E06224C84E7002AD2A1 /* ColorViewItem.xib in Resources */ = {isa = PBXBuildFile; fileRef = BA9C2E04224C84E7002AD2A1 /* ColorViewItem.xib */; };
		BA9C2E08224C854C002AD2A1 /* ProjectColor.swift in Sources */ = {isa = PBXBuildFile; fileRef = BA9C2E07224C854C002AD2A1 /* ProjectColor.swift */; };
		BA9C2E0C224C8F58002AD2A1 /* KeyboardTableView.swift in Sources */ = {isa = PBXBuildFile; fileRef = BA9C2E0B224C8F58002AD2A1 /* KeyboardTableView.swift */; };
		BA9D90B4222D14ED00D5EC0E /* NSView+Animation.swift in Sources */ = {isa = PBXBuildFile; fileRef = BA9D90B3222D14ED00D5EC0E /* NSView+Animation.swift */; };
		BA9D90D4222D155900D5EC0E /* NSView+Ext.swift in Sources */ = {isa = PBXBuildFile; fileRef = BA9D90D3222D155900D5EC0E /* NSView+Ext.swift */; };
		BAA11AC12251F49E007F31D2 /* WorkspaceStorage.swift in Sources */ = {isa = PBXBuildFile; fileRef = BAA11AC02251F49E007F31D2 /* WorkspaceStorage.swift */; };
		BAA11AC32251F4D6007F31D2 /* WorkspaceAutoCompleteTextField.swift in Sources */ = {isa = PBXBuildFile; fileRef = BAA11AC22251F4D6007F31D2 /* WorkspaceAutoCompleteTextField.swift */; };
		BAA11AC52251F502007F31D2 /* WorkspaceDataSource.swift in Sources */ = {isa = PBXBuildFile; fileRef = BAA11AC42251F502007F31D2 /* WorkspaceDataSource.swift */; };
		BAA260D1222D1DC70094F4E4 /* NSView+Shadow+Border.swift in Sources */ = {isa = PBXBuildFile; fileRef = BAA260D0222D1DC70094F4E4 /* NSView+Shadow+Border.swift */; };
		BAAF567E2223CAC5003D0D73 /* NSButton+TextColor.swift in Sources */ = {isa = PBXBuildFile; fileRef = BAAF567D2223CAC5003D0D73 /* NSButton+TextColor.swift */; };
		BAAF569E2223D4C7003D0D73 /* DotImageView.swift in Sources */ = {isa = PBXBuildFile; fileRef = BAAF569D2223D4C7003D0D73 /* DotImageView.swift */; };
		BAAF56A02223DF9A003D0D73 /* VertificalTimeEntryFlowLayout.swift in Sources */ = {isa = PBXBuildFile; fileRef = BAAF569F2223DF9A003D0D73 /* VertificalTimeEntryFlowLayout.swift */; };
		BAAF56A22223E18B003D0D73 /* TimeDecoratorView.swift in Sources */ = {isa = PBXBuildFile; fileRef = BAAF56A12223E18B003D0D73 /* TimeDecoratorView.swift */; };
		BAAF56A42223E19C003D0D73 /* TimeDecoratorView.xib in Resources */ = {isa = PBXBuildFile; fileRef = BAAF56A32223E19C003D0D73 /* TimeDecoratorView.xib */; };
		BAB0027F22731248005ECC93 /* DayLabel.swift in Sources */ = {isa = PBXBuildFile; fileRef = BAB0027E22731248005ECC93 /* DayLabel.swift */; };
		BAB0029F2273125C005ECC93 /* DayLabel.xib in Resources */ = {isa = PBXBuildFile; fileRef = BAB0029E2273125C005ECC93 /* DayLabel.xib */; };
		BAB8D49421BE742D00D63DA5 /* NSTableView+TimeEntryDiff.swift in Sources */ = {isa = PBXBuildFile; fileRef = BAB8D49321BE742D00D63DA5 /* NSTableView+TimeEntryDiff.swift */; };
		BAC4D399225470DA00254DAD /* AutoCompleteRowView.swift in Sources */ = {isa = PBXBuildFile; fileRef = BAC4D398225470DA00254DAD /* AutoCompleteRowView.swift */; };
		BAD15FFC223A52D600A8CCC9 /* TimeEntryEmptyView.swift in Sources */ = {isa = PBXBuildFile; fileRef = BAD15FFB223A52D600A8CCC9 /* TimeEntryEmptyView.swift */; };
		BAD15FFE223A530600A8CCC9 /* TimeEntryEmptyView.xib in Resources */ = {isa = PBXBuildFile; fileRef = BAD15FFD223A530600A8CCC9 /* TimeEntryEmptyView.xib */; };
		BAD2341F21D612DF0039C742 /* libPocoDataSQLite.60.dylib in CopyFiles */ = {isa = PBXBuildFile; fileRef = BAD2341621D612DE0039C742 /* libPocoDataSQLite.60.dylib */; settings = {ATTRIBUTES = (CodeSignOnCopy, ); }; };
		BAD2342021D612DF0039C742 /* libPocoNetSSL.60.dylib in CopyFiles */ = {isa = PBXBuildFile; fileRef = BAD2341721D612DE0039C742 /* libPocoNetSSL.60.dylib */; settings = {ATTRIBUTES = (CodeSignOnCopy, ); }; };
		BAD2342121D612DF0039C742 /* libPocoNet.60.dylib in CopyFiles */ = {isa = PBXBuildFile; fileRef = BAD2341821D612DE0039C742 /* libPocoNet.60.dylib */; settings = {ATTRIBUTES = (CodeSignOnCopy, ); }; };
		BAD2342221D612DF0039C742 /* libPocoCrypto.60.dylib in CopyFiles */ = {isa = PBXBuildFile; fileRef = BAD2341921D612DE0039C742 /* libPocoCrypto.60.dylib */; settings = {ATTRIBUTES = (CodeSignOnCopy, ); }; };
		BAD2342321D612DF0039C742 /* libPocoData.60.dylib in CopyFiles */ = {isa = PBXBuildFile; fileRef = BAD2341A21D612DE0039C742 /* libPocoData.60.dylib */; settings = {ATTRIBUTES = (CodeSignOnCopy, ); }; };
		BAD2342421D612DF0039C742 /* libPocoXML.60.dylib in CopyFiles */ = {isa = PBXBuildFile; fileRef = BAD2341B21D612DE0039C742 /* libPocoXML.60.dylib */; settings = {ATTRIBUTES = (CodeSignOnCopy, ); }; };
		BAD2342521D612DF0039C742 /* libPocoJSON.60.dylib in CopyFiles */ = {isa = PBXBuildFile; fileRef = BAD2341C21D612DF0039C742 /* libPocoJSON.60.dylib */; settings = {ATTRIBUTES = (CodeSignOnCopy, ); }; };
		BAD2342621D612DF0039C742 /* libPocoUtil.60.dylib in CopyFiles */ = {isa = PBXBuildFile; fileRef = BAD2341D21D612DF0039C742 /* libPocoUtil.60.dylib */; settings = {ATTRIBUTES = (CodeSignOnCopy, ); }; };
		BAD2342721D612DF0039C742 /* libPocoFoundation.60.dylib in CopyFiles */ = {isa = PBXBuildFile; fileRef = BAD2341E21D612DF0039C742 /* libPocoFoundation.60.dylib */; settings = {ATTRIBUTES = (CodeSignOnCopy, ); }; };
		BAE007DE21FAF00D00404379 /* Media.xcassets in Resources */ = {isa = PBXBuildFile; fileRef = BAE007DD21FAF00D00404379 /* Media.xcassets */; };
		BAE49CAE222FC1C900773814 /* TimerContainerBox.swift in Sources */ = {isa = PBXBuildFile; fileRef = BAE49CAD222FC1C900773814 /* TimerContainerBox.swift */; };
		BAE8E845224CA9AC006D534E /* ProjectAutoCompleteTextField.swift in Sources */ = {isa = PBXBuildFile; fileRef = BAE8E844224CA9AC006D534E /* ProjectAutoCompleteTextField.swift */; };
		BAF38FEF2241FF20009147D7 /* FloatingErrorView.xib in Resources */ = {isa = PBXBuildFile; fileRef = BA276A132240F5B500810C51 /* FloatingErrorView.xib */; };
		BAF50DE521A29FED0090BA95 /* Images.xcassets in Resources */ = {isa = PBXBuildFile; fileRef = BAF50DE421A29FED0090BA95 /* Images.xcassets */; };
		BAF50DF821A2A18D0090BA95 /* AppIconFactory.m in Sources */ = {isa = PBXBuildFile; fileRef = BAF50DF721A2A18D0090BA95 /* AppIconFactory.m */; };
		BAF6319C21E6F868002DD6AB /* NotificationCenter+MainThread.swift in Sources */ = {isa = PBXBuildFile; fileRef = BAF6319B21E6F868002DD6AB /* NotificationCenter+MainThread.swift */; };
		BAFBFCC821CD1D3C004B443F /* SystemService.m in Sources */ = {isa = PBXBuildFile; fileRef = BAFBFCC721CD1D3C004B443F /* SystemService.m */; };
		C5CB7F0417F43EE100A2AEB1 /* TimeEntryCell.m in Sources */ = {isa = PBXBuildFile; fileRef = C5CB7F0317F43EE100A2AEB1 /* TimeEntryCell.m */; };
		C5DA1FBF17F1B08A001C4565 /* MainWindowController.m in Sources */ = {isa = PBXBuildFile; fileRef = C5DA1FBD17F1B08A001C4565 /* MainWindowController.m */; };
		C5DA1FC017F1B08A001C4565 /* MainWindowController.xib in Resources */ = {isa = PBXBuildFile; fileRef = C5DA1FBE17F1B08A001C4565 /* MainWindowController.xib */; };
		C5DA1FC417F1B38B001C4565 /* LoginViewController.m in Sources */ = {isa = PBXBuildFile; fileRef = C5DA1FC217F1B38B001C4565 /* LoginViewController.m */; };
		C5DA1FC517F1B38B001C4565 /* LoginViewController.xib in Resources */ = {isa = PBXBuildFile; fileRef = C5DA1FC317F1B38B001C4565 /* LoginViewController.xib */; };
/* End PBXBuildFile section */

/* Begin PBXContainerItemProxy section */
		74456B991A774858002A6338 /* PBXContainerItemProxy */ = {
			isa = PBXContainerItemProxy;
			containerPortal = 74B680A8180759C300B697AA /* TogglDesktopLibrary.xcodeproj */;
			proxyType = 2;
			remoteGlobalIDString = C55DA59C17F06A3B00B42178;
			remoteInfo = TogglDesktopLibrary;
		};
		74456B9B1A77486B002A6338 /* PBXContainerItemProxy */ = {
			isa = PBXContainerItemProxy;
			containerPortal = 74B680A8180759C300B697AA /* TogglDesktopLibrary.xcodeproj */;
			proxyType = 1;
			remoteGlobalIDString = C55DA59B17F06A3B00B42178;
			remoteInfo = TogglDesktopLibrary;
		};
		745126C619A28AA600390F47 /* PBXContainerItemProxy */ = {
			isa = PBXContainerItemProxy;
			containerPortal = 749A3A4318D889BD000AD2DB /* CrashReporter.xcodeproj */;
			proxyType = 2;
			remoteGlobalIDString = 058812B91040582D009128FB;
			remoteInfo = "CrashReporter-iOS";
		};
		749A3A5618D889BE000AD2DB /* PBXContainerItemProxy */ = {
			isa = PBXContainerItemProxy;
			containerPortal = 749A3A4318D889BD000AD2DB /* CrashReporter.xcodeproj */;
			proxyType = 2;
			remoteGlobalIDString = 05E731F30EFA1AAB005EDFB7;
			remoteInfo = "CrashReporter-MacOSX-Static";
		};
		749A3A5818D889BE000AD2DB /* PBXContainerItemProxy */ = {
			isa = PBXContainerItemProxy;
			containerPortal = 749A3A4318D889BD000AD2DB /* CrashReporter.xcodeproj */;
			proxyType = 2;
			remoteGlobalIDString = 8DC2EF5B0486A6940098B216;
			remoteInfo = "CrashReporter-MacOSX";
		};
		749A3A5C18D889BE000AD2DB /* PBXContainerItemProxy */ = {
			isa = PBXContainerItemProxy;
			containerPortal = 749A3A4318D889BD000AD2DB /* CrashReporter.xcodeproj */;
			proxyType = 2;
			remoteGlobalIDString = 05CD31520EE936A9000FDE88;
			remoteInfo = "CrashReporter-iOS-Device";
		};
		749A3A5E18D889BE000AD2DB /* PBXContainerItemProxy */ = {
			isa = PBXContainerItemProxy;
			containerPortal = 749A3A4318D889BD000AD2DB /* CrashReporter.xcodeproj */;
			proxyType = 2;
			remoteGlobalIDString = 05CD31630EE93905000FDE88;
			remoteInfo = "CrashReporter-iOS-Simulator";
		};
		749A3A6018D889BE000AD2DB /* PBXContainerItemProxy */ = {
			isa = PBXContainerItemProxy;
			containerPortal = 749A3A4318D889BD000AD2DB /* CrashReporter.xcodeproj */;
			proxyType = 2;
			remoteGlobalIDString = 05E731E30EFA1A3E005EDFB7;
			remoteInfo = plcrashutil;
		};
		749A3A6218D889BE000AD2DB /* PBXContainerItemProxy */ = {
			isa = PBXContainerItemProxy;
			containerPortal = 749A3A4318D889BD000AD2DB /* CrashReporter.xcodeproj */;
			proxyType = 2;
			remoteGlobalIDString = 05CD32690EE93DC3000FDE88;
			remoteInfo = "Tests-MacOSX";
		};
		749A3A6418D889BE000AD2DB /* PBXContainerItemProxy */ = {
			isa = PBXContainerItemProxy;
			containerPortal = 749A3A4318D889BD000AD2DB /* CrashReporter.xcodeproj */;
			proxyType = 2;
			remoteGlobalIDString = 05CD32A90EE94062000FDE88;
			remoteInfo = "Tests-iOS-Simulator";
		};
		749A3A6618D889BE000AD2DB /* PBXContainerItemProxy */ = {
			isa = PBXContainerItemProxy;
			containerPortal = 749A3A4318D889BD000AD2DB /* CrashReporter.xcodeproj */;
			proxyType = 2;
			remoteGlobalIDString = 05CD33240EE94439000FDE88;
			remoteInfo = "Tests-iOS-Device";
		};
		749A3A6818D889BE000AD2DB /* PBXContainerItemProxy */ = {
			isa = PBXContainerItemProxy;
			containerPortal = 749A3A4318D889BD000AD2DB /* CrashReporter.xcodeproj */;
			proxyType = 2;
			remoteGlobalIDString = 05F40CE70EF7AB80008050CF;
			remoteInfo = DemoCrash;
		};
		749A3A6A18D889BE000AD2DB /* PBXContainerItemProxy */ = {
			isa = PBXContainerItemProxy;
			containerPortal = 749A3A4318D889BD000AD2DB /* CrashReporter.xcodeproj */;
			proxyType = 2;
			remoteGlobalIDString = 052A45CF136353FB00987004;
			remoteInfo = "DemoCrash-iOS-Device";
		};
		749A3A6C18D889BE000AD2DB /* PBXContainerItemProxy */ = {
			isa = PBXContainerItemProxy;
			containerPortal = 749A3A4318D889BD000AD2DB /* CrashReporter.xcodeproj */;
			proxyType = 2;
			remoteGlobalIDString = 052A464F136355FD00987004;
			remoteInfo = "DemoCrash-iOS-Simulator";
		};
		749A3A6E18D889BE000AD2DB /* PBXContainerItemProxy */ = {
			isa = PBXContainerItemProxy;
			containerPortal = 749A3A4318D889BD000AD2DB /* CrashReporter.xcodeproj */;
			proxyType = 2;
			remoteGlobalIDString = 050DE24D0F61B80B00152ED3;
			remoteInfo = "Fuzz Testing";
		};
		749A3A7218D89F23000AD2DB /* PBXContainerItemProxy */ = {
			isa = PBXContainerItemProxy;
			containerPortal = 749A3A4318D889BD000AD2DB /* CrashReporter.xcodeproj */;
			proxyType = 1;
			remoteGlobalIDString = 8DC2EF4F0486A6940098B216;
			remoteInfo = "CrashReporter-MacOSX";
		};
		74FD8CDB18A8EEE200F7DB80 /* PBXContainerItemProxy */ = {
			isa = PBXContainerItemProxy;
			containerPortal = 74FD8CD718A8EEE200F7DB80 /* TFDatePicker.xcodeproj */;
			proxyType = 2;
			remoteGlobalIDString = E2D656E6160A18F100DEC117;
			remoteInfo = TFDatePicker;
		};
		74FD8CDD18A8EF4800F7DB80 /* PBXContainerItemProxy */ = {
			isa = PBXContainerItemProxy;
			containerPortal = 74FD8CD718A8EEE200F7DB80 /* TFDatePicker.xcodeproj */;
			proxyType = 1;
			remoteGlobalIDString = E2D656E5160A18F100DEC117;
			remoteInfo = TFDatePicker;
		};
		BA0CEBC021BA851700F1BF01 /* PBXContainerItemProxy */ = {
			isa = PBXContainerItemProxy;
			containerPortal = BA0CEBA321BA851700F1BF01 /* DeepDiff.xcodeproj */;
			proxyType = 2;
			remoteGlobalIDString = D5C629401C3A7FAA007F7B7C;
			remoteInfo = "DeepDiff-macOS";
		};
		BA0CEBC221BA851700F1BF01 /* PBXContainerItemProxy */ = {
			isa = PBXContainerItemProxy;
			containerPortal = BA0CEBA321BA851700F1BF01 /* DeepDiff.xcodeproj */;
			proxyType = 2;
			remoteGlobalIDString = D5C629491C3A7FAA007F7B7C;
			remoteInfo = "DeepDiff-macOS-Tests";
		};
		BA0CEC4A21BE4D4600F1BF01 /* PBXContainerItemProxy */ = {
			isa = PBXContainerItemProxy;
			containerPortal = BA0CEBA321BA851700F1BF01 /* DeepDiff.xcodeproj */;
			proxyType = 1;
			remoteGlobalIDString = D5C6293F1C3A7FAA007F7B7C;
			remoteInfo = "DeepDiff-macOS";
		};
		BA6E86B521DDB331005E2451 /* PBXContainerItemProxy */ = {
			isa = PBXContainerItemProxy;
			containerPortal = BA6E86A521DDB331005E2451 /* Sparkle.xcodeproj */;
			proxyType = 2;
			remoteGlobalIDString = 8DC2EF5B0486A6940098B216;
			remoteInfo = Sparkle;
		};
		BA6E86B721DDB331005E2451 /* PBXContainerItemProxy */ = {
			isa = PBXContainerItemProxy;
			containerPortal = BA6E86A521DDB331005E2451 /* Sparkle.xcodeproj */;
			proxyType = 2;
			remoteGlobalIDString = 61B5F90209C4CEE200B25A18;
			remoteInfo = "Sparkle Test App";
		};
		BA6E86B921DDB331005E2451 /* PBXContainerItemProxy */ = {
			isa = PBXContainerItemProxy;
			containerPortal = BA6E86A521DDB331005E2451 /* Sparkle.xcodeproj */;
			proxyType = 2;
			remoteGlobalIDString = 612279D90DB5470200AB99EA;
			remoteInfo = "Sparkle Unit Tests";
		};
		BA6E86BB21DDB331005E2451 /* PBXContainerItemProxy */ = {
			isa = PBXContainerItemProxy;
			containerPortal = BA6E86A521DDB331005E2451 /* Sparkle.xcodeproj */;
			proxyType = 2;
			remoteGlobalIDString = 5D06E8D00FD68C7C005AE3F6;
			remoteInfo = BinaryDelta;
		};
		BA6E86BD21DDB331005E2451 /* PBXContainerItemProxy */ = {
			isa = PBXContainerItemProxy;
			containerPortal = BA6E86A521DDB331005E2451 /* Sparkle.xcodeproj */;
			proxyType = 2;
			remoteGlobalIDString = 55C14BB7136EEF1500649790;
			remoteInfo = Autoupdate;
		};
		BA6E86BF21DDB331005E2451 /* PBXContainerItemProxy */ = {
			isa = PBXContainerItemProxy;
			containerPortal = BA6E86A521DDB331005E2451 /* Sparkle.xcodeproj */;
			proxyType = 2;
			remoteGlobalIDString = 726B2B5D1C645FC900388755;
			remoteInfo = "UI Tests";
		};
		BA6E86C121DDB331005E2451 /* PBXContainerItemProxy */ = {
			isa = PBXContainerItemProxy;
			containerPortal = BA6E86A521DDB331005E2451 /* Sparkle.xcodeproj */;
			proxyType = 2;
			remoteGlobalIDString = 722954B41D04ADAF00ECF9CA;
			remoteInfo = fileop;
		};
		BA6E86C321DDB331005E2451 /* PBXContainerItemProxy */ = {
			isa = PBXContainerItemProxy;
			containerPortal = BA6E86A521DDB331005E2451 /* Sparkle.xcodeproj */;
			proxyType = 2;
			remoteGlobalIDString = 5AE13FB31E0D9E07000D2C2C;
			remoteInfo = generate_appcast;
		};
		BA6E86C521DDB331005E2451 /* PBXContainerItemProxy */ = {
			isa = PBXContainerItemProxy;
			containerPortal = BA6E86A521DDB331005E2451 /* Sparkle.xcodeproj */;
			proxyType = 2;
			remoteGlobalIDString = 5AB8F19F214DA72000A1187F;
			remoteInfo = generate_keys;
		};
		BA6E86C721DDB331005E2451 /* PBXContainerItemProxy */ = {
			isa = PBXContainerItemProxy;
			containerPortal = BA6E86A521DDB331005E2451 /* Sparkle.xcodeproj */;
			proxyType = 2;
			remoteGlobalIDString = 5A5ADED7214EDE4900DF0099;
			remoteInfo = sign_update;
		};
		BA6E873721DDC1E2005E2451 /* PBXContainerItemProxy */ = {
			isa = PBXContainerItemProxy;
			containerPortal = BA6E86A521DDB331005E2451 /* Sparkle.xcodeproj */;
			proxyType = 1;
			remoteGlobalIDString = 8DC2EF4F0486A6940098B216;
			remoteInfo = Sparkle;
		};
		BA7DB6D121F9C7660059239B /* PBXContainerItemProxy */ = {
			isa = PBXContainerItemProxy;
			containerPortal = BA7DB6BB21F9C7660059239B /* MASShortcut.xcodeproj */;
			proxyType = 2;
			remoteGlobalIDString = 0D827CD31990D4420010B8EF;
			remoteInfo = MASShortcut;
		};
		BA7DB6D321F9C7660059239B /* PBXContainerItemProxy */ = {
			isa = PBXContainerItemProxy;
			containerPortal = BA7DB6BB21F9C7660059239B /* MASShortcut.xcodeproj */;
			proxyType = 2;
			remoteGlobalIDString = 0D827D8319910AFF0010B8EF;
			remoteInfo = MASShortcutTests;
		};
		BA7DB6D521F9C7660059239B /* PBXContainerItemProxy */ = {
			isa = PBXContainerItemProxy;
			containerPortal = BA7DB6BB21F9C7660059239B /* MASShortcut.xcodeproj */;
			proxyType = 2;
			remoteGlobalIDString = 0D827D371990D5E70010B8EF;
			remoteInfo = Demo;
		};
		BA7DB6E521F9C77A0059239B /* PBXContainerItemProxy */ = {
			isa = PBXContainerItemProxy;
			containerPortal = BA7DB6BB21F9C7660059239B /* MASShortcut.xcodeproj */;
			proxyType = 1;
			remoteGlobalIDString = 0D827CD21990D4420010B8EF;
			remoteInfo = MASShortcut;
		};
/* End PBXContainerItemProxy section */

/* Begin PBXCopyFilesBuildPhase section */
		74A50AA818434D90006F37BB /* CopyFiles */ = {
			isa = PBXCopyFilesBuildPhase;
			buildActionMask = 2147483647;
			dstPath = "";
			dstSubfolderSpec = 10;
			files = (
				3CFE547E201781A7006B673A /* libcrypto.1.1.dylib in CopyFiles */,
				BAD2342121D612DF0039C742 /* libPocoNet.60.dylib in CopyFiles */,
				BA7DB6E421F9C77A0059239B /* MASShortcut.framework in CopyFiles */,
				BAD2342521D612DF0039C742 /* libPocoJSON.60.dylib in CopyFiles */,
				BAD2342321D612DF0039C742 /* libPocoData.60.dylib in CopyFiles */,
				BAD2342721D612DF0039C742 /* libPocoFoundation.60.dylib in CopyFiles */,
				3CFE547F201781A7006B673A /* libssl.1.1.dylib in CopyFiles */,
				BA0CEC4921BE4D4600F1BF01 /* DeepDiff.framework in CopyFiles */,
				74456B9E1A774CB0002A6338 /* TogglDesktopLibrary.dylib in CopyFiles */,
				74213491195C50BC007EF78B /* TFDatePicker.framework in CopyFiles */,
				BAD2341F21D612DF0039C742 /* libPocoDataSQLite.60.dylib in CopyFiles */,
				BAD2342621D612DF0039C742 /* libPocoUtil.60.dylib in CopyFiles */,
				BAD2342021D612DF0039C742 /* libPocoNetSSL.60.dylib in CopyFiles */,
				BAD2342221D612DF0039C742 /* libPocoCrypto.60.dylib in CopyFiles */,
				BAD2342421D612DF0039C742 /* libPocoXML.60.dylib in CopyFiles */,
				74213490195C50B5007EF78B /* CrashReporter.framework in CopyFiles */,
				BA6E873621DDC1E2005E2451 /* Sparkle.framework in CopyFiles */,
			);
			runOnlyForDeploymentPostprocessing = 0;
		};
/* End PBXCopyFilesBuildPhase section */

/* Begin PBXFileReference section */
		3C0158EF1C7B414E00FE63AA /* LoadMoreCell.xib */ = {isa = PBXFileReference; fileEncoding = 4; lastKnownFileType = file.xib; path = LoadMoreCell.xib; sourceTree = "<group>"; };
		3C068C681C22F25000874B9A /* MKColorWellCustom.h */ = {isa = PBXFileReference; fileEncoding = 4; lastKnownFileType = sourcecode.c.h; path = MKColorWellCustom.h; sourceTree = "<group>"; };
		3C068C691C22F25000874B9A /* MKColorWellCustom.m */ = {isa = PBXFileReference; fileEncoding = 4; lastKnownFileType = sourcecode.c.objc; path = MKColorWellCustom.m; sourceTree = "<group>"; };
		3C07B758193C88AE00ED6E6F /* NSCustomTimerComboBox.h */ = {isa = PBXFileReference; fileEncoding = 4; lastKnownFileType = sourcecode.c.h; path = NSCustomTimerComboBox.h; sourceTree = "<group>"; };
		3C07B759193C88AE00ED6E6F /* NSCustomTimerComboBox.m */ = {isa = PBXFileReference; fileEncoding = 4; lastKnownFileType = sourcecode.c.objc; path = NSCustomTimerComboBox.m; sourceTree = "<group>"; };
		3C0A570D1C22E12E00301D77 /* LICENSE.txt */ = {isa = PBXFileReference; fileEncoding = 4; lastKnownFileType = text; path = LICENSE.txt; sourceTree = "<group>"; };
		3C0A570E1C22E12E00301D77 /* MKColorPickerView.h */ = {isa = PBXFileReference; fileEncoding = 4; lastKnownFileType = sourcecode.c.h; path = MKColorPickerView.h; sourceTree = "<group>"; };
		3C0A570F1C22E12E00301D77 /* MKColorPickerView.m */ = {isa = PBXFileReference; fileEncoding = 4; lastKnownFileType = sourcecode.c.objc; path = MKColorPickerView.m; sourceTree = "<group>"; };
		3C0A57101C22E12E00301D77 /* MKColorSwatchCell.h */ = {isa = PBXFileReference; fileEncoding = 4; lastKnownFileType = sourcecode.c.h; path = MKColorSwatchCell.h; sourceTree = "<group>"; };
		3C0A57111C22E12E00301D77 /* MKColorSwatchCell.m */ = {isa = PBXFileReference; fileEncoding = 4; lastKnownFileType = sourcecode.c.objc; path = MKColorSwatchCell.m; sourceTree = "<group>"; };
		3C0A57121C22E12E00301D77 /* MKColorSwatchMatrix.h */ = {isa = PBXFileReference; fileEncoding = 4; lastKnownFileType = sourcecode.c.h; path = MKColorSwatchMatrix.h; sourceTree = "<group>"; };
		3C0A57131C22E12E00301D77 /* MKColorSwatchMatrix.m */ = {isa = PBXFileReference; fileEncoding = 4; lastKnownFileType = sourcecode.c.objc; path = MKColorSwatchMatrix.m; sourceTree = "<group>"; };
		3C0A57141C22E12E00301D77 /* MKColorWell+Bindings.h */ = {isa = PBXFileReference; fileEncoding = 4; lastKnownFileType = sourcecode.c.h; path = "MKColorWell+Bindings.h"; sourceTree = "<group>"; };
		3C0A57151C22E12E00301D77 /* MKColorWell+Bindings.m */ = {isa = PBXFileReference; fileEncoding = 4; lastKnownFileType = sourcecode.c.objc; path = "MKColorWell+Bindings.m"; sourceTree = "<group>"; };
		3C0A57161C22E12E00301D77 /* MKColorWell.h */ = {isa = PBXFileReference; fileEncoding = 4; lastKnownFileType = sourcecode.c.h; path = MKColorWell.h; sourceTree = "<group>"; };
		3C0A57171C22E12E00301D77 /* MKColorWell.m */ = {isa = PBXFileReference; fileEncoding = 4; lastKnownFileType = sourcecode.c.objc; path = MKColorWell.m; sourceTree = "<group>"; };
		3C0A57181C22E12E00301D77 /* README.md */ = {isa = PBXFileReference; fileEncoding = 4; lastKnownFileType = net.daringfireball.markdown; path = README.md; sourceTree = "<group>"; };
		3C1C09C41C298ABA00BF9B6C /* warning-icon.png */ = {isa = PBXFileReference; lastKnownFileType = image.png; name = "warning-icon.png"; path = "../../windows/TogglDesktop/TogglDesktop/Resources/warning-icon.png"; sourceTree = "<group>"; };
		3C1E013E19D2DAE300DBF9A5 /* dsa_pub.pem */ = {isa = PBXFileReference; fileEncoding = 4; lastKnownFileType = text; path = dsa_pub.pem; sourceTree = "<group>"; };
		3C2F239B21A7B43300CBE6BC /* UnsupportedNotice.h */ = {isa = PBXFileReference; lastKnownFileType = sourcecode.c.h; path = UnsupportedNotice.h; sourceTree = "<group>"; };
		3C2F239C21A7B43300CBE6BC /* UnsupportedNotice.m */ = {isa = PBXFileReference; lastKnownFileType = sourcecode.c.objc; path = UnsupportedNotice.m; sourceTree = "<group>"; };
		3C3AF64C20ACC6280088A3A6 /* CountryViewItem.h */ = {isa = PBXFileReference; lastKnownFileType = sourcecode.c.h; path = CountryViewItem.h; sourceTree = "<group>"; };
		3C3AF64D20ACC6280088A3A6 /* CountryViewItem.m */ = {isa = PBXFileReference; lastKnownFileType = sourcecode.c.objc; path = CountryViewItem.m; sourceTree = "<group>"; };
		3C4237151A9F612E00643059 /* toggl-logo-white.pdf */ = {isa = PBXFileReference; lastKnownFileType = image.pdf; path = "toggl-logo-white.pdf"; sourceTree = "<group>"; };
		3C4237161A9F612E00643059 /* toggl-desktop-bg.png */ = {isa = PBXFileReference; lastKnownFileType = image.png; path = "toggl-desktop-bg.png"; sourceTree = "<group>"; };
		3C65A7CE1DE574E7005586B4 /* continue_light.pdf */ = {isa = PBXFileReference; lastKnownFileType = image.pdf; path = continue_light.pdf; sourceTree = "<group>"; };
		3C65A7CF1DE574E7005586B4 /* group_icon_closed.pdf */ = {isa = PBXFileReference; lastKnownFileType = image.pdf; path = group_icon_closed.pdf; sourceTree = "<group>"; };
		3C65A7D01DE574E7005586B4 /* group_icon_open.pdf */ = {isa = PBXFileReference; lastKnownFileType = image.pdf; path = group_icon_open.pdf; sourceTree = "<group>"; };
		3C65A7E41DE5757A005586B4 /* continue_regular.pdf */ = {isa = PBXFileReference; lastKnownFileType = image.pdf; path = continue_regular.pdf; sourceTree = "<group>"; };
		3C6B247F203E01D60063FC08 /* AutoCompleteTableCell.h */ = {isa = PBXFileReference; fileEncoding = 4; lastKnownFileType = sourcecode.c.h; path = AutoCompleteTableCell.h; sourceTree = "<group>"; };
		3C6B2480203E01D60063FC08 /* AutoCompleteTableCell.m */ = {isa = PBXFileReference; fileEncoding = 4; lastKnownFileType = sourcecode.c.objc; path = AutoCompleteTableCell.m; sourceTree = "<group>"; };
		3C6B2481203E01D80063FC08 /* AutoCompleteInput.h */ = {isa = PBXFileReference; fileEncoding = 4; lastKnownFileType = sourcecode.c.h; path = AutoCompleteInput.h; sourceTree = "<group>"; };
		3C6B2482203E01D80063FC08 /* AutoCompleteTable.h */ = {isa = PBXFileReference; fileEncoding = 4; lastKnownFileType = sourcecode.c.h; path = AutoCompleteTable.h; sourceTree = "<group>"; };
		3C6B2483203E01D90063FC08 /* AutoCompleteInput.m */ = {isa = PBXFileReference; fileEncoding = 4; lastKnownFileType = sourcecode.c.objc; path = AutoCompleteInput.m; sourceTree = "<group>"; };
		3C6B2484203E01D90063FC08 /* AutoCompleteTable.m */ = {isa = PBXFileReference; fileEncoding = 4; lastKnownFileType = sourcecode.c.objc; path = AutoCompleteTable.m; sourceTree = "<group>"; };
		3C6B2485203E01D90063FC08 /* AutoCompleteTableCell.xib */ = {isa = PBXFileReference; fileEncoding = 4; lastKnownFileType = file.xib; path = AutoCompleteTableCell.xib; sourceTree = "<group>"; };
		3C6B24A2203FC8200063FC08 /* LiteAutoCompleteDataSource.h */ = {isa = PBXFileReference; lastKnownFileType = sourcecode.c.h; path = LiteAutoCompleteDataSource.h; sourceTree = "<group>"; };
		3C6B24A3203FC8200063FC08 /* LiteAutoCompleteDataSource.m */ = {isa = PBXFileReference; lastKnownFileType = sourcecode.c.objc; path = LiteAutoCompleteDataSource.m; sourceTree = "<group>"; };
		3C7B4E8B190FA6D200627DC3 /* NSTextFieldVerticallyAligned.h */ = {isa = PBXFileReference; fileEncoding = 4; lastKnownFileType = sourcecode.c.h; path = NSTextFieldVerticallyAligned.h; sourceTree = "<group>"; };
		3C7B4E8C190FA6D200627DC3 /* NSTextFieldVerticallyAligned.m */ = {isa = PBXFileReference; fileEncoding = 4; lastKnownFileType = sourcecode.c.objc; path = NSTextFieldVerticallyAligned.m; sourceTree = "<group>"; };
		3C7B4E9D190FA7F900627DC3 /* logo-white@2x.png */ = {isa = PBXFileReference; lastKnownFileType = image.png; path = "logo-white@2x.png"; sourceTree = "<group>"; };
		3C7B4EB1190FB57A00627DC3 /* NSSecureTextFieldVerticallyAligned.h */ = {isa = PBXFileReference; fileEncoding = 4; lastKnownFileType = sourcecode.c.h; path = NSSecureTextFieldVerticallyAligned.h; sourceTree = "<group>"; };
		3C7B4EB2190FB57A00627DC3 /* NSSecureTextFieldVerticallyAligned.m */ = {isa = PBXFileReference; fileEncoding = 4; lastKnownFileType = sourcecode.c.objc; path = NSSecureTextFieldVerticallyAligned.m; sourceTree = "<group>"; };
		3C8979B61920B7B7007061E0 /* continue.pdf */ = {isa = PBXFileReference; lastKnownFileType = image.pdf; path = continue.pdf; sourceTree = "<group>"; };
		3C8979C819235EA2007061E0 /* NSTextFieldClickablePointer.h */ = {isa = PBXFileReference; fileEncoding = 4; lastKnownFileType = sourcecode.c.h; path = NSTextFieldClickablePointer.h; sourceTree = "<group>"; };
		3C8979C919235EA2007061E0 /* NSTextFieldClickablePointer.m */ = {isa = PBXFileReference; fileEncoding = 4; lastKnownFileType = sourcecode.c.objc; path = NSTextFieldClickablePointer.m; sourceTree = "<group>"; };
		3CA14527192DE32300414620 /* NSViewEscapable.h */ = {isa = PBXFileReference; fileEncoding = 4; lastKnownFileType = sourcecode.c.h; path = NSViewEscapable.h; sourceTree = "<group>"; };
		3CA14528192DE32300414620 /* NSViewEscapable.m */ = {isa = PBXFileReference; fileEncoding = 4; lastKnownFileType = sourcecode.c.objc; path = NSViewEscapable.m; sourceTree = "<group>"; };
		3CA1453B192DF0DE00414620 /* trash_can.pdf */ = {isa = PBXFileReference; lastKnownFileType = image.pdf; path = trash_can.pdf; sourceTree = "<group>"; };
		3CAFDFF41AA713830022CD40 /* icon-google.pdf */ = {isa = PBXFileReference; lastKnownFileType = image.pdf; path = "icon-google.pdf"; sourceTree = "<group>"; };
		3CC450E71A31ED540012440B /* NSTextFieldDuration.h */ = {isa = PBXFileReference; fileEncoding = 4; lastKnownFileType = sourcecode.c.h; path = NSTextFieldDuration.h; sourceTree = "<group>"; };
		3CC450E81A31ED540012440B /* NSTextFieldDuration.m */ = {isa = PBXFileReference; fileEncoding = 4; lastKnownFileType = sourcecode.c.objc; path = NSTextFieldDuration.m; sourceTree = "<group>"; };
		3CD30F401F58B02C006FAA0D /* OverlayViewController.h */ = {isa = PBXFileReference; fileEncoding = 4; lastKnownFileType = sourcecode.c.h; path = OverlayViewController.h; sourceTree = "<group>"; };
		3CD30F411F58B02C006FAA0D /* OverlayViewController.m */ = {isa = PBXFileReference; fileEncoding = 4; lastKnownFileType = sourcecode.c.objc; path = OverlayViewController.m; sourceTree = "<group>"; };
		3CD30F421F58B02C006FAA0D /* OverlayViewController.xib */ = {isa = PBXFileReference; fileEncoding = 4; lastKnownFileType = file.xib; path = OverlayViewController.xib; sourceTree = "<group>"; };
		3CD7AD6D19ED579700372797 /* NSResize.h */ = {isa = PBXFileReference; fileEncoding = 4; lastKnownFileType = sourcecode.c.h; path = NSResize.h; sourceTree = "<group>"; };
		3CD7AD6E19ED579700372797 /* NSResize.m */ = {isa = PBXFileReference; fileEncoding = 4; lastKnownFileType = sourcecode.c.objc; path = NSResize.m; sourceTree = "<group>"; };
		3CDA2C571913A4E200A94967 /* icon-start-gray@2x.png */ = {isa = PBXFileReference; lastKnownFileType = image.png; path = "icon-start-gray@2x.png"; sourceTree = "<group>"; };
		3CDA2C591913B60F00A94967 /* icon-billable@2x.png */ = {isa = PBXFileReference; lastKnownFileType = image.png; path = "icon-billable@2x.png"; sourceTree = "<group>"; };
		3CDA2C5A1913B60F00A94967 /* icon-tags@2x.png */ = {isa = PBXFileReference; lastKnownFileType = image.png; path = "icon-tags@2x.png"; sourceTree = "<group>"; };
		3CE1CABF1C774F2B00D0ADD5 /* LoadMoreCell.h */ = {isa = PBXFileReference; fileEncoding = 4; lastKnownFileType = sourcecode.c.h; path = LoadMoreCell.h; sourceTree = "<group>"; };
		3CE1CAC01C774F2B00D0ADD5 /* LoadMoreCell.m */ = {isa = PBXFileReference; fileEncoding = 4; lastKnownFileType = sourcecode.c.objc; path = LoadMoreCell.m; sourceTree = "<group>"; };
		3CE30E002052BD8B00AF2E2A /* AutoCompleteTableContainer.h */ = {isa = PBXFileReference; lastKnownFileType = sourcecode.c.h; path = AutoCompleteTableContainer.h; sourceTree = "<group>"; };
		3CE30E012052BD8B00AF2E2A /* AutoCompleteTableContainer.m */ = {isa = PBXFileReference; lastKnownFileType = sourcecode.c.objc; path = AutoCompleteTableContainer.m; sourceTree = "<group>"; };
		3CFE546D201781A5006B673A /* libcrypto.1.1.dylib */ = {isa = PBXFileReference; lastKnownFileType = "compiled.mach-o.dylib"; name = libcrypto.1.1.dylib; path = ../../../../third_party/openssl/libcrypto.1.1.dylib; sourceTree = "<group>"; };
		3CFE547D201781A5006B673A /* libssl.1.1.dylib */ = {isa = PBXFileReference; lastKnownFileType = "compiled.mach-o.dylib"; name = libssl.1.1.dylib; path = ../../../../third_party/openssl/libssl.1.1.dylib; sourceTree = "<group>"; };
		69FC17F117E6534400B96425 /* TogglDesktop.app */ = {isa = PBXFileReference; explicitFileType = wrapper.application; includeInIndex = 0; path = TogglDesktop.app; sourceTree = BUILT_PRODUCTS_DIR; };
		69FC17F417E6534400B96425 /* Cocoa.framework */ = {isa = PBXFileReference; lastKnownFileType = wrapper.framework; name = Cocoa.framework; path = System/Library/Frameworks/Cocoa.framework; sourceTree = SDKROOT; };
		69FC17F717E6534400B96425 /* AppKit.framework */ = {isa = PBXFileReference; lastKnownFileType = wrapper.framework; name = AppKit.framework; path = System/Library/Frameworks/AppKit.framework; sourceTree = SDKROOT; };
		69FC17F917E6534400B96425 /* Foundation.framework */ = {isa = PBXFileReference; lastKnownFileType = wrapper.framework; name = Foundation.framework; path = System/Library/Frameworks/Foundation.framework; sourceTree = SDKROOT; };
		69FC17FC17E6534400B96425 /* TogglDesktop-Info.plist */ = {isa = PBXFileReference; lastKnownFileType = text.plist.xml; path = "TogglDesktop-Info.plist"; sourceTree = "<group>"; };
		69FC17FE17E6534400B96425 /* en */ = {isa = PBXFileReference; lastKnownFileType = text.plist.strings; name = en; path = en.lproj/InfoPlist.strings; sourceTree = "<group>"; };
		69FC180017E6534400B96425 /* main.m */ = {isa = PBXFileReference; lastKnownFileType = sourcecode.c.objc; path = main.m; sourceTree = "<group>"; };
		69FC180217E6534400B96425 /* TogglDesktop-Prefix.pch */ = {isa = PBXFileReference; lastKnownFileType = sourcecode.c.h; path = "TogglDesktop-Prefix.pch"; sourceTree = "<group>"; };
		69FC180417E6534400B96425 /* en */ = {isa = PBXFileReference; lastKnownFileType = text.rtf; name = en; path = en.lproj/Credits.rtf; sourceTree = "<group>"; };
		69FC180617E6534400B96425 /* AppDelegate.h */ = {isa = PBXFileReference; lastKnownFileType = sourcecode.c.h; path = AppDelegate.h; sourceTree = "<group>"; };
		69FC180717E6534400B96425 /* AppDelegate.m */ = {isa = PBXFileReference; lastKnownFileType = sourcecode.c.objc; path = AppDelegate.m; sourceTree = "<group>"; };
		69FC181217E6534500B96425 /* SenTestingKit.framework */ = {isa = PBXFileReference; lastKnownFileType = wrapper.framework; name = SenTestingKit.framework; path = Library/Frameworks/SenTestingKit.framework; sourceTree = DEVELOPER_DIR; };
		69FC181917E6534500B96425 /* TogglDesktopTests-Info.plist */ = {isa = PBXFileReference; lastKnownFileType = text.plist.xml; path = "TogglDesktopTests-Info.plist"; sourceTree = "<group>"; };
		69FC181B17E6534500B96425 /* en */ = {isa = PBXFileReference; lastKnownFileType = text.plist.strings; name = en; path = en.lproj/InfoPlist.strings; sourceTree = "<group>"; };
		69FC181D17E6534500B96425 /* test2Tests.h */ = {isa = PBXFileReference; lastKnownFileType = sourcecode.c.h; path = test2Tests.h; sourceTree = "<group>"; };
		69FC181E17E6534500B96425 /* test2Tests.m */ = {isa = PBXFileReference; lastKnownFileType = sourcecode.c.objc; path = test2Tests.m; sourceTree = "<group>"; };
		74033C8D17EC1CFD00CA53D3 /* libstdc++.dylib */ = {isa = PBXFileReference; lastKnownFileType = "compiled.mach-o.dylib"; name = "libstdc++.dylib"; path = "usr/lib/libstdc++.dylib"; sourceTree = SDKROOT; };
		74033C9617EC1DE100CA53D3 /* libc++.dylib */ = {isa = PBXFileReference; lastKnownFileType = "compiled.mach-o.dylib"; name = "libc++.dylib"; path = "usr/lib/libc++.dylib"; sourceTree = SDKROOT; };
		7408EDB918C532C200CBE8F1 /* const.h */ = {isa = PBXFileReference; fileEncoding = 4; lastKnownFileType = sourcecode.c.h; name = const.h; path = ../../../../const.h; sourceTree = "<group>"; };
		74098C311919899600CBDFB9 /* Utils.h */ = {isa = PBXFileReference; fileEncoding = 4; lastKnownFileType = sourcecode.c.h; name = Utils.h; path = ../Utils.h; sourceTree = "<group>"; };
		74098C321919899600CBDFB9 /* Utils.m */ = {isa = PBXFileReference; fileEncoding = 4; lastKnownFileType = sourcecode.c.objc; name = Utils.m; path = ../Utils.m; sourceTree = "<group>"; };
		741104BD18C7682700BC7A49 /* NSTextFieldWithBackground.h */ = {isa = PBXFileReference; fileEncoding = 4; lastKnownFileType = sourcecode.c.h; name = NSTextFieldWithBackground.h; path = ../NSTextFieldWithBackground.h; sourceTree = "<group>"; };
		741104BE18C7682700BC7A49 /* NSTextFieldWithBackground.m */ = {isa = PBXFileReference; fileEncoding = 4; lastKnownFileType = sourcecode.c.objc; name = NSTextFieldWithBackground.m; path = ../NSTextFieldWithBackground.m; sourceTree = "<group>"; };
		742339391829B99C00063FA9 /* IdleNotificationWindowController.h */ = {isa = PBXFileReference; fileEncoding = 4; lastKnownFileType = sourcecode.c.h; path = IdleNotificationWindowController.h; sourceTree = "<group>"; };
		7423393A1829B99C00063FA9 /* IdleNotificationWindowController.m */ = {isa = PBXFileReference; fileEncoding = 4; lastKnownFileType = sourcecode.c.objc; path = IdleNotificationWindowController.m; sourceTree = "<group>"; };
		7423393B1829B99C00063FA9 /* IdleNotificationWindowController.xib */ = {isa = PBXFileReference; fileEncoding = 4; lastKnownFileType = file.xib; path = IdleNotificationWindowController.xib; sourceTree = "<group>"; };
		7424949C17F1E3D20030121C /* UIEvents.h */ = {isa = PBXFileReference; fileEncoding = 4; lastKnownFileType = sourcecode.c.h; name = UIEvents.h; path = ../UIEvents.h; sourceTree = "<group>"; };
		7424949D17F1E3D20030121C /* UIEvents.m */ = {isa = PBXFileReference; fileEncoding = 4; lastKnownFileType = sourcecode.c.objc; name = UIEvents.m; path = ../UIEvents.m; sourceTree = "<group>"; };
		7430750118204EFB009019CB /* AboutWindowController.h */ = {isa = PBXFileReference; fileEncoding = 4; lastKnownFileType = sourcecode.c.h; name = AboutWindowController.h; path = ../AboutWindowController.h; sourceTree = "<group>"; };
		7430750218204EFB009019CB /* AboutWindowController.m */ = {isa = PBXFileReference; fileEncoding = 4; lastKnownFileType = sourcecode.c.objc; name = AboutWindowController.m; path = ../AboutWindowController.m; sourceTree = "<group>"; };
		7430750318204EFB009019CB /* AboutWindowController.xib */ = {isa = PBXFileReference; fileEncoding = 4; lastKnownFileType = file.xib; name = AboutWindowController.xib; path = ../AboutWindowController.xib; sourceTree = "<group>"; };
		7438B3D118253CD2002AE43C /* MenuItemTags.h */ = {isa = PBXFileReference; fileEncoding = 4; lastKnownFileType = sourcecode.c.h; name = MenuItemTags.h; path = ../MenuItemTags.h; sourceTree = "<group>"; };
		7438B3D218253CD2002AE43C /* MenuItemTags.m */ = {isa = PBXFileReference; fileEncoding = 4; lastKnownFileType = sourcecode.c.objc; name = MenuItemTags.m; path = ../MenuItemTags.m; sourceTree = "<group>"; };
		743D7829182791FA00978BCC /* idler.c */ = {isa = PBXFileReference; fileEncoding = 4; lastKnownFileType = sourcecode.c.c; name = idler.c; path = ../idler.c; sourceTree = "<group>"; };
		743D942518279290000E6F70 /* IOKit.framework */ = {isa = PBXFileReference; lastKnownFileType = wrapper.framework; name = IOKit.framework; path = System/Library/Frameworks/IOKit.framework; sourceTree = SDKROOT; };
		743D94271827929C000E6F70 /* Carbon.framework */ = {isa = PBXFileReference; lastKnownFileType = wrapper.framework; name = Carbon.framework; path = System/Library/Frameworks/Carbon.framework; sourceTree = SDKROOT; };
		743D94291827A0E0000E6F70 /* idler.h */ = {isa = PBXFileReference; lastKnownFileType = sourcecode.c.h; path = idler.h; sourceTree = "<group>"; };
		743D942D1827C633000E6F70 /* IdleEvent.h */ = {isa = PBXFileReference; fileEncoding = 4; lastKnownFileType = sourcecode.c.h; name = IdleEvent.h; path = ../IdleEvent.h; sourceTree = "<group>"; };
		743D942E1827C633000E6F70 /* IdleEvent.m */ = {isa = PBXFileReference; fileEncoding = 4; lastKnownFileType = sourcecode.c.objc; name = IdleEvent.m; path = ../IdleEvent.m; sourceTree = "<group>"; };
		743E58461A775B7700F17CB0 /* et */ = {isa = PBXFileReference; lastKnownFileType = text.plist.strings; name = et; path = et.lproj/MainMenu.strings; sourceTree = "<group>"; };
		743E58481A775B7700F17CB0 /* et */ = {isa = PBXFileReference; lastKnownFileType = text.plist.strings; name = et; path = et.lproj/InfoPlist.strings; sourceTree = "<group>"; };
		743E58491A775B7700F17CB0 /* et */ = {isa = PBXFileReference; lastKnownFileType = text.rtf; name = et; path = et.lproj/Credits.rtf; sourceTree = "<group>"; };
		743E584A1A775B7700F17CB0 /* et */ = {isa = PBXFileReference; lastKnownFileType = text.plist.strings; name = et; path = et.lproj/InfoPlist.strings; sourceTree = "<group>"; };
		743E584E1A775BB300F17CB0 /* et */ = {isa = PBXFileReference; lastKnownFileType = text.plist.strings; name = et; path = et.lproj/Localizable.strings; sourceTree = "<group>"; };
		74456B9F1A774E12002A6338 /* Base */ = {isa = PBXFileReference; lastKnownFileType = file.xib; name = Base; path = Base.lproj/MainMenu.xib; sourceTree = "<group>"; };
		745126B419A28AA500390F47 /* Reachability.h */ = {isa = PBXFileReference; fileEncoding = 4; lastKnownFileType = sourcecode.c.h; name = Reachability.h; path = ../../../../third_party/Reachability/Reachability/Reachability.h; sourceTree = "<group>"; };
		745126B519A28AA600390F47 /* Reachability.m */ = {isa = PBXFileReference; fileEncoding = 4; lastKnownFileType = sourcecode.c.objc; name = Reachability.m; path = ../../../../third_party/Reachability/Reachability/Reachability.m; sourceTree = "<group>"; };
		74664DAF18AA860800AAD282 /* on.pdf */ = {isa = PBXFileReference; lastKnownFileType = image.pdf; path = on.pdf; sourceTree = "<group>"; };
		74664DB018AA860800AAD282 /* off.pdf */ = {isa = PBXFileReference; lastKnownFileType = image.pdf; path = off.pdf; sourceTree = "<group>"; };
		746947F81AF3FE3E0024BED7 /* AutotrackerRuleItem.h */ = {isa = PBXFileReference; fileEncoding = 4; lastKnownFileType = sourcecode.c.h; path = AutotrackerRuleItem.h; sourceTree = "<group>"; };
		746947F91AF3FE3E0024BED7 /* AutotrackerRuleItem.m */ = {isa = PBXFileReference; fileEncoding = 4; lastKnownFileType = sourcecode.c.objc; path = AutotrackerRuleItem.m; sourceTree = "<group>"; };
		74762B9E18A12DB8004433A9 /* NSComboBox_Expansion.h */ = {isa = PBXFileReference; lastKnownFileType = sourcecode.c.h; path = NSComboBox_Expansion.h; sourceTree = "<group>"; };
		74762B9F18A139D4004433A9 /* NSUnstripedTableView.h */ = {isa = PBXFileReference; fileEncoding = 4; lastKnownFileType = sourcecode.c.h; path = NSUnstripedTableView.h; sourceTree = "<group>"; };
		74762BA018A139D4004433A9 /* NSUnstripedTableView.m */ = {isa = PBXFileReference; fileEncoding = 4; lastKnownFileType = sourcecode.c.objc; path = NSUnstripedTableView.m; sourceTree = "<group>"; };
		747B74841A0AD28200BB3791 /* ConsoleViewController.h */ = {isa = PBXFileReference; fileEncoding = 4; lastKnownFileType = sourcecode.c.h; name = ConsoleViewController.h; path = ../ConsoleViewController.h; sourceTree = "<group>"; };
		747B74851A0AD28200BB3791 /* ConsoleViewController.m */ = {isa = PBXFileReference; fileEncoding = 4; lastKnownFileType = sourcecode.c.objc; name = ConsoleViewController.m; path = ../ConsoleViewController.m; sourceTree = "<group>"; };
		747B74861A0AD28200BB3791 /* ConsoleViewController.xib */ = {isa = PBXFileReference; fileEncoding = 4; lastKnownFileType = file.xib; name = ConsoleViewController.xib; path = ../ConsoleViewController.xib; sourceTree = "<group>"; };
		7484F620191D92C30038885C /* Settings.h */ = {isa = PBXFileReference; fileEncoding = 4; lastKnownFileType = sourcecode.c.h; name = Settings.h; path = ../Settings.h; sourceTree = "<group>"; };
		7484F621191D92C30038885C /* Settings.m */ = {isa = PBXFileReference; fileEncoding = 4; lastKnownFileType = sourcecode.c.objc; name = Settings.m; path = ../Settings.m; sourceTree = "<group>"; };
		748B3A3219222DB100F31468 /* DisplayCommand.h */ = {isa = PBXFileReference; fileEncoding = 4; lastKnownFileType = sourcecode.c.h; path = DisplayCommand.h; sourceTree = "<group>"; };
		748B3A3319222DB100F31468 /* DisplayCommand.m */ = {isa = PBXFileReference; fileEncoding = 4; lastKnownFileType = sourcecode.c.objc; path = DisplayCommand.m; sourceTree = "<group>"; };
		7498D2471888B226001390B9 /* TimeEntryCell.xib */ = {isa = PBXFileReference; fileEncoding = 4; lastKnownFileType = file.xib; path = TimeEntryCell.xib; sourceTree = "<group>"; };
		749A3A4318D889BD000AD2DB /* CrashReporter.xcodeproj */ = {isa = PBXFileReference; lastKnownFileType = "wrapper.pb-project"; name = CrashReporter.xcodeproj; path = ../../../../third_party/plcrashreporter/CrashReporter.xcodeproj; sourceTree = "<group>"; };
		749BD0BB1833E28400980494 /* NSBoxClickable.h */ = {isa = PBXFileReference; fileEncoding = 4; lastKnownFileType = sourcecode.c.h; path = NSBoxClickable.h; sourceTree = "<group>"; };
		749BD0BC1833E28400980494 /* NSBoxClickable.m */ = {isa = PBXFileReference; fileEncoding = 4; lastKnownFileType = sourcecode.c.objc; path = NSBoxClickable.m; sourceTree = "<group>"; };
		749CB8C918167D6E00814841 /* PreferencesWindowController.h */ = {isa = PBXFileReference; fileEncoding = 4; lastKnownFileType = sourcecode.c.h; path = PreferencesWindowController.h; sourceTree = SOURCE_ROOT; };
		749CB8CA18167D6E00814841 /* PreferencesWindowController.m */ = {isa = PBXFileReference; fileEncoding = 4; lastKnownFileType = sourcecode.c.objc; path = PreferencesWindowController.m; sourceTree = SOURCE_ROOT; };
		749CB8CB18167D6E00814841 /* PreferencesWindowController.xib */ = {isa = PBXFileReference; fileEncoding = 4; lastKnownFileType = file.xib; path = PreferencesWindowController.xib; sourceTree = SOURCE_ROOT; };
		74A7346818297DD100525BBC /* ConvertHexColor.h */ = {isa = PBXFileReference; fileEncoding = 4; lastKnownFileType = sourcecode.c.h; path = ConvertHexColor.h; sourceTree = "<group>"; };
		74A7346918297DD100525BBC /* ConvertHexColor.m */ = {isa = PBXFileReference; fileEncoding = 4; lastKnownFileType = sourcecode.c.objc; path = ConvertHexColor.m; sourceTree = "<group>"; };
		74AA9466180909F50000539F /* GTMHTTPFetcher.h */ = {isa = PBXFileReference; fileEncoding = 4; lastKnownFileType = sourcecode.c.h; name = GTMHTTPFetcher.h; path = "../../../../third_party/gtm-oauth2-read-only/HTTPFetcher/GTMHTTPFetcher.h"; sourceTree = "<group>"; };
		74AA9467180909F50000539F /* GTMHTTPFetcher.m */ = {isa = PBXFileReference; fileEncoding = 4; lastKnownFileType = sourcecode.c.objc; name = GTMHTTPFetcher.m; path = "../../../../third_party/gtm-oauth2-read-only/HTTPFetcher/GTMHTTPFetcher.m"; sourceTree = "<group>"; };
		74AA9468180909F50000539F /* GTMHTTPFetchHistory.h */ = {isa = PBXFileReference; fileEncoding = 4; lastKnownFileType = sourcecode.c.h; name = GTMHTTPFetchHistory.h; path = "../../../../third_party/gtm-oauth2-read-only/HTTPFetcher/GTMHTTPFetchHistory.h"; sourceTree = "<group>"; };
		74AA9469180909F50000539F /* GTMHTTPFetchHistory.m */ = {isa = PBXFileReference; fileEncoding = 4; lastKnownFileType = sourcecode.c.objc; name = GTMHTTPFetchHistory.m; path = "../../../../third_party/gtm-oauth2-read-only/HTTPFetcher/GTMHTTPFetchHistory.m"; sourceTree = "<group>"; };
		74AA946A180909F50000539F /* GTMOAuth2Authentication.h */ = {isa = PBXFileReference; fileEncoding = 4; lastKnownFileType = sourcecode.c.h; name = GTMOAuth2Authentication.h; path = "../../../../third_party/gtm-oauth2-read-only/Source/GTMOAuth2Authentication.h"; sourceTree = "<group>"; };
		74AA946B180909F50000539F /* GTMOAuth2Authentication.m */ = {isa = PBXFileReference; fileEncoding = 4; lastKnownFileType = sourcecode.c.objc; name = GTMOAuth2Authentication.m; path = "../../../../third_party/gtm-oauth2-read-only/Source/GTMOAuth2Authentication.m"; sourceTree = "<group>"; };
		74AA946C180909F50000539F /* GTMOAuth2SignIn.h */ = {isa = PBXFileReference; fileEncoding = 4; lastKnownFileType = sourcecode.c.h; name = GTMOAuth2SignIn.h; path = "../../../../third_party/gtm-oauth2-read-only/Source/GTMOAuth2SignIn.h"; sourceTree = "<group>"; };
		74AA946D180909F50000539F /* GTMOAuth2SignIn.m */ = {isa = PBXFileReference; fileEncoding = 4; lastKnownFileType = sourcecode.c.objc; name = GTMOAuth2SignIn.m; path = "../../../../third_party/gtm-oauth2-read-only/Source/GTMOAuth2SignIn.m"; sourceTree = "<group>"; };
		74AA946E180909F50000539F /* GTMOAuth2Window.xib */ = {isa = PBXFileReference; fileEncoding = 4; lastKnownFileType = file.xib; name = GTMOAuth2Window.xib; path = "../../../../third_party/gtm-oauth2-read-only/Source/Mac/GTMOAuth2Window.xib"; sourceTree = "<group>"; };
		74AA946F180909F50000539F /* GTMOAuth2WindowController.h */ = {isa = PBXFileReference; fileEncoding = 4; lastKnownFileType = sourcecode.c.h; name = GTMOAuth2WindowController.h; path = "../../../../third_party/gtm-oauth2-read-only/Source/Mac/GTMOAuth2WindowController.h"; sourceTree = "<group>"; };
		74AA9470180909F50000539F /* GTMOAuth2WindowController.m */ = {isa = PBXFileReference; fileEncoding = 4; lastKnownFileType = sourcecode.c.objc; name = GTMOAuth2WindowController.m; path = "../../../../third_party/gtm-oauth2-read-only/Source/Mac/GTMOAuth2WindowController.m"; sourceTree = "<group>"; };
		74AA947718090A8E0000539F /* Security.framework */ = {isa = PBXFileReference; lastKnownFileType = wrapper.framework; name = Security.framework; path = System/Library/Frameworks/Security.framework; sourceTree = SDKROOT; };
		74B680A8180759C300B697AA /* TogglDesktopLibrary.xcodeproj */ = {isa = PBXFileReference; lastKnownFileType = "wrapper.pb-project"; name = TogglDesktopLibrary.xcodeproj; path = ../../../lib/osx/TogglDesktopLibrary.xcodeproj; sourceTree = "<group>"; };
		74BA5FCD18B6E770009DAA2D /* NSHoverButton.h */ = {isa = PBXFileReference; fileEncoding = 4; lastKnownFileType = sourcecode.c.h; path = NSHoverButton.h; sourceTree = "<group>"; };
		74BA5FCE18B6E770009DAA2D /* NSHoverButton.m */ = {isa = PBXFileReference; fileEncoding = 4; lastKnownFileType = sourcecode.c.objc; path = NSHoverButton.m; sourceTree = "<group>"; };
		74BAAA0917F37B140079386F /* TimeEntryViewItem.h */ = {isa = PBXFileReference; fileEncoding = 4; lastKnownFileType = sourcecode.c.h; path = TimeEntryViewItem.h; sourceTree = SOURCE_ROOT; };
		74BAAA0A17F37B140079386F /* TimeEntryViewItem.m */ = {isa = PBXFileReference; fileEncoding = 4; lastKnownFileType = sourcecode.c.objc; path = TimeEntryViewItem.m; sourceTree = SOURCE_ROOT; };
		74BAD31C18BD7D83002FD4CF /* ViewItem.h */ = {isa = PBXFileReference; fileEncoding = 4; lastKnownFileType = sourcecode.c.h; path = ViewItem.h; sourceTree = "<group>"; };
		74BAD31D18BD7D83002FD4CF /* ViewItem.m */ = {isa = PBXFileReference; fileEncoding = 4; lastKnownFileType = sourcecode.c.objc; path = ViewItem.m; sourceTree = "<group>"; };
		74C15794183A8CE600550613 /* AutocompleteItem.h */ = {isa = PBXFileReference; fileEncoding = 4; lastKnownFileType = sourcecode.c.h; name = AutocompleteItem.h; path = ../AutocompleteItem.h; sourceTree = "<group>"; };
		74C15795183A8CE600550613 /* AutocompleteItem.m */ = {isa = PBXFileReference; fileEncoding = 4; lastKnownFileType = sourcecode.c.objc; name = AutocompleteItem.m; path = ../AutocompleteItem.m; sourceTree = "<group>"; };
		74C15799183BA5DA00550613 /* AutocompleteDataSource.h */ = {isa = PBXFileReference; fileEncoding = 4; lastKnownFileType = sourcecode.c.h; name = AutocompleteDataSource.h; path = ../AutocompleteDataSource.h; sourceTree = "<group>"; };
		74C1579A183BA5DA00550613 /* AutocompleteDataSource.m */ = {isa = PBXFileReference; fileEncoding = 4; lastKnownFileType = sourcecode.c.objc; name = AutocompleteDataSource.m; path = ../AutocompleteDataSource.m; sourceTree = "<group>"; };
		74D1D25317EB713F00E709B0 /* TimeEntryListViewController.h */ = {isa = PBXFileReference; fileEncoding = 4; lastKnownFileType = sourcecode.c.h; path = TimeEntryListViewController.h; sourceTree = SOURCE_ROOT; };
		74D1D25417EB713F00E709B0 /* TimeEntryListViewController.m */ = {isa = PBXFileReference; fileEncoding = 4; lastKnownFileType = sourcecode.c.objc; path = TimeEntryListViewController.m; sourceTree = SOURCE_ROOT; };
		74D1D25517EB713F00E709B0 /* TimeEntryListViewController.xib */ = {isa = PBXFileReference; fileEncoding = 4; lastKnownFileType = file.xib; path = TimeEntryListViewController.xib; sourceTree = SOURCE_ROOT; };
		74D1D25A17EB71C100E709B0 /* TimeEntryEditViewController.h */ = {isa = PBXFileReference; fileEncoding = 4; lastKnownFileType = sourcecode.c.h; path = TimeEntryEditViewController.h; sourceTree = SOURCE_ROOT; };
		74D1D25B17EB71C100E709B0 /* TimeEntryEditViewController.m */ = {isa = PBXFileReference; fileEncoding = 4; lastKnownFileType = sourcecode.c.objc; path = TimeEntryEditViewController.m; sourceTree = SOURCE_ROOT; };
		74D1D25C17EB71C100E709B0 /* TimeEntryEditViewController.xib */ = {isa = PBXFileReference; fileEncoding = 4; lastKnownFileType = file.xib; path = TimeEntryEditViewController.xib; sourceTree = SOURCE_ROOT; };
		74D1D26F17EB72D900E709B0 /* TimerEditViewController.h */ = {isa = PBXFileReference; fileEncoding = 4; lastKnownFileType = sourcecode.c.h; path = TimerEditViewController.h; sourceTree = SOURCE_ROOT; };
		74D1D27017EB72D900E709B0 /* TimerEditViewController.m */ = {isa = PBXFileReference; fileEncoding = 4; lastKnownFileType = sourcecode.c.objc; path = TimerEditViewController.m; sourceTree = SOURCE_ROOT; };
		74D1D27117EB72D900E709B0 /* TimerEditViewController.xib */ = {isa = PBXFileReference; fileEncoding = 4; lastKnownFileType = file.xib; path = TimerEditViewController.xib; sourceTree = SOURCE_ROOT; };
		74E3CDB217FBABE400C3ADD3 /* Bugsnag.h */ = {isa = PBXFileReference; fileEncoding = 4; lastKnownFileType = sourcecode.c.h; path = Bugsnag.h; sourceTree = "<group>"; };
		74E3CDB317FBABE400C3ADD3 /* Bugsnag.m */ = {isa = PBXFileReference; fileEncoding = 4; lastKnownFileType = sourcecode.c.objc; path = Bugsnag.m; sourceTree = "<group>"; };
		74E3CDB417FBABE400C3ADD3 /* BugsnagConfiguration.h */ = {isa = PBXFileReference; fileEncoding = 4; lastKnownFileType = sourcecode.c.h; path = BugsnagConfiguration.h; sourceTree = "<group>"; };
		74E3CDB517FBABE400C3ADD3 /* BugsnagConfiguration.m */ = {isa = PBXFileReference; fileEncoding = 4; lastKnownFileType = sourcecode.c.objc; path = BugsnagConfiguration.m; sourceTree = "<group>"; };
		74E3CDB617FBABE400C3ADD3 /* BugsnagEvent.h */ = {isa = PBXFileReference; fileEncoding = 4; lastKnownFileType = sourcecode.c.h; path = BugsnagEvent.h; sourceTree = "<group>"; };
		74E3CDB717FBABE400C3ADD3 /* BugsnagEvent.m */ = {isa = PBXFileReference; fileEncoding = 4; lastKnownFileType = sourcecode.c.objc; path = BugsnagEvent.m; sourceTree = "<group>"; };
		74E3CDB817FBABE400C3ADD3 /* BugsnagLogger.h */ = {isa = PBXFileReference; fileEncoding = 4; lastKnownFileType = sourcecode.c.h; path = BugsnagLogger.h; sourceTree = "<group>"; };
		74E3CDB917FBABE400C3ADD3 /* BugsnagMetaData.h */ = {isa = PBXFileReference; fileEncoding = 4; lastKnownFileType = sourcecode.c.h; path = BugsnagMetaData.h; sourceTree = "<group>"; };
		74E3CDBA17FBABE400C3ADD3 /* BugsnagMetaData.m */ = {isa = PBXFileReference; fileEncoding = 4; lastKnownFileType = sourcecode.c.objc; path = BugsnagMetaData.m; sourceTree = "<group>"; };
		74E3CDBB17FBABE400C3ADD3 /* BugsnagNotifier.h */ = {isa = PBXFileReference; fileEncoding = 4; lastKnownFileType = sourcecode.c.h; path = BugsnagNotifier.h; sourceTree = "<group>"; };
		74E3CDBC17FBABE400C3ADD3 /* BugsnagNotifier.m */ = {isa = PBXFileReference; fileEncoding = 4; lastKnownFileType = sourcecode.c.objc; path = BugsnagNotifier.m; sourceTree = "<group>"; };
		74E3CDBE17FBABE400C3ADD3 /* BugsnagReachability.h */ = {isa = PBXFileReference; fileEncoding = 4; lastKnownFileType = sourcecode.c.h; path = BugsnagReachability.h; sourceTree = "<group>"; };
		74E3CDBF17FBABE400C3ADD3 /* BugsnagReachability.m */ = {isa = PBXFileReference; fileEncoding = 4; lastKnownFileType = sourcecode.c.objc; path = BugsnagReachability.m; sourceTree = "<group>"; };
		74E3CDC417FBABE400C3ADD3 /* BugsnagOSXNotifier.h */ = {isa = PBXFileReference; fileEncoding = 4; lastKnownFileType = sourcecode.c.h; path = BugsnagOSXNotifier.h; sourceTree = "<group>"; };
		74E3CDC517FBABE400C3ADD3 /* BugsnagOSXNotifier.m */ = {isa = PBXFileReference; fileEncoding = 4; lastKnownFileType = sourcecode.c.objc; path = BugsnagOSXNotifier.m; sourceTree = "<group>"; };
		74E3CDD617FBAE0800C3ADD3 /* SystemConfiguration.framework */ = {isa = PBXFileReference; lastKnownFileType = wrapper.framework; name = SystemConfiguration.framework; path = System/Library/Frameworks/SystemConfiguration.framework; sourceTree = SDKROOT; };
		74E3CDD817FC369700C3ADD3 /* ExceptionHandling.framework */ = {isa = PBXFileReference; lastKnownFileType = wrapper.framework; name = ExceptionHandling.framework; path = System/Library/Frameworks/ExceptionHandling.framework; sourceTree = SDKROOT; };
		74E857AB194F8807007A88B9 /* cacert.pem */ = {isa = PBXFileReference; fileEncoding = 4; lastKnownFileType = text; path = cacert.pem; sourceTree = "<group>"; };
		74F106FE18993FFE00E93BD5 /* FeedbackWindowController.h */ = {isa = PBXFileReference; fileEncoding = 4; lastKnownFileType = sourcecode.c.h; name = FeedbackWindowController.h; path = ../FeedbackWindowController.h; sourceTree = "<group>"; };
		74F106FF18993FFE00E93BD5 /* FeedbackWindowController.m */ = {isa = PBXFileReference; fileEncoding = 4; lastKnownFileType = sourcecode.c.objc; name = FeedbackWindowController.m; path = ../FeedbackWindowController.m; sourceTree = "<group>"; };
		74F1070018993FFE00E93BD5 /* FeedbackWindowController.xib */ = {isa = PBXFileReference; fileEncoding = 4; lastKnownFileType = file.xib; name = FeedbackWindowController.xib; path = ../FeedbackWindowController.xib; sourceTree = "<group>"; };
		74F8FBA118313FA6000F09EE /* NSTextFieldClickable.h */ = {isa = PBXFileReference; fileEncoding = 4; lastKnownFileType = sourcecode.c.h; path = NSTextFieldClickable.h; sourceTree = "<group>"; };
		74F8FBA218313FA6000F09EE /* NSTextFieldClickable.m */ = {isa = PBXFileReference; fileEncoding = 4; lastKnownFileType = sourcecode.c.objc; path = NSTextFieldClickable.m; sourceTree = "<group>"; };
		74FD8CD718A8EEE200F7DB80 /* TFDatePicker.xcodeproj */ = {isa = PBXFileReference; lastKnownFileType = "wrapper.pb-project"; name = TFDatePicker.xcodeproj; path = ../../../../third_party/TFDatePicker/TFDatePicker/TFDatePicker.xcodeproj; sourceTree = "<group>"; };
		74FD8CDF18A8EF8300F7DB80 /* TFDatePicker.framework */ = {isa = PBXFileReference; lastKnownFileType = wrapper.framework; name = TFDatePicker.framework; path = ../../../../third_party/TFDatePicker/TFDatePicker/build/Release/TFDatePicker.framework; sourceTree = "<group>"; };
		95C0707518CDB67300A34D0D /* NSCustomComboBoxCell.h */ = {isa = PBXFileReference; fileEncoding = 4; lastKnownFileType = sourcecode.c.h; path = NSCustomComboBoxCell.h; sourceTree = "<group>"; };
		95C0707618CDB67300A34D0D /* NSCustomComboBoxCell.m */ = {isa = PBXFileReference; fileEncoding = 4; lastKnownFileType = sourcecode.c.objc; path = NSCustomComboBoxCell.m; sourceTree = "<group>"; };
		95C0707818CDB91500A34D0D /* NSCustomComboBox.h */ = {isa = PBXFileReference; fileEncoding = 4; lastKnownFileType = sourcecode.c.h; path = NSCustomComboBox.h; sourceTree = "<group>"; };
		95C0707918CDB91500A34D0D /* NSCustomComboBox.m */ = {isa = PBXFileReference; fileEncoding = 4; lastKnownFileType = sourcecode.c.objc; path = NSCustomComboBox.m; sourceTree = "<group>"; };
		95DBF8CA18BF7A910021FB41 /* offline_off.pdf */ = {isa = PBXFileReference; lastKnownFileType = image.pdf; path = offline_off.pdf; sourceTree = "<group>"; };
		95DBF8CB18BF7A910021FB41 /* offline_on.pdf */ = {isa = PBXFileReference; lastKnownFileType = image.pdf; path = offline_on.pdf; sourceTree = "<group>"; };
		95DBF8D618C48B300021FB41 /* logo.png */ = {isa = PBXFileReference; lastKnownFileType = image.png; path = logo.png; sourceTree = "<group>"; };
		BA013FF4225705B6000E5B91 /* HoverTableCellView.swift */ = {isa = PBXFileReference; lastKnownFileType = sourcecode.swift; path = HoverTableCellView.swift; sourceTree = "<group>"; };
		BA01404522570805000E5B91 /* TagCellView.swift */ = {isa = PBXFileReference; lastKnownFileType = sourcecode.swift; path = TagCellView.swift; sourceTree = "<group>"; };
		BA0140472257080F000E5B91 /* TagCellView.xib */ = {isa = PBXFileReference; lastKnownFileType = file.xib; path = TagCellView.xib; sourceTree = "<group>"; };
		BA01404922570893000E5B91 /* Tag.swift */ = {isa = PBXFileReference; lastKnownFileType = sourcecode.swift; path = Tag.swift; sourceTree = "<group>"; };
		BA01404B22570967000E5B91 /* TagStorage.swift */ = {isa = PBXFileReference; lastKnownFileType = sourcecode.swift; path = TagStorage.swift; sourceTree = "<group>"; };
		BA01404D22571081000E5B91 /* TagDataSource.swift */ = {isa = PBXFileReference; lastKnownFileType = sourcecode.swift; path = TagDataSource.swift; sourceTree = "<group>"; };
		BA01404F225710FD000E5B91 /* TagAutoCompleteTextField.swift */ = {isa = PBXFileReference; lastKnownFileType = sourcecode.swift; path = TagAutoCompleteTextField.swift; sourceTree = "<group>"; };
		BA01405122571199000E5B91 /* TagTokenView.swift */ = {isa = PBXFileReference; lastKnownFileType = sourcecode.swift; path = TagTokenView.swift; sourceTree = "<group>"; };
		BA014053225711A3000E5B91 /* TagTokenView.xib */ = {isa = PBXFileReference; lastKnownFileType = file.xib; path = TagTokenView.xib; sourceTree = "<group>"; };
		BA03725421FE9FD400FC277B /* FlatButton.swift */ = {isa = PBXFileReference; lastKnownFileType = sourcecode.swift; path = FlatButton.swift; sourceTree = "<group>"; };
		BA03729C21FED85700FC277B /* NSView+Xib.swift */ = {isa = PBXFileReference; lastKnownFileType = sourcecode.swift; path = "NSView+Xib.swift"; sourceTree = "<group>"; };
		BA053658225DDDBB00C26E1F /* CustomFocusRingButton.swift */ = {isa = PBXFileReference; lastKnownFileType = sourcecode.swift; path = CustomFocusRingButton.swift; sourceTree = "<group>"; };
		BA05367E225E238D00C26E1F /* ProjectWorksapceCellView.swift */ = {isa = PBXFileReference; lastKnownFileType = sourcecode.swift; path = ProjectWorksapceCellView.swift; sourceTree = "<group>"; };
		BA05369E225E239600C26E1F /* ProjectWorksapceCellView.xib */ = {isa = PBXFileReference; lastKnownFileType = file.xib; path = ProjectWorksapceCellView.xib; sourceTree = "<group>"; };
		BA08E011222E32C90075F68E /* NSView+LayoutConstraint.swift */ = {isa = PBXFileReference; lastKnownFileType = sourcecode.swift; path = "NSView+LayoutConstraint.swift"; sourceTree = "<group>"; };
		BA08E085222E709C0075F68E /* ProjectTextField.h */ = {isa = PBXFileReference; lastKnownFileType = sourcecode.c.h; path = ProjectTextField.h; sourceTree = "<group>"; };
		BA08E086222E709C0075F68E /* ProjectTextField.m */ = {isa = PBXFileReference; lastKnownFileType = sourcecode.c.objc; path = ProjectTextField.m; sourceTree = "<group>"; };
		BA0C3A64223219470081C6DE /* AutoCompleteCellType.swift */ = {isa = PBXFileReference; lastKnownFileType = sourcecode.swift; path = AutoCompleteCellType.swift; sourceTree = "<group>"; };
		BA0C3A6622321FBC0081C6DE /* AutoCompleteTableCell+Ext.swift */ = {isa = PBXFileReference; lastKnownFileType = sourcecode.swift; path = "AutoCompleteTableCell+Ext.swift"; sourceTree = "<group>"; };
		BA0CEBA321BA851700F1BF01 /* DeepDiff.xcodeproj */ = {isa = PBXFileReference; lastKnownFileType = "wrapper.pb-project"; name = DeepDiff.xcodeproj; path = ../../../../third_party/DeepDiff/DeepDiff.xcodeproj; sourceTree = "<group>"; };
		BA0CEC5121BE528900F1BF01 /* TogglDesktop-Bridging-Header.h */ = {isa = PBXFileReference; lastKnownFileType = sourcecode.c.h; path = "TogglDesktop-Bridging-Header.h"; sourceTree = "<group>"; };
		BA0CEC5221BE528900F1BF01 /* TableViewDiffer.swift */ = {isa = PBXFileReference; lastKnownFileType = sourcecode.swift; path = TableViewDiffer.swift; sourceTree = "<group>"; };
		BA0CEC6421BE590200F1BF01 /* NSTableView+Diff.swift */ = {isa = PBXFileReference; lastKnownFileType = sourcecode.swift; path = "NSTableView+Diff.swift"; sourceTree = "<group>"; };
		BA0E380F2225257D00D0121B /* BezierPath+Corner.swift */ = {isa = PBXFileReference; lastKnownFileType = sourcecode.swift; path = "BezierPath+Corner.swift"; sourceTree = "<group>"; };
		BA0E38112225260B00D0121B /* TimeEntryCell+Ext.swift */ = {isa = PBXFileReference; lastKnownFileType = sourcecode.swift; path = "TimeEntryCell+Ext.swift"; sourceTree = "<group>"; };
		BA0F67B6224A32F700ED0F91 /* CursorButton.swift */ = {isa = PBXFileReference; lastKnownFileType = sourcecode.swift; path = CursorButton.swift; sourceTree = "<group>"; };
		BA13D2052269B7C400EB3833 /* CalendarViewController.swift */ = {isa = PBXFileReference; lastKnownFileType = sourcecode.swift; path = CalendarViewController.swift; sourceTree = "<group>"; };
		BA13D2092269BA6500EB3833 /* CalendarDataSource.swift */ = {isa = PBXFileReference; lastKnownFileType = sourcecode.swift; path = CalendarDataSource.swift; sourceTree = "<group>"; };
		BA13D20C2269BAA600EB3833 /* DateCellViewItem.swift */ = {isa = PBXFileReference; lastKnownFileType = sourcecode.swift; path = DateCellViewItem.swift; sourceTree = "<group>"; };
		BA13D20D2269BAA600EB3833 /* DateCellViewItem.xib */ = {isa = PBXFileReference; lastKnownFileType = file.xib; path = DateCellViewItem.xib; sourceTree = "<group>"; };
		BA13D2102269BE2F00EB3833 /* DateInfo.swift */ = {isa = PBXFileReference; lastKnownFileType = sourcecode.swift; path = DateInfo.swift; sourceTree = "<group>"; };
		BA13D2142269C01500EB3833 /* Date+Utils.swift */ = {isa = PBXFileReference; lastKnownFileType = sourcecode.swift; path = "Date+Utils.swift"; sourceTree = "<group>"; };
		BA13D2162269DE3400EB3833 /* NoVibrantPopoverView.swift */ = {isa = PBXFileReference; lastKnownFileType = sourcecode.swift; path = NoVibrantPopoverView.swift; sourceTree = "<group>"; };
		BA13D2192269E0B500EB3833 /* CalendarViewController.xib */ = {isa = PBXFileReference; lastKnownFileType = file.xib; path = CalendarViewController.xib; sourceTree = "<group>"; };
		BA13E05921C7B9D900835EC1 /* UserNotificationCenter.m */ = {isa = PBXFileReference; lastKnownFileType = sourcecode.c.objc; name = UserNotificationCenter.m; path = test2/UserNotificationCenter.m; sourceTree = SOURCE_ROOT; };
		BA13E05A21C7B9D900835EC1 /* UserNotificationCenter.h */ = {isa = PBXFileReference; lastKnownFileType = sourcecode.c.h; name = UserNotificationCenter.h; path = test2/UserNotificationCenter.h; sourceTree = SOURCE_ROOT; };
		BA276A122240F5B500810C51 /* FloatingErrorView.swift */ = {isa = PBXFileReference; fileEncoding = 4; lastKnownFileType = sourcecode.swift; path = FloatingErrorView.swift; sourceTree = "<group>"; };
		BA276A132240F5B500810C51 /* FloatingErrorView.xib */ = {isa = PBXFileReference; fileEncoding = 4; lastKnownFileType = file.xib; path = FloatingErrorView.xib; sourceTree = "<group>"; };
		BA2DA0C421A542E20027B7A5 /* NSTextField+Ext.h */ = {isa = PBXFileReference; fileEncoding = 4; lastKnownFileType = sourcecode.c.h; path = "NSTextField+Ext.h"; sourceTree = "<group>"; };
		BA2DA0C521A542E30027B7A5 /* NSTextField+Ext.m */ = {isa = PBXFileReference; fileEncoding = 4; lastKnownFileType = sourcecode.c.objc; path = "NSTextField+Ext.m"; sourceTree = "<group>"; };
		BA2DA11E21A691FF0027B7A5 /* TrackingService.h */ = {isa = PBXFileReference; lastKnownFileType = sourcecode.c.h; path = TrackingService.h; sourceTree = "<group>"; };
		BA2DA11F21A691FF0027B7A5 /* TrackingService.m */ = {isa = PBXFileReference; lastKnownFileType = sourcecode.c.objc; path = TrackingService.m; sourceTree = "<group>"; };
		BA2E3F2B22375E640035D034 /* NSView+Appearance.swift */ = {isa = PBXFileReference; lastKnownFileType = sourcecode.swift; path = "NSView+Appearance.swift"; sourceTree = "<group>"; };
		BA2E5FB0223787C300EB866E /* EditorPopover.swift */ = {isa = PBXFileReference; lastKnownFileType = sourcecode.swift; path = EditorPopover.swift; sourceTree = "<group>"; };
		BA34F0FE22439C3000C27A15 /* EditorViewController.swift */ = {isa = PBXFileReference; lastKnownFileType = sourcecode.swift; path = EditorViewController.swift; sourceTree = "<group>"; };
		BA34F0FF22439C3000C27A15 /* EditorViewController.xib */ = {isa = PBXFileReference; lastKnownFileType = file.xib; path = EditorViewController.xib; sourceTree = "<group>"; };
		BA3E75D322291CEB009AD291 /* SystemMessage.swift */ = {isa = PBXFileReference; lastKnownFileType = sourcecode.swift; path = SystemMessage.swift; sourceTree = "<group>"; };
		BA3E75D52229356D009AD291 /* SystemMessageView.swift */ = {isa = PBXFileReference; lastKnownFileType = sourcecode.swift; path = SystemMessageView.swift; sourceTree = "<group>"; };
		BA3E75D722293576009AD291 /* SystemMessageView.xib */ = {isa = PBXFileReference; lastKnownFileType = file.xib; path = SystemMessageView.xib; sourceTree = "<group>"; };
		BA403BAC2230CFBC008B202C /* BetterFocusAutoCompleteInput.h */ = {isa = PBXFileReference; lastKnownFileType = sourcecode.c.h; path = BetterFocusAutoCompleteInput.h; sourceTree = "<group>"; };
		BA403BAD2230CFBC008B202C /* BetterFocusAutoCompleteInput.m */ = {isa = PBXFileReference; lastKnownFileType = sourcecode.c.objc; path = BetterFocusAutoCompleteInput.m; sourceTree = "<group>"; };
		BA4059AE221D215A002969B8 /* TimeHeaderView.swift */ = {isa = PBXFileReference; lastKnownFileType = sourcecode.swift; path = TimeHeaderView.swift; sourceTree = "<group>"; };
		BA4059B0221D2186002969B8 /* TimeHeaderView.xib */ = {isa = PBXFileReference; lastKnownFileType = file.xib; path = TimeHeaderView.xib; sourceTree = "<group>"; };
		BA4059B5221D46F4002969B8 /* TimeEntryCollectionView.h */ = {isa = PBXFileReference; lastKnownFileType = sourcecode.c.h; path = TimeEntryCollectionView.h; sourceTree = "<group>"; };
		BA4059B6221D46F4002969B8 /* TimeEntryCollectionView.m */ = {isa = PBXFileReference; lastKnownFileType = sourcecode.c.objc; path = TimeEntryCollectionView.m; sourceTree = "<group>"; };
		BA4059B8221D53E7002969B8 /* TimeEntryDatasource.swift */ = {isa = PBXFileReference; lastKnownFileType = sourcecode.swift; path = TimeEntryDatasource.swift; sourceTree = "<group>"; };
		BA412BFB224E0CBE003CA17A /* ClientStorage.swift */ = {isa = PBXFileReference; lastKnownFileType = sourcecode.swift; path = ClientStorage.swift; sourceTree = "<group>"; };
		BA412C1C224E0D61003CA17A /* ClientDataSource.swift */ = {isa = PBXFileReference; lastKnownFileType = sourcecode.swift; path = ClientDataSource.swift; sourceTree = "<group>"; };
		BA412C20224E1189003CA17A /* ClientCellView.swift */ = {isa = PBXFileReference; lastKnownFileType = sourcecode.swift; path = ClientCellView.swift; sourceTree = "<group>"; };
		BA412C22224E11AC003CA17A /* ClientCellView.xib */ = {isa = PBXFileReference; lastKnownFileType = file.xib; path = ClientCellView.xib; sourceTree = "<group>"; };
		BA412C24224E147A003CA17A /* ClientAutoCompleteTextField.swift */ = {isa = PBXFileReference; lastKnownFileType = sourcecode.swift; path = ClientAutoCompleteTextField.swift; sourceTree = "<group>"; };
		BA412C26224E195C003CA17A /* NoClientCellView.swift */ = {isa = PBXFileReference; lastKnownFileType = sourcecode.swift; path = NoClientCellView.swift; sourceTree = "<group>"; };
		BA412C28224E196D003CA17A /* NoClientCellView.xib */ = {isa = PBXFileReference; lastKnownFileType = file.xib; path = NoClientCellView.xib; sourceTree = "<group>"; };
		BA46E09E2226707F00C25763 /* Collection+Safe.swift */ = {isa = PBXFileReference; lastKnownFileType = sourcecode.swift; path = "Collection+Safe.swift"; sourceTree = "<group>"; };
		BA50ED8422705F9E008323FA /* CalendarFlowLayout.swift */ = {isa = PBXFileReference; lastKnownFileType = sourcecode.swift; path = CalendarFlowLayout.swift; sourceTree = "<group>"; };
		BA6572A0224DFA6E00BA4C60 /* RGB.swift */ = {isa = PBXFileReference; fileEncoding = 4; lastKnownFileType = sourcecode.swift; path = RGB.swift; sourceTree = "<group>"; };
		BA6572A1224DFA6E00BA4C60 /* HSBGen.swift */ = {isa = PBXFileReference; fileEncoding = 4; lastKnownFileType = sourcecode.swift; path = HSBGen.swift; sourceTree = "<group>"; };
		BA6572A2224DFA6F00BA4C60 /* CurrentColorView.swift */ = {isa = PBXFileReference; fileEncoding = 4; lastKnownFileType = sourcecode.swift; path = CurrentColorView.swift; sourceTree = "<group>"; };
		BA6572A3224DFA6F00BA4C60 /* ColorGraphicsView.swift */ = {isa = PBXFileReference; fileEncoding = 4; lastKnownFileType = sourcecode.swift; path = ColorGraphicsView.swift; sourceTree = "<group>"; };
		BA6572A4224DFA6F00BA4C60 /* HSV.swift */ = {isa = PBXFileReference; fileEncoding = 4; lastKnownFileType = sourcecode.swift; path = HSV.swift; sourceTree = "<group>"; };
		BA6E86A521DDB331005E2451 /* Sparkle.xcodeproj */ = {isa = PBXFileReference; lastKnownFileType = "wrapper.pb-project"; name = Sparkle.xcodeproj; path = ../../../../third_party/Sparkle/Sparkle.xcodeproj; sourceTree = "<group>"; };
		BA6EB83F2248CBE3003BB8EF /* ProjectStorage.swift */ = {isa = PBXFileReference; lastKnownFileType = sourcecode.swift; path = ProjectStorage.swift; sourceTree = "<group>"; };
		BA6EB8752249DB33003BB8EF /* VerticallyCenteredTextFieldCell.swift */ = {isa = PBXFileReference; fileEncoding = 4; lastKnownFileType = sourcecode.swift; path = VerticallyCenteredTextFieldCell.swift; sourceTree = "<group>"; };
		BA6F1B1921EEE258009265E4 /* NSColor+Utils.swift */ = {isa = PBXFileReference; lastKnownFileType = sourcecode.swift; path = "NSColor+Utils.swift"; sourceTree = "<group>"; };
		BA6F1B3721EEE998009265E4 /* Theme+Notification.swift */ = {isa = PBXFileReference; lastKnownFileType = sourcecode.swift; path = "Theme+Notification.swift"; sourceTree = "<group>"; };
		BA712EC121BF907200A2D8DD /* UndoManager.swift */ = {isa = PBXFileReference; lastKnownFileType = sourcecode.swift; path = UndoManager.swift; sourceTree = "<group>"; };
		BA712EC521BF913800A2D8DD /* TimeEntrySnapshot.swift */ = {isa = PBXFileReference; lastKnownFileType = sourcecode.swift; path = TimeEntrySnapshot.swift; sourceTree = "<group>"; };
		BA712EC721BF9F1200A2D8DD /* UndoStack.swift */ = {isa = PBXFileReference; lastKnownFileType = sourcecode.swift; path = UndoStack.swift; sourceTree = "<group>"; };
		BA763B7A2268601700DC245A /* PopoverRootView.swift */ = {isa = PBXFileReference; lastKnownFileType = sourcecode.swift; path = PopoverRootView.swift; sourceTree = "<group>"; };
		BA7B4BC921C0EF8800B75B14 /* NSAlert+Utils.h */ = {isa = PBXFileReference; lastKnownFileType = sourcecode.c.h; path = "NSAlert+Utils.h"; sourceTree = "<group>"; };
		BA7B4BCA21C0EF8800B75B14 /* NSAlert+Utils.m */ = {isa = PBXFileReference; lastKnownFileType = sourcecode.c.objc; path = "NSAlert+Utils.m"; sourceTree = "<group>"; };
		BA7B4C3521C24B9D00B75B14 /* UndoTextField.h */ = {isa = PBXFileReference; lastKnownFileType = sourcecode.c.h; path = UndoTextField.h; sourceTree = "<group>"; };
		BA7B4C3621C24B9D00B75B14 /* UndoTextField.m */ = {isa = PBXFileReference; lastKnownFileType = sourcecode.c.objc; path = UndoTextField.m; sourceTree = "<group>"; };
		BA7B4C7B21C293E700B75B14 /* String+Optional.swift */ = {isa = PBXFileReference; lastKnownFileType = sourcecode.swift; path = "String+Optional.swift"; sourceTree = "<group>"; };
		BA7D334A2248944C00B953A8 /* AutoCompleteView.swift */ = {isa = PBXFileReference; lastKnownFileType = sourcecode.swift; path = AutoCompleteView.swift; sourceTree = "<group>"; };
		BA7D334C2248945300B953A8 /* AutoCompleteView.xib */ = {isa = PBXFileReference; lastKnownFileType = file.xib; path = AutoCompleteView.xib; sourceTree = "<group>"; };
		BA7D334E224897FC00B953A8 /* ProjectHeaderCellView.swift */ = {isa = PBXFileReference; lastKnownFileType = sourcecode.swift; path = ProjectHeaderCellView.swift; sourceTree = "<group>"; };
		BA7D33502248980B00B953A8 /* ProjectContentCellView.swift */ = {isa = PBXFileReference; lastKnownFileType = sourcecode.swift; path = ProjectContentCellView.swift; sourceTree = "<group>"; };
		BA7D33522248981200B953A8 /* ProjectHeaderCellView.xib */ = {isa = PBXFileReference; lastKnownFileType = file.xib; path = ProjectHeaderCellView.xib; sourceTree = "<group>"; };
		BA7D3354224898E400B953A8 /* ProjectContentCellView.xib */ = {isa = PBXFileReference; lastKnownFileType = file.xib; path = ProjectContentCellView.xib; sourceTree = "<group>"; };
		BA7D335622489BD000B953A8 /* AutoCompleteViewDataSource.swift */ = {isa = PBXFileReference; lastKnownFileType = sourcecode.swift; path = AutoCompleteViewDataSource.swift; sourceTree = "<group>"; };
		BA7D335922489C8000B953A8 /* ProjectDataSource.swift */ = {isa = PBXFileReference; lastKnownFileType = sourcecode.swift; path = ProjectDataSource.swift; sourceTree = "<group>"; };
		BA7D335D2248B48000B953A8 /* AutoCompleteTextField.swift */ = {isa = PBXFileReference; lastKnownFileType = sourcecode.swift; path = AutoCompleteTextField.swift; sourceTree = "<group>"; };
		BA7DB6BB21F9C7660059239B /* MASShortcut.xcodeproj */ = {isa = PBXFileReference; lastKnownFileType = "wrapper.pb-project"; name = MASShortcut.xcodeproj; path = ../../../../third_party/MASShortcut/MASShortcut.xcodeproj; sourceTree = "<group>"; };
		BA80BEB1221EAE6F00BDFD35 /* Array+ByGroup.swift */ = {isa = PBXFileReference; lastKnownFileType = sourcecode.swift; path = "Array+ByGroup.swift"; sourceTree = "<group>"; };
		BA84363922533A6600EF5830 /* DesktopLibraryBridge.h */ = {isa = PBXFileReference; lastKnownFileType = sourcecode.c.h; path = DesktopLibraryBridge.h; sourceTree = "<group>"; };
		BA84363A22533A6600EF5830 /* DesktopLibraryBridge.m */ = {isa = PBXFileReference; lastKnownFileType = sourcecode.c.objc; path = DesktopLibraryBridge.m; sourceTree = "<group>"; };
		BA89CB382265EA4400D21584 /* String+Search.swift */ = {isa = PBXFileReference; lastKnownFileType = sourcecode.swift; path = "String+Search.swift"; sourceTree = "<group>"; };
		BA8B4C742251FAD500592BC7 /* WorkspaceCellView.swift */ = {isa = PBXFileReference; lastKnownFileType = sourcecode.swift; path = WorkspaceCellView.swift; sourceTree = "<group>"; };
		BA8B4C762251FADF00592BC7 /* WorkspaceCellView.xib */ = {isa = PBXFileReference; lastKnownFileType = file.xib; path = WorkspaceCellView.xib; sourceTree = "<group>"; };
		BA9C2DF7224C7E44002AD2A1 /* ProjectCreationView.swift */ = {isa = PBXFileReference; lastKnownFileType = sourcecode.swift; path = ProjectCreationView.swift; sourceTree = "<group>"; };
		BA9C2DF9224C7E77002AD2A1 /* ProjectCreationView.xib */ = {isa = PBXFileReference; lastKnownFileType = file.xib; path = ProjectCreationView.xib; sourceTree = "<group>"; };
		BA9C2DFB224C8235002AD2A1 /* ColorPickerView.swift */ = {isa = PBXFileReference; lastKnownFileType = sourcecode.swift; path = ColorPickerView.swift; sourceTree = "<group>"; };
		BA9C2DFD224C823C002AD2A1 /* ColorPickerView.xib */ = {isa = PBXFileReference; lastKnownFileType = file.xib; path = ColorPickerView.xib; sourceTree = "<group>"; };
		BA9C2E03224C84E7002AD2A1 /* ColorViewItem.swift */ = {isa = PBXFileReference; lastKnownFileType = sourcecode.swift; path = ColorViewItem.swift; sourceTree = "<group>"; };
		BA9C2E04224C84E7002AD2A1 /* ColorViewItem.xib */ = {isa = PBXFileReference; lastKnownFileType = file.xib; path = ColorViewItem.xib; sourceTree = "<group>"; };
		BA9C2E07224C854C002AD2A1 /* ProjectColor.swift */ = {isa = PBXFileReference; lastKnownFileType = sourcecode.swift; path = ProjectColor.swift; sourceTree = "<group>"; };
		BA9C2E0B224C8F58002AD2A1 /* KeyboardTableView.swift */ = {isa = PBXFileReference; lastKnownFileType = sourcecode.swift; path = KeyboardTableView.swift; sourceTree = "<group>"; };
		BA9D90B3222D14ED00D5EC0E /* NSView+Animation.swift */ = {isa = PBXFileReference; lastKnownFileType = sourcecode.swift; path = "NSView+Animation.swift"; sourceTree = "<group>"; };
		BA9D90D3222D155900D5EC0E /* NSView+Ext.swift */ = {isa = PBXFileReference; lastKnownFileType = sourcecode.swift; path = "NSView+Ext.swift"; sourceTree = "<group>"; };
		BAA11AC02251F49E007F31D2 /* WorkspaceStorage.swift */ = {isa = PBXFileReference; lastKnownFileType = sourcecode.swift; path = WorkspaceStorage.swift; sourceTree = "<group>"; };
		BAA11AC22251F4D6007F31D2 /* WorkspaceAutoCompleteTextField.swift */ = {isa = PBXFileReference; lastKnownFileType = sourcecode.swift; path = WorkspaceAutoCompleteTextField.swift; sourceTree = "<group>"; };
		BAA11AC42251F502007F31D2 /* WorkspaceDataSource.swift */ = {isa = PBXFileReference; lastKnownFileType = sourcecode.swift; path = WorkspaceDataSource.swift; sourceTree = "<group>"; };
		BAA260D0222D1DC70094F4E4 /* NSView+Shadow+Border.swift */ = {isa = PBXFileReference; lastKnownFileType = sourcecode.swift; path = "NSView+Shadow+Border.swift"; sourceTree = "<group>"; };
		BAAF567D2223CAC5003D0D73 /* NSButton+TextColor.swift */ = {isa = PBXFileReference; lastKnownFileType = sourcecode.swift; path = "NSButton+TextColor.swift"; sourceTree = "<group>"; };
		BAAF569D2223D4C7003D0D73 /* DotImageView.swift */ = {isa = PBXFileReference; lastKnownFileType = sourcecode.swift; path = DotImageView.swift; sourceTree = "<group>"; };
		BAAF569F2223DF9A003D0D73 /* VertificalTimeEntryFlowLayout.swift */ = {isa = PBXFileReference; lastKnownFileType = sourcecode.swift; path = VertificalTimeEntryFlowLayout.swift; sourceTree = "<group>"; };
		BAAF56A12223E18B003D0D73 /* TimeDecoratorView.swift */ = {isa = PBXFileReference; lastKnownFileType = sourcecode.swift; path = TimeDecoratorView.swift; sourceTree = "<group>"; };
		BAAF56A32223E19C003D0D73 /* TimeDecoratorView.xib */ = {isa = PBXFileReference; lastKnownFileType = file.xib; path = TimeDecoratorView.xib; sourceTree = "<group>"; };
		BAB0027E22731248005ECC93 /* DayLabel.swift */ = {isa = PBXFileReference; lastKnownFileType = sourcecode.swift; path = DayLabel.swift; sourceTree = "<group>"; };
		BAB0029E2273125C005ECC93 /* DayLabel.xib */ = {isa = PBXFileReference; lastKnownFileType = file.xib; path = DayLabel.xib; sourceTree = "<group>"; };
		BAB8D49321BE742D00D63DA5 /* NSTableView+TimeEntryDiff.swift */ = {isa = PBXFileReference; lastKnownFileType = sourcecode.swift; path = "NSTableView+TimeEntryDiff.swift"; sourceTree = "<group>"; };
		BAC4D398225470DA00254DAD /* AutoCompleteRowView.swift */ = {isa = PBXFileReference; lastKnownFileType = sourcecode.swift; path = AutoCompleteRowView.swift; sourceTree = "<group>"; };
		BAD15FFB223A52D600A8CCC9 /* TimeEntryEmptyView.swift */ = {isa = PBXFileReference; lastKnownFileType = sourcecode.swift; path = TimeEntryEmptyView.swift; sourceTree = "<group>"; };
		BAD15FFD223A530600A8CCC9 /* TimeEntryEmptyView.xib */ = {isa = PBXFileReference; lastKnownFileType = file.xib; path = TimeEntryEmptyView.xib; sourceTree = "<group>"; };
		BAD2341621D612DE0039C742 /* libPocoDataSQLite.60.dylib */ = {isa = PBXFileReference; lastKnownFileType = "compiled.mach-o.dylib"; name = libPocoDataSQLite.60.dylib; path = ../../../../third_party/poco/lib/Darwin/x86_64/libPocoDataSQLite.60.dylib; sourceTree = "<group>"; };
		BAD2341721D612DE0039C742 /* libPocoNetSSL.60.dylib */ = {isa = PBXFileReference; lastKnownFileType = "compiled.mach-o.dylib"; name = libPocoNetSSL.60.dylib; path = ../../../../third_party/poco/lib/Darwin/x86_64/libPocoNetSSL.60.dylib; sourceTree = "<group>"; };
		BAD2341821D612DE0039C742 /* libPocoNet.60.dylib */ = {isa = PBXFileReference; lastKnownFileType = "compiled.mach-o.dylib"; name = libPocoNet.60.dylib; path = ../../../../third_party/poco/lib/Darwin/x86_64/libPocoNet.60.dylib; sourceTree = "<group>"; };
		BAD2341921D612DE0039C742 /* libPocoCrypto.60.dylib */ = {isa = PBXFileReference; lastKnownFileType = "compiled.mach-o.dylib"; name = libPocoCrypto.60.dylib; path = ../../../../third_party/poco/lib/Darwin/x86_64/libPocoCrypto.60.dylib; sourceTree = "<group>"; };
		BAD2341A21D612DE0039C742 /* libPocoData.60.dylib */ = {isa = PBXFileReference; lastKnownFileType = "compiled.mach-o.dylib"; name = libPocoData.60.dylib; path = ../../../../third_party/poco/lib/Darwin/x86_64/libPocoData.60.dylib; sourceTree = "<group>"; };
		BAD2341B21D612DE0039C742 /* libPocoXML.60.dylib */ = {isa = PBXFileReference; lastKnownFileType = "compiled.mach-o.dylib"; name = libPocoXML.60.dylib; path = ../../../../third_party/poco/lib/Darwin/x86_64/libPocoXML.60.dylib; sourceTree = "<group>"; };
		BAD2341C21D612DF0039C742 /* libPocoJSON.60.dylib */ = {isa = PBXFileReference; lastKnownFileType = "compiled.mach-o.dylib"; name = libPocoJSON.60.dylib; path = ../../../../third_party/poco/lib/Darwin/x86_64/libPocoJSON.60.dylib; sourceTree = "<group>"; };
		BAD2341D21D612DF0039C742 /* libPocoUtil.60.dylib */ = {isa = PBXFileReference; lastKnownFileType = "compiled.mach-o.dylib"; name = libPocoUtil.60.dylib; path = ../../../../third_party/poco/lib/Darwin/x86_64/libPocoUtil.60.dylib; sourceTree = "<group>"; };
		BAD2341E21D612DF0039C742 /* libPocoFoundation.60.dylib */ = {isa = PBXFileReference; lastKnownFileType = "compiled.mach-o.dylib"; name = libPocoFoundation.60.dylib; path = ../../../../third_party/poco/lib/Darwin/x86_64/libPocoFoundation.60.dylib; sourceTree = "<group>"; };
		BAE007DD21FAF00D00404379 /* Media.xcassets */ = {isa = PBXFileReference; lastKnownFileType = folder.assetcatalog; path = Media.xcassets; sourceTree = "<group>"; };
		BAE49CAD222FC1C900773814 /* TimerContainerBox.swift */ = {isa = PBXFileReference; lastKnownFileType = sourcecode.swift; path = TimerContainerBox.swift; sourceTree = "<group>"; };
		BAE8E844224CA9AC006D534E /* ProjectAutoCompleteTextField.swift */ = {isa = PBXFileReference; lastKnownFileType = sourcecode.swift; path = ProjectAutoCompleteTextField.swift; sourceTree = "<group>"; };
		BAF50DE421A29FED0090BA95 /* Images.xcassets */ = {isa = PBXFileReference; lastKnownFileType = folder.assetcatalog; name = Images.xcassets; path = TogglDesktop/Images.xcassets; sourceTree = "<group>"; };
		BAF50DF621A2A18D0090BA95 /* AppIconFactory.h */ = {isa = PBXFileReference; lastKnownFileType = sourcecode.c.h; path = AppIconFactory.h; sourceTree = "<group>"; };
		BAF50DF721A2A18D0090BA95 /* AppIconFactory.m */ = {isa = PBXFileReference; lastKnownFileType = sourcecode.c.objc; path = AppIconFactory.m; sourceTree = "<group>"; };
		BAF6319B21E6F868002DD6AB /* NotificationCenter+MainThread.swift */ = {isa = PBXFileReference; lastKnownFileType = sourcecode.swift; path = "NotificationCenter+MainThread.swift"; sourceTree = "<group>"; };
		BAF87DEB21A3E1F600624EBE /* NSTextField+Ext.h */ = {isa = PBXFileReference; lastKnownFileType = sourcecode.c.h; path = "NSTextField+Ext.h"; sourceTree = "<group>"; };
		BAF87DEC21A3E1F600624EBE /* NSTextField+Ext.m */ = {isa = PBXFileReference; lastKnownFileType = sourcecode.c.objc; path = "NSTextField+Ext.m"; sourceTree = "<group>"; };
		BAFBFCC621CD1D3C004B443F /* SystemService.h */ = {isa = PBXFileReference; lastKnownFileType = sourcecode.c.h; path = SystemService.h; sourceTree = "<group>"; };
		BAFBFCC721CD1D3C004B443F /* SystemService.m */ = {isa = PBXFileReference; lastKnownFileType = sourcecode.c.objc; path = SystemService.m; sourceTree = "<group>"; };
		C5CB7F0217F43EE100A2AEB1 /* TimeEntryCell.h */ = {isa = PBXFileReference; fileEncoding = 4; lastKnownFileType = sourcecode.c.h; path = TimeEntryCell.h; sourceTree = "<group>"; };
		C5CB7F0317F43EE100A2AEB1 /* TimeEntryCell.m */ = {isa = PBXFileReference; fileEncoding = 4; lastKnownFileType = sourcecode.c.objc; path = TimeEntryCell.m; sourceTree = "<group>"; };
		C5DA1FB817F19647001C4565 /* Kopsik.dylib */ = {isa = PBXFileReference; lastKnownFileType = "compiled.mach-o.dylib"; name = Kopsik.dylib; path = ../../../lib/osx/build/Kopsik.dylib; sourceTree = "<group>"; };
		C5DA1FBA17F197BF001C4565 /* toggl_api.h */ = {isa = PBXFileReference; fileEncoding = 4; lastKnownFileType = sourcecode.c.h; name = toggl_api.h; path = ../../../../toggl_api.h; sourceTree = "<group>"; };
		C5DA1FBC17F1B08A001C4565 /* MainWindowController.h */ = {isa = PBXFileReference; fileEncoding = 4; lastKnownFileType = sourcecode.c.h; path = MainWindowController.h; sourceTree = SOURCE_ROOT; };
		C5DA1FBD17F1B08A001C4565 /* MainWindowController.m */ = {isa = PBXFileReference; fileEncoding = 4; lastKnownFileType = sourcecode.c.objc; path = MainWindowController.m; sourceTree = SOURCE_ROOT; };
		C5DA1FBE17F1B08A001C4565 /* MainWindowController.xib */ = {isa = PBXFileReference; fileEncoding = 4; lastKnownFileType = file.xib; path = MainWindowController.xib; sourceTree = SOURCE_ROOT; };
		C5DA1FC117F1B38B001C4565 /* LoginViewController.h */ = {isa = PBXFileReference; fileEncoding = 4; lastKnownFileType = sourcecode.c.h; path = LoginViewController.h; sourceTree = SOURCE_ROOT; };
		C5DA1FC217F1B38B001C4565 /* LoginViewController.m */ = {isa = PBXFileReference; fileEncoding = 4; lastKnownFileType = sourcecode.c.objc; path = LoginViewController.m; sourceTree = SOURCE_ROOT; };
		C5DA1FC317F1B38B001C4565 /* LoginViewController.xib */ = {isa = PBXFileReference; fileEncoding = 4; lastKnownFileType = file.xib; path = LoginViewController.xib; sourceTree = SOURCE_ROOT; };
/* End PBXFileReference section */

/* Begin PBXFrameworksBuildPhase section */
		69FC17EE17E6534400B96425 /* Frameworks */ = {
			isa = PBXFrameworksBuildPhase;
			buildActionMask = 2147483647;
			files = (
				74456B9D1A774BAE002A6338 /* TogglDesktopLibrary.dylib in Frameworks */,
				743D94281827929C000E6F70 /* Carbon.framework in Frameworks */,
				743D942618279290000E6F70 /* IOKit.framework in Frameworks */,
				74AA947818090A8E0000539F /* Security.framework in Frameworks */,
				74E3CDD917FC369700C3ADD3 /* ExceptionHandling.framework in Frameworks */,
				7421348F195C4F1A007EF78B /* CrashReporter.framework in Frameworks */,
				74E3CDD717FBAE0800C3ADD3 /* SystemConfiguration.framework in Frameworks */,
				BA6E873521DDC1E2005E2451 /* Sparkle.framework in Frameworks */,
				BA7DB6E321F9C77A0059239B /* MASShortcut.framework in Frameworks */,
				7421348E195C4EE8007EF78B /* TFDatePicker.framework in Frameworks */,
				BA0CEC4821BE4D4600F1BF01 /* DeepDiff.framework in Frameworks */,
				74033C9717EC1DE100CA53D3 /* libc++.dylib in Frameworks */,
				69FC17F517E6534400B96425 /* Cocoa.framework in Frameworks */,
			);
			runOnlyForDeploymentPostprocessing = 0;
		};
/* End PBXFrameworksBuildPhase section */

/* Begin PBXGroup section */
		3C0A570C1C22E12E00301D77 /* MKPopoverColorWell */ = {
			isa = PBXGroup;
			children = (
				3C0A570D1C22E12E00301D77 /* LICENSE.txt */,
				3C0A570E1C22E12E00301D77 /* MKColorPickerView.h */,
				3C0A570F1C22E12E00301D77 /* MKColorPickerView.m */,
				3C0A57101C22E12E00301D77 /* MKColorSwatchCell.h */,
				3C0A57111C22E12E00301D77 /* MKColorSwatchCell.m */,
				3C0A57121C22E12E00301D77 /* MKColorSwatchMatrix.h */,
				3C0A57131C22E12E00301D77 /* MKColorSwatchMatrix.m */,
				3C0A57141C22E12E00301D77 /* MKColorWell+Bindings.h */,
				3C0A57151C22E12E00301D77 /* MKColorWell+Bindings.m */,
				3C0A57171C22E12E00301D77 /* MKColorWell.m */,
				3C0A57161C22E12E00301D77 /* MKColorWell.h */,
				3C0A57181C22E12E00301D77 /* README.md */,
			);
			name = MKPopoverColorWell;
			path = ../../../../third_party/MKPopoverColorWell;
			sourceTree = "<group>";
		};
		3C6B246F203E01B70063FC08 /* AutoComplete */ = {
			isa = PBXGroup;
			children = (
				3C6B2481203E01D80063FC08 /* AutoCompleteInput.h */,
				3C6B2483203E01D90063FC08 /* AutoCompleteInput.m */,
				3C6B2482203E01D80063FC08 /* AutoCompleteTable.h */,
				3C6B2484203E01D90063FC08 /* AutoCompleteTable.m */,
				3C6B247F203E01D60063FC08 /* AutoCompleteTableCell.h */,
				3C6B2480203E01D60063FC08 /* AutoCompleteTableCell.m */,
				3C6B2485203E01D90063FC08 /* AutoCompleteTableCell.xib */,
				3C6B24A2203FC8200063FC08 /* LiteAutoCompleteDataSource.h */,
				3C6B24A3203FC8200063FC08 /* LiteAutoCompleteDataSource.m */,
				3CE30E002052BD8B00AF2E2A /* AutoCompleteTableContainer.h */,
				3CE30E012052BD8B00AF2E2A /* AutoCompleteTableContainer.m */,
				BA403BAC2230CFBC008B202C /* BetterFocusAutoCompleteInput.h */,
				BA403BAD2230CFBC008B202C /* BetterFocusAutoCompleteInput.m */,
			);
			name = AutoComplete;
			sourceTree = "<group>";
		};
		69FC17E817E6534400B96425 = {
			isa = PBXGroup;
			children = (
				BAE007DD21FAF00D00404379 /* Media.xcassets */,
				BAD2341921D612DE0039C742 /* libPocoCrypto.60.dylib */,
				BAD2341A21D612DE0039C742 /* libPocoData.60.dylib */,
				BAD2341621D612DE0039C742 /* libPocoDataSQLite.60.dylib */,
				BAD2341E21D612DF0039C742 /* libPocoFoundation.60.dylib */,
				BAD2341C21D612DF0039C742 /* libPocoJSON.60.dylib */,
				BAD2341821D612DE0039C742 /* libPocoNet.60.dylib */,
				BAD2341721D612DE0039C742 /* libPocoNetSSL.60.dylib */,
				BAD2341D21D612DF0039C742 /* libPocoUtil.60.dylib */,
				BAD2341B21D612DE0039C742 /* libPocoXML.60.dylib */,
				BAF50DE421A29FED0090BA95 /* Images.xcassets */,
				3CFE546D201781A5006B673A /* libcrypto.1.1.dylib */,
				3CFE547D201781A5006B673A /* libssl.1.1.dylib */,
				745126B419A28AA500390F47 /* Reachability.h */,
				745126B519A28AA600390F47 /* Reachability.m */,
				742134C3195C63AE007EF78B /* poco */,
				749A3A4318D889BD000AD2DB /* CrashReporter.xcodeproj */,
				74FD8CD718A8EEE200F7DB80 /* TFDatePicker.xcodeproj */,
				74B680A8180759C300B697AA /* TogglDesktopLibrary.xcodeproj */,
				BA0CEBA321BA851700F1BF01 /* DeepDiff.xcodeproj */,
				BA6E86A521DDB331005E2451 /* Sparkle.xcodeproj */,
				BA7DB6BB21F9C7660059239B /* MASShortcut.xcodeproj */,
				74E3CDB117FBABE400C3ADD3 /* bugsnag */,
				745E7FC1192D247300747C18 /* images */,
				3C0A570C1C22E12E00301D77 /* MKPopoverColorWell */,
				74E1682E180F269F0026261C /* gtm */,
				74E857AA194F8807007A88B9 /* ssl */,
				BA712EAF21BF904E00A2D8DD /* Feature */,
				BA0CEC4C21BE516F00F1BF01 /* Diff */,
				69FC17FA17E6534400B96425 /* ui */,
				69FC181717E6534500B96425 /* kopsikTests */,
				69FC17F317E6534400B96425 /* Frameworks */,
				69FC17F217E6534400B96425 /* Products */,
				3C1E013E19D2DAE300DBF9A5 /* dsa_pub.pem */,
			);
			sourceTree = "<group>";
		};
		69FC17F217E6534400B96425 /* Products */ = {
			isa = PBXGroup;
			children = (
				69FC17F117E6534400B96425 /* TogglDesktop.app */,
			);
			name = Products;
			sourceTree = "<group>";
		};
		69FC17F317E6534400B96425 /* Frameworks */ = {
			isa = PBXGroup;
			children = (
				74FD8CDF18A8EF8300F7DB80 /* TFDatePicker.framework */,
				743D94271827929C000E6F70 /* Carbon.framework */,
				743D942518279290000E6F70 /* IOKit.framework */,
				74AA947718090A8E0000539F /* Security.framework */,
				74033C9617EC1DE100CA53D3 /* libc++.dylib */,
				74033C8D17EC1CFD00CA53D3 /* libstdc++.dylib */,
				74E3CDD817FC369700C3ADD3 /* ExceptionHandling.framework */,
				74E3CDD617FBAE0800C3ADD3 /* SystemConfiguration.framework */,
				C5DA1FB817F19647001C4565 /* Kopsik.dylib */,
				69FC17F417E6534400B96425 /* Cocoa.framework */,
				69FC181217E6534500B96425 /* SenTestingKit.framework */,
				69FC17F617E6534400B96425 /* Other Frameworks */,
			);
			name = Frameworks;
			sourceTree = "<group>";
		};
		69FC17F617E6534400B96425 /* Other Frameworks */ = {
			isa = PBXGroup;
			children = (
				69FC17F717E6534400B96425 /* AppKit.framework */,
				69FC17F917E6534400B96425 /* Foundation.framework */,
			);
			name = "Other Frameworks";
			sourceTree = "<group>";
		};
		69FC17FA17E6534400B96425 /* ui */ = {
			isa = PBXGroup;
			children = (
				BA229D0E21EDEDBA00DEB4B9 /* Theme */,
				BA13E05B21C7B9F800835EC1 /* UserNotification */,
				BAF87DDB21A3E1E700624EBE /* Extension */,
				BAF50DF521A2A16D0090BA95 /* Icon */,
				3C6B246F203E01B70063FC08 /* AutoComplete */,
				BA2DA0C421A542E20027B7A5 /* NSTextField+Ext.h */,
				BA2DA0C521A542E30027B7A5 /* NSTextField+Ext.m */,
				3C068C681C22F25000874B9A /* MKColorWellCustom.h */,
				3C068C691C22F25000874B9A /* MKColorWellCustom.m */,
				746947F81AF3FE3E0024BED7 /* AutotrackerRuleItem.h */,
				746947F91AF3FE3E0024BED7 /* AutotrackerRuleItem.m */,
				7430750118204EFB009019CB /* AboutWindowController.h */,
				7430750218204EFB009019CB /* AboutWindowController.m */,
				7430750318204EFB009019CB /* AboutWindowController.xib */,
				69FC180617E6534400B96425 /* AppDelegate.h */,
				69FC180717E6534400B96425 /* AppDelegate.m */,
				74C15799183BA5DA00550613 /* AutocompleteDataSource.h */,
				74C1579A183BA5DA00550613 /* AutocompleteDataSource.m */,
				74C15794183A8CE600550613 /* AutocompleteItem.h */,
				74C15795183A8CE600550613 /* AutocompleteItem.m */,
				747B74841A0AD28200BB3791 /* ConsoleViewController.h */,
				747B74851A0AD28200BB3791 /* ConsoleViewController.m */,
				747B74861A0AD28200BB3791 /* ConsoleViewController.xib */,
				7408EDB918C532C200CBE8F1 /* const.h */,
				74A7346818297DD100525BBC /* ConvertHexColor.h */,
				74A7346918297DD100525BBC /* ConvertHexColor.m */,
				748B3A3219222DB100F31468 /* DisplayCommand.h */,
				748B3A3319222DB100F31468 /* DisplayCommand.m */,
				74F106FE18993FFE00E93BD5 /* FeedbackWindowController.h */,
				74F106FF18993FFE00E93BD5 /* FeedbackWindowController.m */,
				74F1070018993FFE00E93BD5 /* FeedbackWindowController.xib */,
				743D942D1827C633000E6F70 /* IdleEvent.h */,
				743D942E1827C633000E6F70 /* IdleEvent.m */,
				742339391829B99C00063FA9 /* IdleNotificationWindowController.h */,
				7423393A1829B99C00063FA9 /* IdleNotificationWindowController.m */,
				7423393B1829B99C00063FA9 /* IdleNotificationWindowController.xib */,
				743D7829182791FA00978BCC /* idler.c */,
				743D94291827A0E0000E6F70 /* idler.h */,
				C5DA1FC117F1B38B001C4565 /* LoginViewController.h */,
				C5DA1FC217F1B38B001C4565 /* LoginViewController.m */,
				C5DA1FC317F1B38B001C4565 /* LoginViewController.xib */,
				95DBF8D618C48B300021FB41 /* logo.png */,
				69FC180917E6534500B96425 /* MainMenu.xib */,
				C5DA1FBC17F1B08A001C4565 /* MainWindowController.h */,
				C5DA1FBD17F1B08A001C4565 /* MainWindowController.m */,
				C5DA1FBE17F1B08A001C4565 /* MainWindowController.xib */,
				7438B3D118253CD2002AE43C /* MenuItemTags.h */,
				7438B3D218253CD2002AE43C /* MenuItemTags.m */,
				749BD0BB1833E28400980494 /* NSBoxClickable.h */,
				749BD0BC1833E28400980494 /* NSBoxClickable.m */,
				74762B9E18A12DB8004433A9 /* NSComboBox_Expansion.h */,
				95C0707818CDB91500A34D0D /* NSCustomComboBox.h */,
				95C0707918CDB91500A34D0D /* NSCustomComboBox.m */,
				95C0707518CDB67300A34D0D /* NSCustomComboBoxCell.h */,
				95C0707618CDB67300A34D0D /* NSCustomComboBoxCell.m */,
				3C07B758193C88AE00ED6E6F /* NSCustomTimerComboBox.h */,
				3C07B759193C88AE00ED6E6F /* NSCustomTimerComboBox.m */,
				74BA5FCD18B6E770009DAA2D /* NSHoverButton.h */,
				74BA5FCE18B6E770009DAA2D /* NSHoverButton.m */,
				3CD7AD6D19ED579700372797 /* NSResize.h */,
				3CD7AD6E19ED579700372797 /* NSResize.m */,
				3C7B4EB1190FB57A00627DC3 /* NSSecureTextFieldVerticallyAligned.h */,
				3C7B4EB2190FB57A00627DC3 /* NSSecureTextFieldVerticallyAligned.m */,
				74F8FBA118313FA6000F09EE /* NSTextFieldClickable.h */,
				74F8FBA218313FA6000F09EE /* NSTextFieldClickable.m */,
				3C8979C819235EA2007061E0 /* NSTextFieldClickablePointer.h */,
				3C8979C919235EA2007061E0 /* NSTextFieldClickablePointer.m */,
				3CC450E71A31ED540012440B /* NSTextFieldDuration.h */,
				3CC450E81A31ED540012440B /* NSTextFieldDuration.m */,
				3C7B4E8B190FA6D200627DC3 /* NSTextFieldVerticallyAligned.h */,
				3C7B4E8C190FA6D200627DC3 /* NSTextFieldVerticallyAligned.m */,
				741104BD18C7682700BC7A49 /* NSTextFieldWithBackground.h */,
				741104BE18C7682700BC7A49 /* NSTextFieldWithBackground.m */,
				74762B9F18A139D4004433A9 /* NSUnstripedTableView.h */,
				74762BA018A139D4004433A9 /* NSUnstripedTableView.m */,
				3CA14527192DE32300414620 /* NSViewEscapable.h */,
				3CA14528192DE32300414620 /* NSViewEscapable.m */,
				749CB8C918167D6E00814841 /* PreferencesWindowController.h */,
				749CB8CA18167D6E00814841 /* PreferencesWindowController.m */,
				749CB8CB18167D6E00814841 /* PreferencesWindowController.xib */,
				7484F620191D92C30038885C /* Settings.h */,
				7484F621191D92C30038885C /* Settings.m */,
				69FC17FB17E6534400B96425 /* Supporting Files */,
				C5CB7F0217F43EE100A2AEB1 /* TimeEntryCell.h */,
				C5CB7F0317F43EE100A2AEB1 /* TimeEntryCell.m */,
				7498D2471888B226001390B9 /* TimeEntryCell.xib */,
				74D1D25A17EB71C100E709B0 /* TimeEntryEditViewController.h */,
				74D1D25B17EB71C100E709B0 /* TimeEntryEditViewController.m */,
				74D1D25C17EB71C100E709B0 /* TimeEntryEditViewController.xib */,
				74D1D25317EB713F00E709B0 /* TimeEntryListViewController.h */,
				74D1D25417EB713F00E709B0 /* TimeEntryListViewController.m */,
				74D1D25517EB713F00E709B0 /* TimeEntryListViewController.xib */,
				74BAAA0917F37B140079386F /* TimeEntryViewItem.h */,
				74BAAA0A17F37B140079386F /* TimeEntryViewItem.m */,
				74D1D26F17EB72D900E709B0 /* TimerEditViewController.h */,
				74D1D27017EB72D900E709B0 /* TimerEditViewController.m */,
				74D1D27117EB72D900E709B0 /* TimerEditViewController.xib */,
				C5DA1FBA17F197BF001C4565 /* toggl_api.h */,
				7424949C17F1E3D20030121C /* UIEvents.h */,
				7424949D17F1E3D20030121C /* UIEvents.m */,
				3CD30F401F58B02C006FAA0D /* OverlayViewController.h */,
				3CD30F411F58B02C006FAA0D /* OverlayViewController.m */,
				3CD30F421F58B02C006FAA0D /* OverlayViewController.xib */,
				74098C311919899600CBDFB9 /* Utils.h */,
				74098C321919899600CBDFB9 /* Utils.m */,
				74BAD31C18BD7D83002FD4CF /* ViewItem.h */,
				74BAD31D18BD7D83002FD4CF /* ViewItem.m */,
				3C3AF64C20ACC6280088A3A6 /* CountryViewItem.h */,
				3C3AF64D20ACC6280088A3A6 /* CountryViewItem.m */,
				3CE1CABF1C774F2B00D0ADD5 /* LoadMoreCell.h */,
				3CE1CAC01C774F2B00D0ADD5 /* LoadMoreCell.m */,
				3C0158EF1C7B414E00FE63AA /* LoadMoreCell.xib */,
				BA2DA11E21A691FF0027B7A5 /* TrackingService.h */,
				BA2DA11F21A691FF0027B7A5 /* TrackingService.m */,
				3C2F239B21A7B43300CBE6BC /* UnsupportedNotice.h */,
				3C2F239C21A7B43300CBE6BC /* UnsupportedNotice.m */,
				BA7B4C3521C24B9D00B75B14 /* UndoTextField.h */,
				BA7B4C3621C24B9D00B75B14 /* UndoTextField.m */,
				BAFBFCC621CD1D3C004B443F /* SystemService.h */,
				BAFBFCC721CD1D3C004B443F /* SystemService.m */,
				BA03725421FE9FD400FC277B /* FlatButton.swift */,
				BA08E085222E709C0075F68E /* ProjectTextField.h */,
				BA08E086222E709C0075F68E /* ProjectTextField.m */,
				BAE49CAD222FC1C900773814 /* TimerContainerBox.swift */,
				BA6EB8752249DB33003BB8EF /* VerticallyCenteredTextFieldCell.swift */,
				BA763B7A2268601700DC245A /* PopoverRootView.swift */,
			);
			name = ui;
			path = test2;
			sourceTree = "<group>";
		};
		69FC17FB17E6534400B96425 /* Supporting Files */ = {
			isa = PBXGroup;
			children = (
				743E584F1A775BB300F17CB0 /* Localizable.strings */,
				69FC17FC17E6534400B96425 /* TogglDesktop-Info.plist */,
				69FC17FD17E6534400B96425 /* InfoPlist.strings */,
				69FC180017E6534400B96425 /* main.m */,
				69FC180217E6534400B96425 /* TogglDesktop-Prefix.pch */,
				69FC180317E6534400B96425 /* Credits.rtf */,
			);
			name = "Supporting Files";
			sourceTree = "<group>";
		};
		69FC181717E6534500B96425 /* kopsikTests */ = {
			isa = PBXGroup;
			children = (
				69FC181D17E6534500B96425 /* test2Tests.h */,
				69FC181E17E6534500B96425 /* test2Tests.m */,
				69FC181817E6534500B96425 /* Supporting Files */,
			);
			name = kopsikTests;
			path = test2Tests;
			sourceTree = "<group>";
		};
		69FC181817E6534500B96425 /* Supporting Files */ = {
			isa = PBXGroup;
			children = (
				69FC181917E6534500B96425 /* TogglDesktopTests-Info.plist */,
				69FC181A17E6534500B96425 /* InfoPlist.strings */,
			);
			name = "Supporting Files";
			sourceTree = "<group>";
		};
		742134C3195C63AE007EF78B /* poco */ = {
			isa = PBXGroup;
			children = (
			);
			name = poco;
			sourceTree = "<group>";
		};
		74456B871A774858002A6338 /* Products */ = {
			isa = PBXGroup;
			children = (
				74456B9A1A774858002A6338 /* TogglDesktopLibrary.dylib */,
			);
			name = Products;
			sourceTree = "<group>";
		};
		745E7FC1192D247300747C18 /* images */ = {
			isa = PBXGroup;
			children = (
				3C65A7CE1DE574E7005586B4 /* continue_light.pdf */,
				3C65A7E41DE5757A005586B4 /* continue_regular.pdf */,
				3C65A7CF1DE574E7005586B4 /* group_icon_closed.pdf */,
				3C65A7D01DE574E7005586B4 /* group_icon_open.pdf */,
				3C1C09C41C298ABA00BF9B6C /* warning-icon.png */,
				3CAFDFF41AA713830022CD40 /* icon-google.pdf */,
				3C4237151A9F612E00643059 /* toggl-logo-white.pdf */,
				3C4237161A9F612E00643059 /* toggl-desktop-bg.png */,
				74664DAF18AA860800AAD282 /* on.pdf */,
				74664DB018AA860800AAD282 /* off.pdf */,
				3C7B4E9D190FA7F900627DC3 /* logo-white@2x.png */,
				3CDA2C571913A4E200A94967 /* icon-start-gray@2x.png */,
				3CDA2C591913B60F00A94967 /* icon-billable@2x.png */,
				3CDA2C5A1913B60F00A94967 /* icon-tags@2x.png */,
				3C8979B61920B7B7007061E0 /* continue.pdf */,
				95DBF8CA18BF7A910021FB41 /* offline_off.pdf */,
				95DBF8CB18BF7A910021FB41 /* offline_on.pdf */,
				3CA1453B192DF0DE00414620 /* trash_can.pdf */,
			);
			name = images;
			sourceTree = "<group>";
		};
		749A3A4418D889BD000AD2DB /* Products */ = {
			isa = PBXGroup;
			children = (
				749A3A5718D889BE000AD2DB /* libCrashReporter-MacOSX-Static.a */,
				749A3A5918D889BE000AD2DB /* CrashReporter.framework */,
				745126C719A28AA600390F47 /* CrashReporter.framework */,
				749A3A5D18D889BE000AD2DB /* libCrashReporter-iphoneos.a */,
				749A3A5F18D889BE000AD2DB /* libCrashReporter-iphonesimulator.a */,
				749A3A6118D889BE000AD2DB /* plcrashutil */,
				749A3A6318D889BE000AD2DB /* Tests-MacOSX.xctest */,
				749A3A6518D889BE000AD2DB /* Tests-iOS-Simulator.xctest */,
				749A3A6718D889BE000AD2DB /* Tests-iOS-Device.xctest */,
				749A3A6918D889BE000AD2DB /* DemoCrash.app */,
				749A3A6B18D889BE000AD2DB /* DemoCrash-iOS-Device.app */,
				749A3A6D18D889BE000AD2DB /* DemoCrash-iOS-Simulator.app */,
				749A3A6F18D889BE000AD2DB /* Fuzz Testing */,
			);
			name = Products;
			sourceTree = "<group>";
		};
		74E1682E180F269F0026261C /* gtm */ = {
			isa = PBXGroup;
			children = (
				74AA9466180909F50000539F /* GTMHTTPFetcher.h */,
				74AA9467180909F50000539F /* GTMHTTPFetcher.m */,
				74AA9468180909F50000539F /* GTMHTTPFetchHistory.h */,
				74AA9469180909F50000539F /* GTMHTTPFetchHistory.m */,
				74AA946A180909F50000539F /* GTMOAuth2Authentication.h */,
				74AA946B180909F50000539F /* GTMOAuth2Authentication.m */,
				74AA946C180909F50000539F /* GTMOAuth2SignIn.h */,
				74AA946D180909F50000539F /* GTMOAuth2SignIn.m */,
				74AA946E180909F50000539F /* GTMOAuth2Window.xib */,
				74AA946F180909F50000539F /* GTMOAuth2WindowController.h */,
				74AA9470180909F50000539F /* GTMOAuth2WindowController.m */,
			);
			name = gtm;
			sourceTree = "<group>";
		};
		74E3CDB117FBABE400C3ADD3 /* bugsnag */ = {
			isa = PBXGroup;
			children = (
				74E3CDB217FBABE400C3ADD3 /* Bugsnag.h */,
				74E3CDB317FBABE400C3ADD3 /* Bugsnag.m */,
				74E3CDB417FBABE400C3ADD3 /* BugsnagConfiguration.h */,
				74E3CDB517FBABE400C3ADD3 /* BugsnagConfiguration.m */,
				74E3CDB617FBABE400C3ADD3 /* BugsnagEvent.h */,
				74E3CDB717FBABE400C3ADD3 /* BugsnagEvent.m */,
				74E3CDB817FBABE400C3ADD3 /* BugsnagLogger.h */,
				74E3CDB917FBABE400C3ADD3 /* BugsnagMetaData.h */,
				74E3CDBA17FBABE400C3ADD3 /* BugsnagMetaData.m */,
				74E3CDBB17FBABE400C3ADD3 /* BugsnagNotifier.h */,
				74E3CDBC17FBABE400C3ADD3 /* BugsnagNotifier.m */,
				74E3CDBD17FBABE400C3ADD3 /* dependencies */,
				74E3CDC317FBABE400C3ADD3 /* OSX */,
			);
			name = bugsnag;
			path = "../../../../third_party/bugsnag-cocoa/bugsnag";
			sourceTree = "<group>";
		};
		74E3CDBD17FBABE400C3ADD3 /* dependencies */ = {
			isa = PBXGroup;
			children = (
				74E3CDBE17FBABE400C3ADD3 /* BugsnagReachability.h */,
				74E3CDBF17FBABE400C3ADD3 /* BugsnagReachability.m */,
			);
			path = dependencies;
			sourceTree = "<group>";
		};
		74E3CDC317FBABE400C3ADD3 /* OSX */ = {
			isa = PBXGroup;
			children = (
				74E3CDC417FBABE400C3ADD3 /* BugsnagOSXNotifier.h */,
				74E3CDC517FBABE400C3ADD3 /* BugsnagOSXNotifier.m */,
			);
			path = OSX;
			sourceTree = "<group>";
		};
		74E857AA194F8807007A88B9 /* ssl */ = {
			isa = PBXGroup;
			children = (
				74E857AB194F8807007A88B9 /* cacert.pem */,
			);
			name = ssl;
			path = ../../../ssl;
			sourceTree = "<group>";
		};
		74FD8CD818A8EEE200F7DB80 /* Products */ = {
			isa = PBXGroup;
			children = (
				74FD8CDC18A8EEE200F7DB80 /* TFDatePicker.framework */,
			);
			name = Products;
			sourceTree = "<group>";
		};
		BA014026225707F1000E5B91 /* Tag */ = {
			isa = PBXGroup;
			children = (
				BA01404922570893000E5B91 /* Tag.swift */,
				BA01404522570805000E5B91 /* TagCellView.swift */,
				BA0140472257080F000E5B91 /* TagCellView.xib */,
				BA01405122571199000E5B91 /* TagTokenView.swift */,
				BA014053225711A3000E5B91 /* TagTokenView.xib */,
			);
			path = Tag;
			sourceTree = "<group>";
		};
		BA0C3A45223219330081C6DE /* AutoComplete */ = {
			isa = PBXGroup;
			children = (
				BA0C3A64223219470081C6DE /* AutoCompleteCellType.swift */,
				BA0C3A6622321FBC0081C6DE /* AutoCompleteTableCell+Ext.swift */,
			);
			path = AutoComplete;
			sourceTree = "<group>";
		};
		BA0CEBA421BA851700F1BF01 /* Products */ = {
			isa = PBXGroup;
			children = (
				BA0CEBC121BA851700F1BF01 /* DeepDiff.framework */,
				BA0CEBC321BA851700F1BF01 /* DeepDiff-macOS-Tests.xctest */,
			);
			name = Products;
			sourceTree = "<group>";
		};
		BA0CEC4C21BE516F00F1BF01 /* Diff */ = {
			isa = PBXGroup;
			children = (
				BA0CEC5221BE528900F1BF01 /* TableViewDiffer.swift */,
				BA0CEC6421BE590200F1BF01 /* NSTableView+Diff.swift */,
				BAB8D49321BE742D00D63DA5 /* NSTableView+TimeEntryDiff.swift */,
				BA0CEC5121BE528900F1BF01 /* TogglDesktop-Bridging-Header.h */,
			);
			path = Diff;
			sourceTree = "<group>";
		};
		BA13D1E42269B4F600EB3833 /* Calendar */ = {
			isa = PBXGroup;
			children = (
				BA13D20B2269BA8600EB3833 /* Cell */,
				BA13D2092269BA6500EB3833 /* CalendarDataSource.swift */,
				BA13D2102269BE2F00EB3833 /* DateInfo.swift */,
				BA13D2142269C01500EB3833 /* Date+Utils.swift */,
				BA13D2052269B7C400EB3833 /* CalendarViewController.swift */,
				BA13D2192269E0B500EB3833 /* CalendarViewController.xib */,
				BA50ED8422705F9E008323FA /* CalendarFlowLayout.swift */,
				BAB0027E22731248005ECC93 /* DayLabel.swift */,
				BAB0029E2273125C005ECC93 /* DayLabel.xib */,
			);
			path = Calendar;
			sourceTree = "<group>";
		};
		BA13D20B2269BA8600EB3833 /* Cell */ = {
			isa = PBXGroup;
			children = (
				BA13D20C2269BAA600EB3833 /* DateCellViewItem.swift */,
				BA13D20D2269BAA600EB3833 /* DateCellViewItem.xib */,
			);
			path = Cell;
			sourceTree = "<group>";
		};
		BA13E05B21C7B9F800835EC1 /* UserNotification */ = {
			isa = PBXGroup;
			children = (
				BA13E05A21C7B9D900835EC1 /* UserNotificationCenter.h */,
				BA13E05921C7B9D900835EC1 /* UserNotificationCenter.m */,
			);
			name = UserNotification;
			sourceTree = "<unknown>";
		};
		BA229D0E21EDEDBA00DEB4B9 /* Theme */ = {
			isa = PBXGroup;
			children = (
				BA6F1B3721EEE998009265E4 /* Theme+Notification.swift */,
				BA2E3F2B22375E640035D034 /* NSView+Appearance.swift */,
			);
			name = Theme;
			sourceTree = "<group>";
		};
		BA34F0DB22439BF300C27A15 /* TimeEntryEditor */ = {
			isa = PBXGroup;
			children = (
				BA014026225707F1000E5B91 /* Tag */,
				BA8B4C522251FA6900592BC7 /* Workspace */,
				BA412C1B224E0D3E003CA17A /* Client */,
				BA9C2DD8224C7E2E002AD2A1 /* Project */,
				BA7D332B2248940800B953A8 /* AutoComplete */,
				BA13D2162269DE3400EB3833 /* NoVibrantPopoverView.swift */,
				BA2E5FB0223787C300EB866E /* EditorPopover.swift */,
				BA34F0FE22439C3000C27A15 /* EditorViewController.swift */,
				BA34F0FF22439C3000C27A15 /* EditorViewController.xib */,
				BA0F67B6224A32F700ED0F91 /* CursorButton.swift */,
				BA84363922533A6600EF5830 /* DesktopLibraryBridge.h */,
				BA84363A22533A6600EF5830 /* DesktopLibraryBridge.m */,
				BA053658225DDDBB00C26E1F /* CustomFocusRingButton.swift */,
			);
			path = TimeEntryEditor;
			sourceTree = "<group>";
		};
		BA3E75B422291C9D009AD291 /* SystemMessage */ = {
			isa = PBXGroup;
			children = (
				BA3E75D322291CEB009AD291 /* SystemMessage.swift */,
				BA3E75D52229356D009AD291 /* SystemMessageView.swift */,
				BA3E75D722293576009AD291 /* SystemMessageView.xib */,
				BA276A122240F5B500810C51 /* FloatingErrorView.swift */,
				BA276A132240F5B500810C51 /* FloatingErrorView.xib */,
			);
			path = SystemMessage;
			sourceTree = "<group>";
		};
		BA4059AD221D2147002969B8 /* TimeEntry */ = {
			isa = PBXGroup;
			children = (
				BA4059B2221D4697002969B8 /* Views */,
				BA4059B8221D53E7002969B8 /* TimeEntryDatasource.swift */,
			);
			path = TimeEntry;
			sourceTree = "<group>";
		};
		BA4059B2221D4697002969B8 /* Views */ = {
			isa = PBXGroup;
			children = (
				BA4059AE221D215A002969B8 /* TimeHeaderView.swift */,
				BA4059B0221D2186002969B8 /* TimeHeaderView.xib */,
				BAAF56A12223E18B003D0D73 /* TimeDecoratorView.swift */,
				BAAF56A32223E19C003D0D73 /* TimeDecoratorView.xib */,
				BA4059B5221D46F4002969B8 /* TimeEntryCollectionView.h */,
				BA4059B6221D46F4002969B8 /* TimeEntryCollectionView.m */,
				BA80BEB1221EAE6F00BDFD35 /* Array+ByGroup.swift */,
				BAAF567D2223CAC5003D0D73 /* NSButton+TextColor.swift */,
				BAAF569D2223D4C7003D0D73 /* DotImageView.swift */,
				BAAF569F2223DF9A003D0D73 /* VertificalTimeEntryFlowLayout.swift */,
				BA0E380F2225257D00D0121B /* BezierPath+Corner.swift */,
				BA0E38112225260B00D0121B /* TimeEntryCell+Ext.swift */,
			);
			path = Views;
			sourceTree = "<group>";
		};
		BA412C1B224E0D3E003CA17A /* Client */ = {
			isa = PBXGroup;
			children = (
				BA412C20224E1189003CA17A /* ClientCellView.swift */,
				BA412C22224E11AC003CA17A /* ClientCellView.xib */,
				BA412C26224E195C003CA17A /* NoClientCellView.swift */,
				BA412C28224E196D003CA17A /* NoClientCellView.xib */,
			);
			path = Client;
			sourceTree = "<group>";
		};
		BA412C1E224E1158003CA17A /* Cells */ = {
			isa = PBXGroup;
			children = (
				BA7D334E224897FC00B953A8 /* ProjectHeaderCellView.swift */,
				BA7D33522248981200B953A8 /* ProjectHeaderCellView.xib */,
				BA7D33502248980B00B953A8 /* ProjectContentCellView.swift */,
				BA7D3354224898E400B953A8 /* ProjectContentCellView.xib */,
				BA05367E225E238D00C26E1F /* ProjectWorksapceCellView.swift */,
				BA05369E225E239600C26E1F /* ProjectWorksapceCellView.xib */,
			);
			path = Cells;
			sourceTree = "<group>";
		};
		BA657280224DFA4F00BA4C60 /* ColorWheel */ = {
			isa = PBXGroup;
			children = (
				BA6572A3224DFA6F00BA4C60 /* ColorGraphicsView.swift */,
				BA6572A2224DFA6F00BA4C60 /* CurrentColorView.swift */,
				BA6572A1224DFA6E00BA4C60 /* HSBGen.swift */,
				BA6572A4224DFA6F00BA4C60 /* HSV.swift */,
				BA6572A0224DFA6E00BA4C60 /* RGB.swift */,
			);
			path = ColorWheel;
			sourceTree = "<group>";
		};
		BA6E86A621DDB331005E2451 /* Products */ = {
			isa = PBXGroup;
			children = (
				BA6E86B621DDB331005E2451 /* Sparkle.framework */,
				BA6E86B821DDB331005E2451 /* Sparkle Test App.app */,
				BA6E86BA21DDB331005E2451 /* Sparkle Unit Tests.xctest */,
				BA6E86BC21DDB331005E2451 /* BinaryDelta */,
				BA6E86BE21DDB331005E2451 /* Autoupdate.app */,
				BA6E86C021DDB331005E2451 /* UI Tests.xctest */,
				BA6E86C221DDB331005E2451 /* fileop */,
				BA6E86C421DDB331005E2451 /* generate_appcast */,
				BA6E86C621DDB331005E2451 /* generate_keys */,
				BA6E86C821DDB331005E2451 /* sign_update */,
			);
			name = Products;
			sourceTree = "<unknown>";
		};
		BA6EB8202248CBD3003BB8EF /* Storage */ = {
			isa = PBXGroup;
			children = (
				BA6EB83F2248CBE3003BB8EF /* ProjectStorage.swift */,
				BA412BFB224E0CBE003CA17A /* ClientStorage.swift */,
				BAA11AC02251F49E007F31D2 /* WorkspaceStorage.swift */,
				BA01404B22570967000E5B91 /* TagStorage.swift */,
			);
			path = Storage;
			sourceTree = "<group>";
		};
		BA712EAF21BF904E00A2D8DD /* Feature */ = {
			isa = PBXGroup;
			children = (
				BA13D1E42269B4F600EB3833 /* Calendar */,
				BA657280224DFA4F00BA4C60 /* ColorWheel */,
				BA34F0DB22439BF300C27A15 /* TimeEntryEditor */,
				BAD15FDC223A521900A8CCC9 /* TimeEntryEmptyView */,
				BA0C3A45223219330081C6DE /* AutoComplete */,
				BA3E75B422291C9D009AD291 /* SystemMessage */,
				BA4059AD221D2147002969B8 /* TimeEntry */,
				BA712EC021BF905B00A2D8DD /* Undo */,
			);
			path = Feature;
			sourceTree = "<group>";
		};
		BA712EC021BF905B00A2D8DD /* Undo */ = {
			isa = PBXGroup;
			children = (
				BA712EC121BF907200A2D8DD /* UndoManager.swift */,
				BA712EC721BF9F1200A2D8DD /* UndoStack.swift */,
				BA712EC521BF913800A2D8DD /* TimeEntrySnapshot.swift */,
				BA7B4C7B21C293E700B75B14 /* String+Optional.swift */,
			);
			path = Undo;
			sourceTree = "<group>";
		};
		BA7D332B2248940800B953A8 /* AutoComplete */ = {
			isa = PBXGroup;
			children = (
				BA6EB8202248CBD3003BB8EF /* Storage */,
				BA7D335C2248B46A00B953A8 /* Input */,
				BA7D335822489C6E00B953A8 /* DataSource */,
				BA7D334A2248944C00B953A8 /* AutoCompleteView.swift */,
				BA7D334C2248945300B953A8 /* AutoCompleteView.xib */,
				BA9C2E0B224C8F58002AD2A1 /* KeyboardTableView.swift */,
				BAC4D398225470DA00254DAD /* AutoCompleteRowView.swift */,
				BA013FF4225705B6000E5B91 /* HoverTableCellView.swift */,
			);
			path = AutoComplete;
			sourceTree = "<group>";
		};
		BA7D335822489C6E00B953A8 /* DataSource */ = {
			isa = PBXGroup;
			children = (
				BA7D335622489BD000B953A8 /* AutoCompleteViewDataSource.swift */,
				BA7D335922489C8000B953A8 /* ProjectDataSource.swift */,
				BA412C1C224E0D61003CA17A /* ClientDataSource.swift */,
				BAA11AC42251F502007F31D2 /* WorkspaceDataSource.swift */,
				BA01404D22571081000E5B91 /* TagDataSource.swift */,
			);
			path = DataSource;
			sourceTree = "<group>";
		};
		BA7D335C2248B46A00B953A8 /* Input */ = {
			isa = PBXGroup;
			children = (
				BA7D335D2248B48000B953A8 /* AutoCompleteTextField.swift */,
				BAE8E844224CA9AC006D534E /* ProjectAutoCompleteTextField.swift */,
				BA412C24224E147A003CA17A /* ClientAutoCompleteTextField.swift */,
				BAA11AC22251F4D6007F31D2 /* WorkspaceAutoCompleteTextField.swift */,
				BA01404F225710FD000E5B91 /* TagAutoCompleteTextField.swift */,
			);
			path = Input;
			sourceTree = "<group>";
		};
		BA7DB6BC21F9C7660059239B /* Products */ = {
			isa = PBXGroup;
			children = (
				BA7DB6D221F9C7660059239B /* MASShortcut.framework */,
				BA7DB6D421F9C7660059239B /* MASShortcutTests.xctest */,
				BA7DB6D621F9C7660059239B /* Demo.app */,
			);
			name = Products;
			sourceTree = "<group>";
		};
		BA8B4C522251FA6900592BC7 /* Workspace */ = {
			isa = PBXGroup;
			children = (
				BA8B4C742251FAD500592BC7 /* WorkspaceCellView.swift */,
				BA8B4C762251FADF00592BC7 /* WorkspaceCellView.xib */,
			);
			path = Workspace;
			sourceTree = "<group>";
		};
		BA9C2DD8224C7E2E002AD2A1 /* Project */ = {
			isa = PBXGroup;
			children = (
				BA412C1E224E1158003CA17A /* Cells */,
				BA9C2DF7224C7E44002AD2A1 /* ProjectCreationView.swift */,
				BA9C2DF9224C7E77002AD2A1 /* ProjectCreationView.xib */,
				BA9C2DFB224C8235002AD2A1 /* ColorPickerView.swift */,
				BA9C2DFD224C823C002AD2A1 /* ColorPickerView.xib */,
				BA9C2E03224C84E7002AD2A1 /* ColorViewItem.swift */,
				BA9C2E04224C84E7002AD2A1 /* ColorViewItem.xib */,
				BA9C2E07224C854C002AD2A1 /* ProjectColor.swift */,
			);
			path = Project;
			sourceTree = "<group>";
		};
		BAD15FDC223A521900A8CCC9 /* TimeEntryEmptyView */ = {
			isa = PBXGroup;
			children = (
				BAD15FFB223A52D600A8CCC9 /* TimeEntryEmptyView.swift */,
				BAD15FFD223A530600A8CCC9 /* TimeEntryEmptyView.xib */,
			);
			path = TimeEntryEmptyView;
			sourceTree = "<group>";
		};
		BAF50DF521A2A16D0090BA95 /* Icon */ = {
			isa = PBXGroup;
			children = (
				BAF50DF621A2A18D0090BA95 /* AppIconFactory.h */,
				BAF50DF721A2A18D0090BA95 /* AppIconFactory.m */,
			);
			name = Icon;
			sourceTree = "<group>";
		};
		BAF87DDB21A3E1E700624EBE /* Extension */ = {
			isa = PBXGroup;
			children = (
				BAF87DEB21A3E1F600624EBE /* NSTextField+Ext.h */,
				BAF87DEC21A3E1F600624EBE /* NSTextField+Ext.m */,
				BA7B4BC921C0EF8800B75B14 /* NSAlert+Utils.h */,
				BA7B4BCA21C0EF8800B75B14 /* NSAlert+Utils.m */,
				BAF6319B21E6F868002DD6AB /* NotificationCenter+MainThread.swift */,
				BA6F1B1921EEE258009265E4 /* NSColor+Utils.swift */,
				BA03729C21FED85700FC277B /* NSView+Xib.swift */,
				BA46E09E2226707F00C25763 /* Collection+Safe.swift */,
				BA9D90B3222D14ED00D5EC0E /* NSView+Animation.swift */,
				BA9D90D3222D155900D5EC0E /* NSView+Ext.swift */,
				BAA260D0222D1DC70094F4E4 /* NSView+Shadow+Border.swift */,
				BA08E011222E32C90075F68E /* NSView+LayoutConstraint.swift */,
				BA89CB382265EA4400D21584 /* String+Search.swift */,
			);
			name = Extension;
			sourceTree = "<group>";
		};
/* End PBXGroup section */

/* Begin PBXLegacyTarget section */
		74607C1C18EDE6D800571BA6 /* poco */ = {
			isa = PBXLegacyTarget;
			buildArgumentsString = poco;
			buildConfigurationList = 74607C1D18EDE6D800571BA6 /* Build configuration list for PBXLegacyTarget "poco" */;
			buildPhases = (
			);
			buildToolPath = /usr/bin/make;
			buildWorkingDirectory = ./../../../../;
			dependencies = (
			);
			name = poco;
			passBuildSettingsInEnvironment = 1;
			productName = poco;
		};
		74607C2018EDE70C00571BA6 /* openssl */ = {
			isa = PBXLegacyTarget;
			buildArgumentsString = openssl;
			buildConfigurationList = 74607C2118EDE70C00571BA6 /* Build configuration list for PBXLegacyTarget "openssl" */;
			buildPhases = (
			);
			buildToolPath = /usr/bin/make;
			buildWorkingDirectory = ./../../../../;
			dependencies = (
			);
			name = openssl;
			passBuildSettingsInEnvironment = 1;
			productName = openssl;
		};
/* End PBXLegacyTarget section */

/* Begin PBXNativeTarget section */
		69FC17F017E6534400B96425 /* TogglDesktop */ = {
			isa = PBXNativeTarget;
			buildConfigurationList = 69FC182217E6534500B96425 /* Build configuration list for PBXNativeTarget "TogglDesktop" */;
			buildPhases = (
				69FC17ED17E6534400B96425 /* Sources */,
				69FC17EE17E6534400B96425 /* Frameworks */,
				69FC17EF17E6534400B96425 /* Resources */,
				74E3CDDA17FC37A500C3ADD3 /* Run Script (install bugsnag) */,
				74A50AA818434D90006F37BB /* CopyFiles */,
				7407F1F41AA80466000380C4 /* Run Script (Fix dynamic library paths in Frameworks) */,
				BA6406F121C8FC690074BC96 /* Run Formatter */,
			);
			buildRules = (
			);
			dependencies = (
				74456B9C1A77486B002A6338 /* PBXTargetDependency */,
				749A3A7318D89F23000AD2DB /* PBXTargetDependency */,
				74FD8CDE18A8EF4800F7DB80 /* PBXTargetDependency */,
				BA0CEC4B21BE4D4600F1BF01 /* PBXTargetDependency */,
				BA6E873821DDC1E2005E2451 /* PBXTargetDependency */,
				BA7DB6E621F9C77A0059239B /* PBXTargetDependency */,
			);
			name = TogglDesktop;
			productName = test2;
			productReference = 69FC17F117E6534400B96425 /* TogglDesktop.app */;
			productType = "com.apple.product-type.application";
		};
/* End PBXNativeTarget section */

/* Begin PBXProject section */
		69FC17E917E6534400B96425 /* Project object */ = {
			isa = PBXProject;
			attributes = {
				LastUpgradeCheck = 0610;
				ORGANIZATIONNAME = Alari;
				TargetAttributes = {
					69FC17F017E6534400B96425 = {
						LastSwiftMigration = 1010;
					};
				};
			};
			buildConfigurationList = 69FC17EC17E6534400B96425 /* Build configuration list for PBXProject "TogglDesktop" */;
			compatibilityVersion = "Xcode 3.2";
			developmentRegion = English;
			hasScannedForEncodings = 0;
			knownRegions = (
				English,
				en,
				Base,
				et,
			);
			mainGroup = 69FC17E817E6534400B96425;
			productRefGroup = 69FC17F217E6534400B96425 /* Products */;
			projectDirPath = "";
			projectReferences = (
				{
					ProductGroup = 749A3A4418D889BD000AD2DB /* Products */;
					ProjectRef = 749A3A4318D889BD000AD2DB /* CrashReporter.xcodeproj */;
				},
				{
					ProductGroup = BA0CEBA421BA851700F1BF01 /* Products */;
					ProjectRef = BA0CEBA321BA851700F1BF01 /* DeepDiff.xcodeproj */;
				},
				{
					ProductGroup = BA7DB6BC21F9C7660059239B /* Products */;
					ProjectRef = BA7DB6BB21F9C7660059239B /* MASShortcut.xcodeproj */;
				},
				{
					ProductGroup = BA6E86A621DDB331005E2451 /* Products */;
					ProjectRef = BA6E86A521DDB331005E2451 /* Sparkle.xcodeproj */;
				},
				{
					ProductGroup = 74FD8CD818A8EEE200F7DB80 /* Products */;
					ProjectRef = 74FD8CD718A8EEE200F7DB80 /* TFDatePicker.xcodeproj */;
				},
				{
					ProductGroup = 74456B871A774858002A6338 /* Products */;
					ProjectRef = 74B680A8180759C300B697AA /* TogglDesktopLibrary.xcodeproj */;
				},
			);
			projectRoot = "";
			targets = (
				69FC17F017E6534400B96425 /* TogglDesktop */,
				74607C1C18EDE6D800571BA6 /* poco */,
				74607C2018EDE70C00571BA6 /* openssl */,
			);
		};
/* End PBXProject section */

/* Begin PBXReferenceProxy section */
		74456B9A1A774858002A6338 /* TogglDesktopLibrary.dylib */ = {
			isa = PBXReferenceProxy;
			fileType = "compiled.mach-o.dylib";
			path = TogglDesktopLibrary.dylib;
			remoteRef = 74456B991A774858002A6338 /* PBXContainerItemProxy */;
			sourceTree = BUILT_PRODUCTS_DIR;
		};
		745126C719A28AA600390F47 /* CrashReporter.framework */ = {
			isa = PBXReferenceProxy;
			fileType = wrapper.framework;
			path = CrashReporter.framework;
			remoteRef = 745126C619A28AA600390F47 /* PBXContainerItemProxy */;
			sourceTree = BUILT_PRODUCTS_DIR;
		};
		749A3A5718D889BE000AD2DB /* libCrashReporter-MacOSX-Static.a */ = {
			isa = PBXReferenceProxy;
			fileType = archive.ar;
			path = "libCrashReporter-MacOSX-Static.a";
			remoteRef = 749A3A5618D889BE000AD2DB /* PBXContainerItemProxy */;
			sourceTree = BUILT_PRODUCTS_DIR;
		};
		749A3A5918D889BE000AD2DB /* CrashReporter.framework */ = {
			isa = PBXReferenceProxy;
			fileType = wrapper.framework;
			path = CrashReporter.framework;
			remoteRef = 749A3A5818D889BE000AD2DB /* PBXContainerItemProxy */;
			sourceTree = BUILT_PRODUCTS_DIR;
		};
		749A3A5D18D889BE000AD2DB /* libCrashReporter-iphoneos.a */ = {
			isa = PBXReferenceProxy;
			fileType = archive.ar;
			path = "libCrashReporter-iphoneos.a";
			remoteRef = 749A3A5C18D889BE000AD2DB /* PBXContainerItemProxy */;
			sourceTree = BUILT_PRODUCTS_DIR;
		};
		749A3A5F18D889BE000AD2DB /* libCrashReporter-iphonesimulator.a */ = {
			isa = PBXReferenceProxy;
			fileType = archive.ar;
			path = "libCrashReporter-iphonesimulator.a";
			remoteRef = 749A3A5E18D889BE000AD2DB /* PBXContainerItemProxy */;
			sourceTree = BUILT_PRODUCTS_DIR;
		};
		749A3A6118D889BE000AD2DB /* plcrashutil */ = {
			isa = PBXReferenceProxy;
			fileType = "compiled.mach-o.executable";
			path = plcrashutil;
			remoteRef = 749A3A6018D889BE000AD2DB /* PBXContainerItemProxy */;
			sourceTree = BUILT_PRODUCTS_DIR;
		};
		749A3A6318D889BE000AD2DB /* Tests-MacOSX.xctest */ = {
			isa = PBXReferenceProxy;
			fileType = wrapper.cfbundle;
			path = "Tests-MacOSX.xctest";
			remoteRef = 749A3A6218D889BE000AD2DB /* PBXContainerItemProxy */;
			sourceTree = BUILT_PRODUCTS_DIR;
		};
		749A3A6518D889BE000AD2DB /* Tests-iOS-Simulator.xctest */ = {
			isa = PBXReferenceProxy;
			fileType = wrapper.cfbundle;
			path = "Tests-iOS-Simulator.xctest";
			remoteRef = 749A3A6418D889BE000AD2DB /* PBXContainerItemProxy */;
			sourceTree = BUILT_PRODUCTS_DIR;
		};
		749A3A6718D889BE000AD2DB /* Tests-iOS-Device.xctest */ = {
			isa = PBXReferenceProxy;
			fileType = wrapper.cfbundle;
			path = "Tests-iOS-Device.xctest";
			remoteRef = 749A3A6618D889BE000AD2DB /* PBXContainerItemProxy */;
			sourceTree = BUILT_PRODUCTS_DIR;
		};
		749A3A6918D889BE000AD2DB /* DemoCrash.app */ = {
			isa = PBXReferenceProxy;
			fileType = wrapper.application;
			path = DemoCrash.app;
			remoteRef = 749A3A6818D889BE000AD2DB /* PBXContainerItemProxy */;
			sourceTree = BUILT_PRODUCTS_DIR;
		};
		749A3A6B18D889BE000AD2DB /* DemoCrash-iOS-Device.app */ = {
			isa = PBXReferenceProxy;
			fileType = wrapper.application;
			path = "DemoCrash-iOS-Device.app";
			remoteRef = 749A3A6A18D889BE000AD2DB /* PBXContainerItemProxy */;
			sourceTree = BUILT_PRODUCTS_DIR;
		};
		749A3A6D18D889BE000AD2DB /* DemoCrash-iOS-Simulator.app */ = {
			isa = PBXReferenceProxy;
			fileType = wrapper.application;
			path = "DemoCrash-iOS-Simulator.app";
			remoteRef = 749A3A6C18D889BE000AD2DB /* PBXContainerItemProxy */;
			sourceTree = BUILT_PRODUCTS_DIR;
		};
		749A3A6F18D889BE000AD2DB /* Fuzz Testing */ = {
			isa = PBXReferenceProxy;
			fileType = "compiled.mach-o.executable";
			path = "Fuzz Testing";
			remoteRef = 749A3A6E18D889BE000AD2DB /* PBXContainerItemProxy */;
			sourceTree = BUILT_PRODUCTS_DIR;
		};
		74FD8CDC18A8EEE200F7DB80 /* TFDatePicker.framework */ = {
			isa = PBXReferenceProxy;
			fileType = wrapper.framework;
			path = TFDatePicker.framework;
			remoteRef = 74FD8CDB18A8EEE200F7DB80 /* PBXContainerItemProxy */;
			sourceTree = BUILT_PRODUCTS_DIR;
		};
		BA0CEBC121BA851700F1BF01 /* DeepDiff.framework */ = {
			isa = PBXReferenceProxy;
			fileType = wrapper.framework;
			path = DeepDiff.framework;
			remoteRef = BA0CEBC021BA851700F1BF01 /* PBXContainerItemProxy */;
			sourceTree = BUILT_PRODUCTS_DIR;
		};
		BA0CEBC321BA851700F1BF01 /* DeepDiff-macOS-Tests.xctest */ = {
			isa = PBXReferenceProxy;
			fileType = wrapper.cfbundle;
			path = "DeepDiff-macOS-Tests.xctest";
			remoteRef = BA0CEBC221BA851700F1BF01 /* PBXContainerItemProxy */;
			sourceTree = BUILT_PRODUCTS_DIR;
		};
		BA6E86B621DDB331005E2451 /* Sparkle.framework */ = {
			isa = PBXReferenceProxy;
			fileType = wrapper.framework;
			path = Sparkle.framework;
			remoteRef = BA6E86B521DDB331005E2451 /* PBXContainerItemProxy */;
			sourceTree = BUILT_PRODUCTS_DIR;
		};
		BA6E86B821DDB331005E2451 /* Sparkle Test App.app */ = {
			isa = PBXReferenceProxy;
			fileType = wrapper.application;
			path = "Sparkle Test App.app";
			remoteRef = BA6E86B721DDB331005E2451 /* PBXContainerItemProxy */;
			sourceTree = BUILT_PRODUCTS_DIR;
		};
		BA6E86BA21DDB331005E2451 /* Sparkle Unit Tests.xctest */ = {
			isa = PBXReferenceProxy;
			fileType = wrapper.cfbundle;
			path = "Sparkle Unit Tests.xctest";
			remoteRef = BA6E86B921DDB331005E2451 /* PBXContainerItemProxy */;
			sourceTree = BUILT_PRODUCTS_DIR;
		};
		BA6E86BC21DDB331005E2451 /* BinaryDelta */ = {
			isa = PBXReferenceProxy;
			fileType = "compiled.mach-o.executable";
			path = BinaryDelta;
			remoteRef = BA6E86BB21DDB331005E2451 /* PBXContainerItemProxy */;
			sourceTree = BUILT_PRODUCTS_DIR;
		};
		BA6E86BE21DDB331005E2451 /* Autoupdate.app */ = {
			isa = PBXReferenceProxy;
			fileType = wrapper.application;
			path = Autoupdate.app;
			remoteRef = BA6E86BD21DDB331005E2451 /* PBXContainerItemProxy */;
			sourceTree = BUILT_PRODUCTS_DIR;
		};
		BA6E86C021DDB331005E2451 /* UI Tests.xctest */ = {
			isa = PBXReferenceProxy;
			fileType = wrapper.cfbundle;
			path = "UI Tests.xctest";
			remoteRef = BA6E86BF21DDB331005E2451 /* PBXContainerItemProxy */;
			sourceTree = BUILT_PRODUCTS_DIR;
		};
		BA6E86C221DDB331005E2451 /* fileop */ = {
			isa = PBXReferenceProxy;
			fileType = "compiled.mach-o.executable";
			path = fileop;
			remoteRef = BA6E86C121DDB331005E2451 /* PBXContainerItemProxy */;
			sourceTree = BUILT_PRODUCTS_DIR;
		};
		BA6E86C421DDB331005E2451 /* generate_appcast */ = {
			isa = PBXReferenceProxy;
			fileType = "compiled.mach-o.executable";
			path = generate_appcast;
			remoteRef = BA6E86C321DDB331005E2451 /* PBXContainerItemProxy */;
			sourceTree = BUILT_PRODUCTS_DIR;
		};
		BA6E86C621DDB331005E2451 /* generate_keys */ = {
			isa = PBXReferenceProxy;
			fileType = "compiled.mach-o.executable";
			path = generate_keys;
			remoteRef = BA6E86C521DDB331005E2451 /* PBXContainerItemProxy */;
			sourceTree = BUILT_PRODUCTS_DIR;
		};
		BA6E86C821DDB331005E2451 /* sign_update */ = {
			isa = PBXReferenceProxy;
			fileType = "compiled.mach-o.executable";
			path = sign_update;
			remoteRef = BA6E86C721DDB331005E2451 /* PBXContainerItemProxy */;
			sourceTree = BUILT_PRODUCTS_DIR;
		};
		BA7DB6D221F9C7660059239B /* MASShortcut.framework */ = {
			isa = PBXReferenceProxy;
			fileType = wrapper.framework;
			path = MASShortcut.framework;
			remoteRef = BA7DB6D121F9C7660059239B /* PBXContainerItemProxy */;
			sourceTree = BUILT_PRODUCTS_DIR;
		};
		BA7DB6D421F9C7660059239B /* MASShortcutTests.xctest */ = {
			isa = PBXReferenceProxy;
			fileType = wrapper.cfbundle;
			path = MASShortcutTests.xctest;
			remoteRef = BA7DB6D321F9C7660059239B /* PBXContainerItemProxy */;
			sourceTree = BUILT_PRODUCTS_DIR;
		};
		BA7DB6D621F9C7660059239B /* Demo.app */ = {
			isa = PBXReferenceProxy;
			fileType = wrapper.application;
			path = Demo.app;
			remoteRef = BA7DB6D521F9C7660059239B /* PBXContainerItemProxy */;
			sourceTree = BUILT_PRODUCTS_DIR;
		};
/* End PBXReferenceProxy section */

/* Begin PBXResourcesBuildPhase section */
		69FC17EF17E6534400B96425 /* Resources */ = {
			isa = PBXResourcesBuildPhase;
			buildActionMask = 2147483647;
			files = (
				3C65A7E51DE5757A005586B4 /* continue_regular.pdf in Resources */,
				BA7D33532248981200B953A8 /* ProjectHeaderCellView.xib in Resources */,
				BA05369F225E239600C26E1F /* ProjectWorksapceCellView.xib in Resources */,
				BAF50DE521A29FED0090BA95 /* Images.xcassets in Resources */,
				3C65A7D41DE574E7005586B4 /* group_icon_open.pdf in Resources */,
				BA34F10122439C3000C27A15 /* EditorViewController.xib in Resources */,
				74E857BC194F8854007A88B9 /* cacert.pem in Resources */,
				3C6B2489203E01D90063FC08 /* AutoCompleteTableCell.xib in Resources */,
				BA3E75D822293576009AD291 /* SystemMessageView.xib in Resources */,
				95DBF8D718C48B300021FB41 /* logo.png in Resources */,
				BAD15FFE223A530600A8CCC9 /* TimeEntryEmptyView.xib in Resources */,
				3CDA2C5B1913B61000A94967 /* icon-billable@2x.png in Resources */,
				BA19FC21226DA079006D8741 /* DateCellViewItem.xib in Resources */,
				BA9C2E06224C84E7002AD2A1 /* ColorViewItem.xib in Resources */,
				3CD30F441F58B02C006FAA0D /* OverlayViewController.xib in Resources */,
				74664DB218AA860800AAD282 /* off.pdf in Resources */,
				BA7D3355224898E400B953A8 /* ProjectContentCellView.xib in Resources */,
				BA014054225711A3000E5B91 /* TagTokenView.xib in Resources */,
				7430750518204EFB009019CB /* AboutWindowController.xib in Resources */,
				BA4059B1221D2186002969B8 /* TimeHeaderView.xib in Resources */,
				749CB8CD18167D6E00814841 /* PreferencesWindowController.xib in Resources */,
				69FC17FF17E6534400B96425 /* InfoPlist.strings in Resources */,
				BAB0029F2273125C005ECC93 /* DayLabel.xib in Resources */,
				BA9C2DFE224C823C002AD2A1 /* ColorPickerView.xib in Resources */,
				3CDA2C5C1913B61000A94967 /* icon-tags@2x.png in Resources */,
				747B74881A0AD28200BB3791 /* ConsoleViewController.xib in Resources */,
				3C1C09C51C298ABA00BF9B6C /* warning-icon.png in Resources */,
				743E584D1A775BB300F17CB0 /* Localizable.strings in Resources */,
				BAE007DE21FAF00D00404379 /* Media.xcassets in Resources */,
				C5DA1FC517F1B38B001C4565 /* LoginViewController.xib in Resources */,
				74664DB118AA860800AAD282 /* on.pdf in Resources */,
				69FC180517E6534400B96425 /* Credits.rtf in Resources */,
				BAAF56A42223E19C003D0D73 /* TimeDecoratorView.xib in Resources */,
				3C7B4E9E190FA7F900627DC3 /* logo-white@2x.png in Resources */,
				74F1070218993FFE00E93BD5 /* FeedbackWindowController.xib in Resources */,
				3C4237171A9F612E00643059 /* toggl-logo-white.pdf in Resources */,
				7423393D1829B99C00063FA9 /* IdleNotificationWindowController.xib in Resources */,
				BA8B4C772251FADF00592BC7 /* WorkspaceCellView.xib in Resources */,
				95DBF8CD18BF7A910021FB41 /* offline_on.pdf in Resources */,
				69FC180B17E6534500B96425 /* MainMenu.xib in Resources */,
				BA7D334D2248945300B953A8 /* AutoCompleteView.xib in Resources */,
				3C65A7D31DE574E7005586B4 /* group_icon_closed.pdf in Resources */,
				C5DA1FC017F1B08A001C4565 /* MainWindowController.xib in Resources */,
				BA412C23224E11AC003CA17A /* ClientCellView.xib in Resources */,
				BAF38FEF2241FF20009147D7 /* FloatingErrorView.xib in Resources */,
				74D1D25817EB713F00E709B0 /* TimeEntryListViewController.xib in Resources */,
				3C50BCAC1C1F0574004BAE9E /* (null) in Resources */,
				BA0140482257080F000E5B91 /* TagCellView.xib in Resources */,
				BA9C2DFA224C7E77002AD2A1 /* ProjectCreationView.xib in Resources */,
				3C8979B71920B7B7007061E0 /* continue.pdf in Resources */,
				BA412C29224E196D003CA17A /* NoClientCellView.xib in Resources */,
				74D1D25F17EB71C100E709B0 /* TimeEntryEditViewController.xib in Resources */,
				3CDA2C581913A4E200A94967 /* icon-start-gray@2x.png in Resources */,
				7498D2481888B226001390B9 /* TimeEntryCell.xib in Resources */,
				3C0A57191C22E12E00301D77 /* LICENSE.txt in Resources */,
				3C65A7D21DE574E7005586B4 /* continue_light.pdf in Resources */,
				3C0158F01C7B414E00FE63AA /* LoadMoreCell.xib in Resources */,
				BA13D21B2269E0B500EB3833 /* CalendarViewController.xib in Resources */,
				3CA1453C192DF0DE00414620 /* trash_can.pdf in Resources */,
				3CAFDFF51AA713830022CD40 /* icon-google.pdf in Resources */,
				95DBF8CC18BF7A910021FB41 /* offline_off.pdf in Resources */,
				3C4237181A9F612E00643059 /* toggl-desktop-bg.png in Resources */,
				74D1D27417EB72D900E709B0 /* TimerEditViewController.xib in Resources */,
				74AA9475180909F50000539F /* GTMOAuth2Window.xib in Resources */,
				3C1E013F19D2DAE300DBF9A5 /* dsa_pub.pem in Resources */,
			);
			runOnlyForDeploymentPostprocessing = 0;
		};
/* End PBXResourcesBuildPhase section */

/* Begin PBXShellScriptBuildPhase section */
		7407F1F41AA80466000380C4 /* Run Script (Fix dynamic library paths in Frameworks) */ = {
			isa = PBXShellScriptBuildPhase;
			buildActionMask = 2147483647;
			files = (
			);
			inputPaths = (
			);
			name = "Run Script (Fix dynamic library paths in Frameworks)";
			outputPaths = (
			);
			runOnlyForDeploymentPostprocessing = 0;
			shellPath = /bin/sh;
			shellScript = "fix() {\n    pocolib=$1\n    lib=$2\n    oldpath=$(otool -L $pocolib|fgrep $lib|awk -F' ' '{print $1}'|grep -v @loader_path|grep -v \":\")\n    if [ -z \"$oldpath\" ]; then\n    return\n    fi\n    install_name_tool -change $oldpath @loader_path/$lib $pocolib\n    \n    # get shared library id name\n    file=$(otool -D $pocolib |grep -v \":\")\n    # get base name of the path we got\n    basename=${file##*/}\n        # change shared library id name\n        install_name_tool -id @loader_path/$basename $pocolib\n    }\n    \n    fix_poco_paths() {\n        f=$1\n        fix $f libPocoUtil.60.dylib\n        fix $f libPocoData.60.dylib\n        fix $f libPocoNetSSL.60.dylib\n        fix $f libPocoXML.60.dylib\n        fix $f libPocoDataSQLite.60.dylib\n        fix $f libPocoNet.60.dylib\n        fix $f libPocoFoundation.60.dylib\n        fix $f libPocoCrypto.60.dylib\n        fix $f libPocoJSON.60.dylib\n        fix $f libcrypto.1.1.dylib\n        fix $f libssl.1.1.dylib\n    }\n    \n    # Change dylib references in all dylibs found in Frameworks\n    for f in $BUILT_PRODUCTS_DIR/TogglDesktop.app/Contents/Frameworks/*.dylib\n                                                                                        do\n                                                                                        fix_poco_paths $f\n                                                                                        done\n";
		};
		74E3CDDA17FC37A500C3ADD3 /* Run Script (install bugsnag) */ = {
			isa = PBXShellScriptBuildPhase;
			buildActionMask = 2147483647;
			files = (
			);
			inputPaths = (
			);
			name = "Run Script (install bugsnag)";
			outputPaths = (
			);
			runOnlyForDeploymentPostprocessing = 0;
			shellPath = /usr/bin/ruby;
			shellScript = "if ENV[\"DEBUG_INFORMATION_FORMAT\"] != \"dwarf-with-dsym\"\nexit\nend\n\nfork do\nProcess.setsid\nSTDIN.reopen(\"/dev/null\")\nSTDOUT.reopen(\"/dev/null\", \"a\")\nSTDERR.reopen(\"/dev/null\", \"a\")\n\nrequire 'shellwords'\n\nDir[\"#{ENV[\"DWARF_DSYM_FOLDER_PATH\"]}/#{ENV[\"DWARF_DSYM_FILE_NAME\"]}/Contents/Resources/DWARF/*\"].each do |dsym|\nsystem(\"curl -F dsym=@#{Shellwords.escape(dsym)} -F projectRoot=#{Shellwords.escape(ENV[\"PROJECT_DIR\"])} https://upload.bugsnag.com/\")\nend\nend";
		};
		BA6406F121C8FC690074BC96 /* Run Formatter */ = {
			isa = PBXShellScriptBuildPhase;
			buildActionMask = 2147483647;
			files = (
			);
			inputFileListPaths = (
			);
			inputPaths = (
			);
			name = "Run Formatter";
			outputFileListPaths = (
			);
			outputPaths = (
			);
			runOnlyForDeploymentPostprocessing = 0;
			shellPath = /bin/sh;
			shellScript = "# Type a script or drag a script file from your workspace to insert its path.\nset -e\n\nif ! which uncrustify > /dev/null; then\n    echo \"warning: Uncrustify is not installed.\"\nelse\n    cd $SRCROOT/../../../../\n    make fmt\nfi\n";
		};
/* End PBXShellScriptBuildPhase section */

/* Begin PBXSourcesBuildPhase section */
		69FC17ED17E6534400B96425 /* Sources */ = {
			isa = PBXSourcesBuildPhase;
			buildActionMask = 2147483647;
			files = (
				74C15796183A8CE600550613 /* AutocompleteItem.m in Sources */,
				7484F622191D92C30038885C /* Settings.m in Sources */,
				95C0707A18CDB91500A34D0D /* NSCustomComboBox.m in Sources */,
				3CC450E91A31ED540012440B /* NSTextFieldDuration.m in Sources */,
				7424949E17F1E3D20030121C /* UIEvents.m in Sources */,
				BA13D2152269C01500EB3833 /* Date+Utils.swift in Sources */,
				BAAF56A02223DF9A003D0D73 /* VertificalTimeEntryFlowLayout.swift in Sources */,
				C5CB7F0417F43EE100A2AEB1 /* TimeEntryCell.m in Sources */,
				74762BA118A139D4004433A9 /* NSUnstripedTableView.m in Sources */,
				C5DA1FBF17F1B08A001C4565 /* MainWindowController.m in Sources */,
				BA2DA0C621A542E30027B7A5 /* NSTextField+Ext.m in Sources */,
				747B74871A0AD28200BB3791 /* ConsoleViewController.m in Sources */,
				BA9D90D4222D155900D5EC0E /* NSView+Ext.swift in Sources */,
				BA712EC621BF913800A2D8DD /* TimeEntrySnapshot.swift in Sources */,
				BA13D2112269BE2F00EB3833 /* DateInfo.swift in Sources */,
				BA13D20E2269BAA600EB3833 /* DateCellViewItem.swift in Sources */,
				BA712EC821BF9F1200A2D8DD /* UndoStack.swift in Sources */,
				BA0CEC5321BE528900F1BF01 /* TableViewDiffer.swift in Sources */,
				BA13D2172269DE3400EB3833 /* NoVibrantPopoverView.swift in Sources */,
				3C6B2488203E01D90063FC08 /* AutoCompleteTable.m in Sources */,
				BA412C1D224E0D61003CA17A /* ClientDataSource.swift in Sources */,
				74AA9472180909F50000539F /* GTMHTTPFetchHistory.m in Sources */,
				BA6EB8402248CBE3003BB8EF /* ProjectStorage.swift in Sources */,
				BAAF567E2223CAC5003D0D73 /* NSButton+TextColor.swift in Sources */,
				BA6EB8942249DB33003BB8EF /* VerticallyCenteredTextFieldCell.swift in Sources */,
				BA01405222571199000E5B91 /* TagTokenView.swift in Sources */,
				BA46E09F2226707F00C25763 /* Collection+Safe.swift in Sources */,
				BA05367F225E238D00C26E1F /* ProjectWorksapceCellView.swift in Sources */,
				74E3CDC617FBABE400C3ADD3 /* Bugsnag.m in Sources */,
				745126B619A28AA600390F47 /* Reachability.m in Sources */,
				BA412C21224E1189003CA17A /* ClientCellView.swift in Sources */,
				74C1579B183BA5DA00550613 /* AutocompleteDataSource.m in Sources */,
				BA0E38102225257D00D0121B /* BezierPath+Corner.swift in Sources */,
				BA7D33512248980B00B953A8 /* ProjectContentCellView.swift in Sources */,
				74BA5FCF18B6E770009DAA2D /* NSHoverButton.m in Sources */,
				BA3E75D422291CEB009AD291 /* SystemMessage.swift in Sources */,
				BAA11AC32251F4D6007F31D2 /* WorkspaceAutoCompleteTextField.swift in Sources */,
				BAB8D49421BE742D00D63DA5 /* NSTableView+TimeEntryDiff.swift in Sources */,
				3C8979CA19235EA2007061E0 /* NSTextFieldClickablePointer.m in Sources */,
				748B3A3419222DB100F31468 /* DisplayCommand.m in Sources */,
				BA9C2E05224C84E7002AD2A1 /* ColorViewItem.swift in Sources */,
				74E3CDD017FBABE400C3ADD3 /* BugsnagReachability.m in Sources */,
				3C0A571E1C22E12E00301D77 /* MKColorWell.m in Sources */,
				7438B3D318253CD2002AE43C /* MenuItemTags.m in Sources */,
				74E3CDCC17FBABE400C3ADD3 /* BugsnagMetaData.m in Sources */,
				3CE1CAC11C774F2B00D0ADD5 /* LoadMoreCell.m in Sources */,
				749CB8CC18167D6E00814841 /* PreferencesWindowController.m in Sources */,
				3C7B4E8D190FA6D200627DC3 /* NSTextFieldVerticallyAligned.m in Sources */,
				BAB0027F22731248005ECC93 /* DayLabel.swift in Sources */,
				3C7B4EB3190FB57A00627DC3 /* NSSecureTextFieldVerticallyAligned.m in Sources */,
				BA0E38122225260B00D0121B /* TimeEntryCell+Ext.swift in Sources */,
				BA9D90B4222D14ED00D5EC0E /* NSView+Animation.swift in Sources */,
				746947FA1AF3FE3E0024BED7 /* AutotrackerRuleItem.m in Sources */,
				74E3CDCA17FBABE400C3ADD3 /* BugsnagEvent.m in Sources */,
				3C6B2487203E01D90063FC08 /* AutoCompleteInput.m in Sources */,
				BA13E05C21C7BA6000835EC1 /* UserNotificationCenter.m in Sources */,
				74098C331919899600CBDFB9 /* Utils.m in Sources */,
				BA0F67B7224A32F700ED0F91 /* CursorButton.swift in Sources */,
				BA9C2E0C224C8F58002AD2A1 /* KeyboardTableView.swift in Sources */,
				69FC180117E6534400B96425 /* main.m in Sources */,
				74F1070118993FFE00E93BD5 /* FeedbackWindowController.m in Sources */,
				BA03725521FE9FD400FC277B /* FlatButton.swift in Sources */,
				BA6572AA224DFA6F00BA4C60 /* HSV.swift in Sources */,
				69FC180817E6534400B96425 /* AppDelegate.m in Sources */,
				BA34F10022439C3000C27A15 /* EditorViewController.swift in Sources */,
				BA0C3A6722321FBC0081C6DE /* AutoCompleteTableCell+Ext.swift in Sources */,
				3C6B24A4203FC8200063FC08 /* LiteAutoCompleteDataSource.m in Sources */,
				3C068C6A1C22F25000874B9A /* MKColorWellCustom.m in Sources */,
				BA01404E22571081000E5B91 /* TagDataSource.swift in Sources */,
				3CA14529192DE32300414620 /* NSViewEscapable.m in Sources */,
				BA6572A9224DFA6F00BA4C60 /* ColorGraphicsView.swift in Sources */,
				BAA11AC52251F502007F31D2 /* WorkspaceDataSource.swift in Sources */,
				3C0A571B1C22E12E00301D77 /* MKColorSwatchCell.m in Sources */,
				3CD30F431F58B02C006FAA0D /* OverlayViewController.m in Sources */,
				BA412C25224E147A003CA17A /* ClientAutoCompleteTextField.swift in Sources */,
				74D1D25617EB713F00E709B0 /* TimeEntryListViewController.m in Sources */,
				BAAF56A22223E18B003D0D73 /* TimeDecoratorView.swift in Sources */,
				BAD15FFC223A52D600A8CCC9 /* TimeEntryEmptyView.swift in Sources */,
				BA6F1B1A21EEE258009265E4 /* NSColor+Utils.swift in Sources */,
				BA4059B7221D46F4002969B8 /* TimeEntryCollectionView.m in Sources */,
				BA4059AF221D215A002969B8 /* TimeHeaderView.swift in Sources */,
				74AA9476180909F50000539F /* GTMOAuth2WindowController.m in Sources */,
				BA89CB392265EA4400D21584 /* String+Search.swift in Sources */,
				BA9C2E08224C854C002AD2A1 /* ProjectColor.swift in Sources */,
				BA01404622570805000E5B91 /* TagCellView.swift in Sources */,
				BA7D334B2248944C00B953A8 /* AutoCompleteView.swift in Sources */,
				BA03729D21FED85700FC277B /* NSView+Xib.swift in Sources */,
				BA84363B22533A6600EF5830 /* DesktopLibraryBridge.m in Sources */,
				74D1D25D17EB71C100E709B0 /* TimeEntryEditViewController.m in Sources */,
				3C0A571C1C22E12E00301D77 /* MKColorSwatchMatrix.m in Sources */,
				BA4059B9221D53E7002969B8 /* TimeEntryDatasource.swift in Sources */,
				BA3E75D62229356D009AD291 /* SystemMessageView.swift in Sources */,
				BA013FF5225705B6000E5B91 /* HoverTableCellView.swift in Sources */,
				749BD0BD1833E28400980494 /* NSBoxClickable.m in Sources */,
				BA08E087222E709C0075F68E /* ProjectTextField.m in Sources */,
				BA0CEC6521BE590200F1BF01 /* NSTableView+Diff.swift in Sources */,
				BA2E5FB1223787C300EB866E /* EditorPopover.swift in Sources */,
				BA7D334F224897FC00B953A8 /* ProjectHeaderCellView.swift in Sources */,
				BAE49CAE222FC1C900773814 /* TimerContainerBox.swift in Sources */,
				BA13D20A2269BA6500EB3833 /* CalendarDataSource.swift in Sources */,
				74AA9474180909F50000539F /* GTMOAuth2SignIn.m in Sources */,
<<<<<<< HEAD
				BA053659225DDDBB00C26E1F /* CustomFocusRingButton.swift in Sources */,
				BA7D335E2248B48000B953A8 /* AutoCompleteTextField.swift in Sources */,
=======
				BA763B7B2268601700DC245A /* PopoverRootView.swift in Sources */,
>>>>>>> f9aeb366
				3C07B75A193C88AE00ED6E6F /* NSCustomTimerComboBox.m in Sources */,
				BA7D335722489BD000B953A8 /* AutoCompleteViewDataSource.swift in Sources */,
				BA01404C22570967000E5B91 /* TagStorage.swift in Sources */,
				74BAD31E18BD7D83002FD4CF /* ViewItem.m in Sources */,
				3CD7AD6F19ED579700372797 /* NSResize.m in Sources */,
				BA08E012222E32C90075F68E /* NSView+LayoutConstraint.swift in Sources */,
				BA7D335A22489C8000B953A8 /* ProjectDataSource.swift in Sources */,
				BAC4D399225470DA00254DAD /* AutoCompleteRowView.swift in Sources */,
				BAA260D1222D1DC70094F4E4 /* NSView+Shadow+Border.swift in Sources */,
				BA712EC221BF907200A2D8DD /* UndoManager.swift in Sources */,
				BAA11AC12251F49E007F31D2 /* WorkspaceStorage.swift in Sources */,
				3C3AF64E20ACC6280088A3A6 /* CountryViewItem.m in Sources */,
				74E3CDD417FBABE400C3ADD3 /* BugsnagOSXNotifier.m in Sources */,
				BA13D2062269B7C400EB3833 /* CalendarViewController.swift in Sources */,
				BAF6319C21E6F868002DD6AB /* NotificationCenter+MainThread.swift in Sources */,
				74AA9471180909F50000539F /* GTMHTTPFetcher.m in Sources */,
				BAFBFCC821CD1D3C004B443F /* SystemService.m in Sources */,
				BAF50DF821A2A18D0090BA95 /* AppIconFactory.m in Sources */,
				74A7346A18297DD100525BBC /* ConvertHexColor.m in Sources */,
				74BAAA0B17F37B140079386F /* TimeEntryViewItem.m in Sources */,
				BA412C27224E195C003CA17A /* NoClientCellView.swift in Sources */,
				7423393C1829B99C00063FA9 /* IdleNotificationWindowController.m in Sources */,
				BA01404A22570893000E5B91 /* Tag.swift in Sources */,
				BA6F1B3821EEE998009265E4 /* Theme+Notification.swift in Sources */,
				7430750418204EFB009019CB /* AboutWindowController.m in Sources */,
				74D1D27217EB72D900E709B0 /* TimerEditViewController.m in Sources */,
				3C2F239D21A7B43400CBE6BC /* UnsupportedNotice.m in Sources */,
				741104BF18C7682700BC7A49 /* NSTextFieldWithBackground.m in Sources */,
				BA80BEB2221EAE6F00BDFD35 /* Array+ByGroup.swift in Sources */,
				74E3CDCE17FBABE400C3ADD3 /* BugsnagNotifier.m in Sources */,
				74F8FBA318313FA6000F09EE /* NSTextFieldClickable.m in Sources */,
				BA7B4BCB21C0EF8800B75B14 /* NSAlert+Utils.m in Sources */,
				BA403BAE2230CFBC008B202C /* BetterFocusAutoCompleteInput.m in Sources */,
				BA50ED8522705F9E008323FA /* CalendarFlowLayout.swift in Sources */,
				95C0707718CDB67300A34D0D /* NSCustomComboBoxCell.m in Sources */,
				BAAF569E2223D4C7003D0D73 /* DotImageView.swift in Sources */,
				3C0A571A1C22E12E00301D77 /* MKColorPickerView.m in Sources */,
				BA014050225710FD000E5B91 /* TagAutoCompleteTextField.swift in Sources */,
				BAE8E845224CA9AC006D534E /* ProjectAutoCompleteTextField.swift in Sources */,
				BA6572A7224DFA6F00BA4C60 /* HSBGen.swift in Sources */,
				BA8B4C752251FAD500592BC7 /* WorkspaceCellView.swift in Sources */,
				BA2E3F2C22375E640035D034 /* NSView+Appearance.swift in Sources */,
				74E3CDC817FBABE400C3ADD3 /* BugsnagConfiguration.m in Sources */,
				743D782A182791FA00978BCC /* idler.c in Sources */,
				BA9C2DF8224C7E44002AD2A1 /* ProjectCreationView.swift in Sources */,
				74AA9473180909F50000539F /* GTMOAuth2Authentication.m in Sources */,
				BA412BFC224E0CBE003CA17A /* ClientStorage.swift in Sources */,
				BA7B4C7C21C293E700B75B14 /* String+Optional.swift in Sources */,
				BA6572A8224DFA6F00BA4C60 /* CurrentColorView.swift in Sources */,
				BA2DA12021A691FF0027B7A5 /* TrackingService.m in Sources */,
				3C6B2486203E01D90063FC08 /* AutoCompleteTableCell.m in Sources */,
				BA6572A6224DFA6F00BA4C60 /* RGB.swift in Sources */,
				3CE30E022052BD8B00AF2E2A /* AutoCompleteTableContainer.m in Sources */,
				BA0C3A65223219470081C6DE /* AutoCompleteCellType.swift in Sources */,
				3C0A571D1C22E12E00301D77 /* MKColorWell+Bindings.m in Sources */,
				BA7B4C3721C24B9D00B75B14 /* UndoTextField.m in Sources */,
				BA9C2DFC224C8235002AD2A1 /* ColorPickerView.swift in Sources */,
				BA276A142240F5B500810C51 /* FloatingErrorView.swift in Sources */,
				C5DA1FC417F1B38B001C4565 /* LoginViewController.m in Sources */,
				743D942F1827C633000E6F70 /* IdleEvent.m in Sources */,
			);
			runOnlyForDeploymentPostprocessing = 0;
		};
/* End PBXSourcesBuildPhase section */

/* Begin PBXTargetDependency section */
		74456B9C1A77486B002A6338 /* PBXTargetDependency */ = {
			isa = PBXTargetDependency;
			name = TogglDesktopLibrary;
			targetProxy = 74456B9B1A77486B002A6338 /* PBXContainerItemProxy */;
		};
		749A3A7318D89F23000AD2DB /* PBXTargetDependency */ = {
			isa = PBXTargetDependency;
			name = "CrashReporter-MacOSX";
			targetProxy = 749A3A7218D89F23000AD2DB /* PBXContainerItemProxy */;
		};
		74FD8CDE18A8EF4800F7DB80 /* PBXTargetDependency */ = {
			isa = PBXTargetDependency;
			name = TFDatePicker;
			targetProxy = 74FD8CDD18A8EF4800F7DB80 /* PBXContainerItemProxy */;
		};
		BA0CEC4B21BE4D4600F1BF01 /* PBXTargetDependency */ = {
			isa = PBXTargetDependency;
			name = "DeepDiff-macOS";
			targetProxy = BA0CEC4A21BE4D4600F1BF01 /* PBXContainerItemProxy */;
		};
		BA6E873821DDC1E2005E2451 /* PBXTargetDependency */ = {
			isa = PBXTargetDependency;
			name = Sparkle;
			targetProxy = BA6E873721DDC1E2005E2451 /* PBXContainerItemProxy */;
		};
		BA7DB6E621F9C77A0059239B /* PBXTargetDependency */ = {
			isa = PBXTargetDependency;
			name = MASShortcut;
			targetProxy = BA7DB6E521F9C77A0059239B /* PBXContainerItemProxy */;
		};
/* End PBXTargetDependency section */

/* Begin PBXVariantGroup section */
		69FC17FD17E6534400B96425 /* InfoPlist.strings */ = {
			isa = PBXVariantGroup;
			children = (
				69FC17FE17E6534400B96425 /* en */,
				743E58481A775B7700F17CB0 /* et */,
			);
			name = InfoPlist.strings;
			sourceTree = "<group>";
		};
		69FC180317E6534400B96425 /* Credits.rtf */ = {
			isa = PBXVariantGroup;
			children = (
				69FC180417E6534400B96425 /* en */,
				743E58491A775B7700F17CB0 /* et */,
			);
			name = Credits.rtf;
			sourceTree = "<group>";
		};
		69FC180917E6534500B96425 /* MainMenu.xib */ = {
			isa = PBXVariantGroup;
			children = (
				74456B9F1A774E12002A6338 /* Base */,
				743E58461A775B7700F17CB0 /* et */,
			);
			name = MainMenu.xib;
			sourceTree = "<group>";
		};
		69FC181A17E6534500B96425 /* InfoPlist.strings */ = {
			isa = PBXVariantGroup;
			children = (
				69FC181B17E6534500B96425 /* en */,
				743E584A1A775B7700F17CB0 /* et */,
			);
			name = InfoPlist.strings;
			sourceTree = "<group>";
		};
		743E584F1A775BB300F17CB0 /* Localizable.strings */ = {
			isa = PBXVariantGroup;
			children = (
				743E584E1A775BB300F17CB0 /* et */,
			);
			name = Localizable.strings;
			sourceTree = "<group>";
		};
/* End PBXVariantGroup section */

/* Begin XCBuildConfiguration section */
		69FC182017E6534500B96425 /* Debug */ = {
			isa = XCBuildConfiguration;
			buildSettings = {
				ALWAYS_SEARCH_USER_PATHS = NO;
				CLANG_CXX_LANGUAGE_STANDARD = "gnu++0x";
				CLANG_CXX_LIBRARY = "libc++";
				CLANG_ENABLE_OBJC_ARC = YES;
				CLANG_WARN_CONSTANT_CONVERSION = YES;
				CLANG_WARN_EMPTY_BODY = YES;
				CLANG_WARN_ENUM_CONVERSION = YES;
				CLANG_WARN_INT_CONVERSION = YES;
				CLANG_WARN__DUPLICATE_METHOD_MATCH = YES;
				COPY_PHASE_STRIP = NO;
				GCC_C_LANGUAGE_STANDARD = gnu99;
				GCC_DYNAMIC_NO_PIC = NO;
				GCC_ENABLE_OBJC_EXCEPTIONS = YES;
				GCC_OPTIMIZATION_LEVEL = 0;
				GCC_PREPROCESSOR_DEFINITIONS = (
					"DEBUG=1",
					"$(inherited)",
				);
				GCC_SYMBOLS_PRIVATE_EXTERN = NO;
				GCC_WARN_64_TO_32_BIT_CONVERSION = YES;
				GCC_WARN_ABOUT_RETURN_TYPE = YES;
				GCC_WARN_UNINITIALIZED_AUTOS = YES;
				GCC_WARN_UNUSED_VARIABLE = YES;
				MACOSX_DEPLOYMENT_TARGET = 10.11;
				ONLY_ACTIVE_ARCH = YES;
				SDKROOT = macosx;
			};
			name = Debug;
		};
		69FC182117E6534500B96425 /* Release */ = {
			isa = XCBuildConfiguration;
			buildSettings = {
				ALWAYS_SEARCH_USER_PATHS = NO;
				CLANG_CXX_LANGUAGE_STANDARD = "gnu++0x";
				CLANG_CXX_LIBRARY = "libc++";
				CLANG_ENABLE_OBJC_ARC = YES;
				CLANG_WARN_CONSTANT_CONVERSION = YES;
				CLANG_WARN_EMPTY_BODY = YES;
				CLANG_WARN_ENUM_CONVERSION = YES;
				CLANG_WARN_INT_CONVERSION = YES;
				CLANG_WARN__DUPLICATE_METHOD_MATCH = YES;
				COPY_PHASE_STRIP = YES;
				DEBUG_INFORMATION_FORMAT = "dwarf-with-dsym";
				GCC_C_LANGUAGE_STANDARD = gnu99;
				GCC_ENABLE_OBJC_EXCEPTIONS = YES;
				GCC_WARN_64_TO_32_BIT_CONVERSION = YES;
				GCC_WARN_ABOUT_RETURN_TYPE = YES;
				GCC_WARN_UNINITIALIZED_AUTOS = YES;
				GCC_WARN_UNUSED_VARIABLE = YES;
				MACOSX_DEPLOYMENT_TARGET = 10.11;
				SDKROOT = macosx;
			};
			name = Release;
		};
		69FC182317E6534500B96425 /* Debug */ = {
			isa = XCBuildConfiguration;
			buildSettings = {
				ALWAYS_EMBED_SWIFT_STANDARD_LIBRARIES = YES;
				ASSETCATALOG_COMPILER_APPICON_NAME = AppIcon;
				CLANG_CXX_LIBRARY = "compiler-default";
				CLANG_ENABLE_MODULES = YES;
				COMBINE_HIDPI_IMAGES = YES;
				FRAMEWORK_SEARCH_PATHS = (
					"$(inherited)",
					"$(SRCROOT)",
					"$(SRCROOT)/../../../../third_party/plcrashreporter/**",
					"$(SRCROOT)/../../../../third_party/TFDatePicker/TFDatePicker/build/Release",
					"$(PROJECT_DIR)",
					"$(SRCROOT)/../../../../third_party",
					"$(SRCROOT)/../../../../third_party/Sparkle",
					"$(SRCROOT)/../../../../third_party/poco/lib/Darwin/x86_64",
				);
				GCC_PRECOMPILE_PREFIX_HEADER = YES;
				GCC_PREFIX_HEADER = "test2/TogglDesktop-Prefix.pch";
				HEADER_SEARCH_PATHS = (
					"$(inherited)",
					/Applications/Xcode.app/Contents/Developer/Toolchains/XcodeDefault.xctoolchain/usr/include,
					"$(SRCROOT)/../../../../third_party/TFDatePicker/**",
					"$(SRCROOT)/../../../../third_party/plcrashreporter/**",
					"$(SRCROOT)/../../../lib/include",
					"$(SRCROOT)/../../../../third_party/Sparkle/Sparkle.framework/**",
				);
				INFOPLIST_FILE = "test2/TogglDesktop-Info.plist";
				LD_RUNPATH_SEARCH_PATHS = "$(inherited) @executable_path/../Frameworks";
				LIBRARY_SEARCH_PATHS = (
					"$(inherited)",
					"$(SRCROOT)",
					../../../lib/osx/build,
					"$(SRCROOT)/../../../../third_party/poco/lib/Darwin/x86_64",
				);
				MACOSX_DEPLOYMENT_TARGET = 10.11;
				ONLY_ACTIVE_ARCH = YES;
				PRODUCT_NAME = TogglDesktop;
				SCAN_ALL_SOURCE_FILES_FOR_INCLUDES = NO;
				STRIP_INSTALLED_PRODUCT = NO;
				SWIFT_OBJC_BRIDGING_HEADER = "Diff/TogglDesktop-Bridging-Header.h";
				SWIFT_OPTIMIZATION_LEVEL = "-Onone";
				SWIFT_VERSION = 4.2;
				WRAPPER_EXTENSION = app;
			};
			name = Debug;
		};
		69FC182417E6534500B96425 /* Release */ = {
			isa = XCBuildConfiguration;
			buildSettings = {
				ALWAYS_EMBED_SWIFT_STANDARD_LIBRARIES = YES;
				ASSETCATALOG_COMPILER_APPICON_NAME = AppIcon;
				CLANG_CXX_LIBRARY = "compiler-default";
				CLANG_ENABLE_MODULES = YES;
				COMBINE_HIDPI_IMAGES = YES;
				COPY_PHASE_STRIP = NO;
				FRAMEWORK_SEARCH_PATHS = (
					"$(inherited)",
					"$(SRCROOT)",
					"$(SRCROOT)/../../../../third_party/plcrashreporter/**",
					"$(SRCROOT)/../../../../third_party/TFDatePicker/TFDatePicker/build/Release",
					"$(PROJECT_DIR)",
					"$(SRCROOT)/../../../../third_party",
					"$(SRCROOT)/../../../../third_party/Sparkle",
					"$(SRCROOT)/../../../../third_party/poco/lib/Darwin/x86_64",
				);
				GCC_PRECOMPILE_PREFIX_HEADER = YES;
				GCC_PREFIX_HEADER = "test2/TogglDesktop-Prefix.pch";
				HEADER_SEARCH_PATHS = (
					"$(inherited)",
					/Applications/Xcode.app/Contents/Developer/Toolchains/XcodeDefault.xctoolchain/usr/include,
					"$(SRCROOT)/../../../../third_party/TFDatePicker/**",
					"$(SRCROOT)/../../../../third_party/plcrashreporter/**",
					"$(SRCROOT)/../../../lib/include",
					"$(SRCROOT)/../../../../third_party/Sparkle/Sparkle.framework/**",
				);
				INFOPLIST_FILE = "test2/TogglDesktop-Info.plist";
				LD_RUNPATH_SEARCH_PATHS = "$(inherited) @executable_path/../Frameworks";
				LIBRARY_SEARCH_PATHS = (
					"$(inherited)",
					"$(SRCROOT)",
					../../../lib/osx/build,
					"$(SRCROOT)/../../../../third_party/poco/lib/Darwin/x86_64",
				);
				MACOSX_DEPLOYMENT_TARGET = 10.11;
				ONLY_ACTIVE_ARCH = NO;
				PRODUCT_NAME = TogglDesktop;
				SCAN_ALL_SOURCE_FILES_FOR_INCLUDES = NO;
				STRIP_INSTALLED_PRODUCT = NO;
				SWIFT_OBJC_BRIDGING_HEADER = "Diff/TogglDesktop-Bridging-Header.h";
				SWIFT_VERSION = 4.2;
				WRAPPER_EXTENSION = app;
			};
			name = Release;
		};
		74607C1E18EDE6D800571BA6 /* Debug */ = {
			isa = XCBuildConfiguration;
			buildSettings = {
				CLANG_ENABLE_MODULES = YES;
				CLANG_WARN_BOOL_CONVERSION = YES;
				CLANG_WARN_DIRECT_OBJC_ISA_USAGE = YES_ERROR;
				CLANG_WARN_OBJC_ROOT_CLASS = YES_ERROR;
				DEBUGGING_SYMBOLS = YES;
				GCC_GENERATE_DEBUGGING_SYMBOLS = YES;
				GCC_OPTIMIZATION_LEVEL = 0;
				GCC_PREPROCESSOR_DEFINITIONS = (
					"DEBUG=1",
					"$(inherited)",
				);
				GCC_WARN_ABOUT_RETURN_TYPE = YES_ERROR;
				GCC_WARN_UNDECLARED_SELECTOR = YES;
				GCC_WARN_UNINITIALIZED_AUTOS = YES_AGGRESSIVE;
				GCC_WARN_UNUSED_FUNCTION = YES;
				MACOSX_DEPLOYMENT_TARGET = 10.9;
				OTHER_CFLAGS = "";
				OTHER_LDFLAGS = "";
				PRODUCT_NAME = "$(TARGET_NAME)";
			};
			name = Debug;
		};
		74607C1F18EDE6D800571BA6 /* Release */ = {
			isa = XCBuildConfiguration;
			buildSettings = {
				CLANG_ENABLE_MODULES = YES;
				CLANG_WARN_BOOL_CONVERSION = YES;
				CLANG_WARN_DIRECT_OBJC_ISA_USAGE = YES_ERROR;
				CLANG_WARN_OBJC_ROOT_CLASS = YES_ERROR;
				ENABLE_NS_ASSERTIONS = NO;
				GCC_WARN_ABOUT_RETURN_TYPE = YES_ERROR;
				GCC_WARN_UNDECLARED_SELECTOR = YES;
				GCC_WARN_UNINITIALIZED_AUTOS = YES_AGGRESSIVE;
				GCC_WARN_UNUSED_FUNCTION = YES;
				MACOSX_DEPLOYMENT_TARGET = 10.9;
				OTHER_CFLAGS = "";
				OTHER_LDFLAGS = "";
				PRODUCT_NAME = "$(TARGET_NAME)";
			};
			name = Release;
		};
		74607C2218EDE70C00571BA6 /* Debug */ = {
			isa = XCBuildConfiguration;
			buildSettings = {
				CLANG_ENABLE_MODULES = YES;
				CLANG_WARN_BOOL_CONVERSION = YES;
				CLANG_WARN_DIRECT_OBJC_ISA_USAGE = YES_ERROR;
				CLANG_WARN_OBJC_ROOT_CLASS = YES_ERROR;
				DEBUGGING_SYMBOLS = YES;
				GCC_GENERATE_DEBUGGING_SYMBOLS = YES;
				GCC_OPTIMIZATION_LEVEL = 0;
				GCC_PREPROCESSOR_DEFINITIONS = (
					"DEBUG=1",
					"$(inherited)",
				);
				GCC_WARN_ABOUT_RETURN_TYPE = YES_ERROR;
				GCC_WARN_UNDECLARED_SELECTOR = YES;
				GCC_WARN_UNINITIALIZED_AUTOS = YES_AGGRESSIVE;
				GCC_WARN_UNUSED_FUNCTION = YES;
				MACOSX_DEPLOYMENT_TARGET = 10.9;
				OTHER_CFLAGS = "";
				OTHER_LDFLAGS = "";
				PRODUCT_NAME = "$(TARGET_NAME)";
			};
			name = Debug;
		};
		74607C2318EDE70C00571BA6 /* Release */ = {
			isa = XCBuildConfiguration;
			buildSettings = {
				CLANG_ENABLE_MODULES = YES;
				CLANG_WARN_BOOL_CONVERSION = YES;
				CLANG_WARN_DIRECT_OBJC_ISA_USAGE = YES_ERROR;
				CLANG_WARN_OBJC_ROOT_CLASS = YES_ERROR;
				ENABLE_NS_ASSERTIONS = NO;
				GCC_WARN_ABOUT_RETURN_TYPE = YES_ERROR;
				GCC_WARN_UNDECLARED_SELECTOR = YES;
				GCC_WARN_UNINITIALIZED_AUTOS = YES_AGGRESSIVE;
				GCC_WARN_UNUSED_FUNCTION = YES;
				MACOSX_DEPLOYMENT_TARGET = 10.9;
				OTHER_CFLAGS = "";
				OTHER_LDFLAGS = "";
				PRODUCT_NAME = "$(TARGET_NAME)";
			};
			name = Release;
		};
/* End XCBuildConfiguration section */

/* Begin XCConfigurationList section */
		69FC17EC17E6534400B96425 /* Build configuration list for PBXProject "TogglDesktop" */ = {
			isa = XCConfigurationList;
			buildConfigurations = (
				69FC182017E6534500B96425 /* Debug */,
				69FC182117E6534500B96425 /* Release */,
			);
			defaultConfigurationIsVisible = 0;
			defaultConfigurationName = Release;
		};
		69FC182217E6534500B96425 /* Build configuration list for PBXNativeTarget "TogglDesktop" */ = {
			isa = XCConfigurationList;
			buildConfigurations = (
				69FC182317E6534500B96425 /* Debug */,
				69FC182417E6534500B96425 /* Release */,
			);
			defaultConfigurationIsVisible = 0;
			defaultConfigurationName = Release;
		};
		74607C1D18EDE6D800571BA6 /* Build configuration list for PBXLegacyTarget "poco" */ = {
			isa = XCConfigurationList;
			buildConfigurations = (
				74607C1E18EDE6D800571BA6 /* Debug */,
				74607C1F18EDE6D800571BA6 /* Release */,
			);
			defaultConfigurationIsVisible = 0;
			defaultConfigurationName = Release;
		};
		74607C2118EDE70C00571BA6 /* Build configuration list for PBXLegacyTarget "openssl" */ = {
			isa = XCConfigurationList;
			buildConfigurations = (
				74607C2218EDE70C00571BA6 /* Debug */,
				74607C2318EDE70C00571BA6 /* Release */,
			);
			defaultConfigurationIsVisible = 0;
			defaultConfigurationName = Release;
		};
/* End XCConfigurationList section */
	};
	rootObject = 69FC17E917E6534400B96425 /* Project object */;
}<|MERGE_RESOLUTION|>--- conflicted
+++ resolved
@@ -2262,12 +2262,9 @@
 				BAE49CAE222FC1C900773814 /* TimerContainerBox.swift in Sources */,
 				BA13D20A2269BA6500EB3833 /* CalendarDataSource.swift in Sources */,
 				74AA9474180909F50000539F /* GTMOAuth2SignIn.m in Sources */,
-<<<<<<< HEAD
 				BA053659225DDDBB00C26E1F /* CustomFocusRingButton.swift in Sources */,
 				BA7D335E2248B48000B953A8 /* AutoCompleteTextField.swift in Sources */,
-=======
 				BA763B7B2268601700DC245A /* PopoverRootView.swift in Sources */,
->>>>>>> f9aeb366
 				3C07B75A193C88AE00ED6E6F /* NSCustomTimerComboBox.m in Sources */,
 				BA7D335722489BD000B953A8 /* AutoCompleteViewDataSource.swift in Sources */,
 				BA01404C22570967000E5B91 /* TagStorage.swift in Sources */,
