--- conflicted
+++ resolved
@@ -179,12 +179,9 @@
 		BA49912E22C0BA14008149D9 /* TimelineDateFormatter.swift in Sources */ = {isa = PBXBuildFile; fileRef = BA49912D22C0BA14008149D9 /* TimelineDateFormatter.swift */; };
 		BA4AEB9C22C217A4001A898D /* ResizablePopover.swift in Sources */ = {isa = PBXBuildFile; fileRef = BA4AEB9B22C217A4001A898D /* ResizablePopover.swift */; };
 		BA50ED8522705F9E008323FA /* CalendarFlowLayout.swift in Sources */ = {isa = PBXBuildFile; fileRef = BA50ED8422705F9E008323FA /* CalendarFlowLayout.swift */; };
-<<<<<<< HEAD
 		BA5AC61623264651007E6C91 /* TimelineCollectionView.swift in Sources */ = {isa = PBXBuildFile; fileRef = BA5AC61523264651007E6C91 /* TimelineCollectionView.swift */; };
-=======
 		BA5B0E4E2330E1C6008D1DED /* GoogleAuthenticationServer.swift in Sources */ = {isa = PBXBuildFile; fileRef = BA5B0E4D2330E1C6008D1DED /* GoogleAuthenticationServer.swift */; };
 		BA5B0E502330EA92008D1DED /* GoogleAuthenticationServer+Objc.swift in Sources */ = {isa = PBXBuildFile; fileRef = BA5B0E4F2330EA92008D1DED /* GoogleAuthenticationServer+Objc.swift */; };
->>>>>>> e656bb56
 		BA6572A6224DFA6F00BA4C60 /* RGB.swift in Sources */ = {isa = PBXBuildFile; fileRef = BA6572A0224DFA6E00BA4C60 /* RGB.swift */; };
 		BA6572A7224DFA6F00BA4C60 /* HSBGen.swift in Sources */ = {isa = PBXBuildFile; fileRef = BA6572A1224DFA6E00BA4C60 /* HSBGen.swift */; };
 		BA6572A8224DFA6F00BA4C60 /* CurrentColorView.swift in Sources */ = {isa = PBXBuildFile; fileRef = BA6572A2224DFA6F00BA4C60 /* CurrentColorView.swift */; };
@@ -822,12 +819,9 @@
 		BA49912D22C0BA14008149D9 /* TimelineDateFormatter.swift */ = {isa = PBXFileReference; lastKnownFileType = sourcecode.swift; path = TimelineDateFormatter.swift; sourceTree = "<group>"; };
 		BA4AEB9B22C217A4001A898D /* ResizablePopover.swift */ = {isa = PBXFileReference; lastKnownFileType = sourcecode.swift; path = ResizablePopover.swift; sourceTree = "<group>"; };
 		BA50ED8422705F9E008323FA /* CalendarFlowLayout.swift */ = {isa = PBXFileReference; lastKnownFileType = sourcecode.swift; path = CalendarFlowLayout.swift; sourceTree = "<group>"; };
-<<<<<<< HEAD
 		BA5AC61523264651007E6C91 /* TimelineCollectionView.swift */ = {isa = PBXFileReference; lastKnownFileType = sourcecode.swift; path = TimelineCollectionView.swift; sourceTree = "<group>"; };
-=======
 		BA5B0E4D2330E1C6008D1DED /* GoogleAuthenticationServer.swift */ = {isa = PBXFileReference; lastKnownFileType = sourcecode.swift; path = GoogleAuthenticationServer.swift; sourceTree = "<group>"; };
 		BA5B0E4F2330EA92008D1DED /* GoogleAuthenticationServer+Objc.swift */ = {isa = PBXFileReference; lastKnownFileType = sourcecode.swift; path = "GoogleAuthenticationServer+Objc.swift"; sourceTree = "<group>"; };
->>>>>>> e656bb56
 		BA6572A0224DFA6E00BA4C60 /* RGB.swift */ = {isa = PBXFileReference; fileEncoding = 4; lastKnownFileType = sourcecode.swift; path = RGB.swift; sourceTree = "<group>"; };
 		BA6572A1224DFA6E00BA4C60 /* HSBGen.swift */ = {isa = PBXFileReference; fileEncoding = 4; lastKnownFileType = sourcecode.swift; path = HSBGen.swift; sourceTree = "<group>"; };
 		BA6572A2224DFA6F00BA4C60 /* CurrentColorView.swift */ = {isa = PBXFileReference; fileEncoding = 4; lastKnownFileType = sourcecode.swift; path = CurrentColorView.swift; sourceTree = "<group>"; };
@@ -980,7 +974,6 @@
 /* End PBXFrameworksBuildPhase section */
 
 /* Begin PBXGroup section */
-<<<<<<< HEAD
 		3C53D135224B3F0200674DC8 /* Timeline */ = {
 			isa = PBXGroup;
 			children = (
@@ -1005,7 +998,7 @@
 				3C53D14A224B416900674DC8 /* TimelineLines.m */,
 			);
 			path = Timeline;
-=======
+		};
 		3A742A9261BE0A8B078F1749 /* Pods */ = {
 			isa = PBXGroup;
 			children = (
@@ -1014,7 +1007,6 @@
 			);
 			name = Pods;
 			path = ../Pods;
->>>>>>> e656bb56
 			sourceTree = "<group>";
 		};
 		3C6B246F203E01B70063FC08 /* AutoComplete */ = {
@@ -1569,11 +1561,8 @@
 		BA712EAF21BF904E00A2D8DD /* Feature */ = {
 			isa = PBXGroup;
 			children = (
-<<<<<<< HEAD
 				BA65A1FE22B7807300F895FD /* Timeline */,
-=======
 				BA5B0E2E2330E1A8008D1DED /* GoogleLogin */,
->>>>>>> e656bb56
 				BA13D1E42269B4F600EB3833 /* Calendar */,
 				BA657280224DFA4F00BA4C60 /* ColorWheel */,
 				BA34F0DB22439BF300C27A15 /* TimeEntryEditor */,
@@ -2353,11 +2342,8 @@
 				BA4791F222F0478A00E24F79 /* NSView+Animation.swift in Sources */,
 				BA24E772230BDBB800B1D4B2 /* TimelineBaseCell.swift in Sources */,
 				BA4059AF221D215A002969B8 /* TimeHeaderView.swift in Sources */,
-<<<<<<< HEAD
 				74AA9476180909F50000539F /* GTMOAuth2WindowController.m in Sources */,
-=======
 				BA89CB392265EA4400D21584 /* String+Search.swift in Sources */,
->>>>>>> e656bb56
 				BA9C2E08224C854C002AD2A1 /* ProjectColor.swift in Sources */,
 				BA01404622570805000E5B91 /* TagCellView.swift in Sources */,
 				BA7D334B2248944C00B953A8 /* AutoCompleteView.swift in Sources */,
@@ -2375,12 +2361,9 @@
 				BA2E5FB1223787C300EB866E /* EditorPopover.swift in Sources */,
 				BA7D334F224897FC00B953A8 /* ProjectHeaderCellView.swift in Sources */,
 				BA13D20A2269BA6500EB3833 /* CalendarDataSource.swift in Sources */,
-<<<<<<< HEAD
 				BA49912E22C0BA14008149D9 /* TimelineDateFormatter.swift in Sources */,
 				BA65A25022B7A65D00F895FD /* DatePickerView.swift in Sources */,
 				74AA9474180909F50000539F /* GTMOAuth2SignIn.m in Sources */,
-=======
->>>>>>> e656bb56
 				BA053659225DDDBB00C26E1F /* CustomFocusRingButton.swift in Sources */,
 				BA75FF2B22BCC20D00D3F08C /* TimelineActivityCell.swift in Sources */,
 				BA7D335E2248B48000B953A8 /* AutoCompleteTextField.swift in Sources */,
@@ -2403,11 +2386,8 @@
 				BAA11AC12251F49E007F31D2 /* WorkspaceStorage.swift in Sources */,
 				3C3AF64E20ACC6280088A3A6 /* CountryViewItem.m in Sources */,
 				BA13D2062269B7C400EB3833 /* CalendarViewController.swift in Sources */,
-<<<<<<< HEAD
 				74AA9471180909F50000539F /* GTMHTTPFetcher.m in Sources */,
-=======
 				BAF6319C21E6F868002DD6AB /* NotificationCenter+MainThread.swift in Sources */,
->>>>>>> e656bb56
 				BAFBFCC821CD1D3C004B443F /* SystemService.m in Sources */,
 				BAF50DF821A2A18D0090BA95 /* AppIconFactory.m in Sources */,
 				74A7346A18297DD100525BBC /* ConvertHexColor.m in Sources */,
