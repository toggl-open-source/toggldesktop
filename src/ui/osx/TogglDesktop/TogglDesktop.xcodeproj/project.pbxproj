--- conflicted
+++ resolved
@@ -1711,11 +1711,8 @@
 		BA712EAF21BF904E00A2D8DD /* Feature */ = {
 			isa = PBXGroup;
 			children = (
-<<<<<<< HEAD
 				BA13E5612434728B005244AD /* Onboarding */,
-=======
 				BA5BDC2A2464077C00FF3C28 /* PasswordStrength */,
->>>>>>> aa1b4cb9
 				BAB8CA8C240E3EA2002FF62B /* AppleSignIn */,
 				BA65A1FE22B7807300F895FD /* Timeline */,
 				BA47DEAF23966F80005216AD /* InAppMessage */,
