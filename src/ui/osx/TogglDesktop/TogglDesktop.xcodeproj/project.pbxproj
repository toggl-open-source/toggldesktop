--- conflicted
+++ resolved
@@ -151,11 +151,8 @@
 		95DBF8CD18BF7A910021FB41 /* offline_on.pdf in Resources */ = {isa = PBXBuildFile; fileRef = 95DBF8CB18BF7A910021FB41 /* offline_on.pdf */; };
 		95DBF8D718C48B300021FB41 /* logo.png in Resources */ = {isa = PBXBuildFile; fileRef = 95DBF8D618C48B300021FB41 /* logo.png */; };
 		BA2DA12021A691FF0027B7A5 /* TrackingService.m in Sources */ = {isa = PBXBuildFile; fileRef = BA2DA11F21A691FF0027B7A5 /* TrackingService.m */; };
-<<<<<<< HEAD
 		BA7B4BCB21C0EF8800B75B14 /* NSAlert+Utils.m in Sources */ = {isa = PBXBuildFile; fileRef = BA7B4BCA21C0EF8800B75B14 /* NSAlert+Utils.m */; };
-=======
 		BAC6850921B6822A00B6C9D7 /* UserNotificationCenter.m in Sources */ = {isa = PBXBuildFile; fileRef = BAC6850821B6822A00B6C9D7 /* UserNotificationCenter.m */; };
->>>>>>> 1b61dc40
 		BAF87DED21A3E1F600624EBE /* NSTextField+Ext.m in Sources */ = {isa = PBXBuildFile; fileRef = BAF87DEC21A3E1F600624EBE /* NSTextField+Ext.m */; };
 		C5CB7F0417F43EE100A2AEB1 /* TimeEntryCell.m in Sources */ = {isa = PBXBuildFile; fileRef = C5CB7F0317F43EE100A2AEB1 /* TimeEntryCell.m */; };
 		C5DA1FBF17F1B08A001C4565 /* MainWindowController.m in Sources */ = {isa = PBXBuildFile; fileRef = C5DA1FBD17F1B08A001C4565 /* MainWindowController.m */; };
@@ -562,13 +559,10 @@
 		95DBF8D618C48B300021FB41 /* logo.png */ = {isa = PBXFileReference; lastKnownFileType = image.png; path = logo.png; sourceTree = "<group>"; };
 		BA2DA11E21A691FF0027B7A5 /* TrackingService.h */ = {isa = PBXFileReference; lastKnownFileType = sourcecode.c.h; path = TrackingService.h; sourceTree = "<group>"; };
 		BA2DA11F21A691FF0027B7A5 /* TrackingService.m */ = {isa = PBXFileReference; lastKnownFileType = sourcecode.c.objc; path = TrackingService.m; sourceTree = "<group>"; };
-<<<<<<< HEAD
 		BA7B4BC921C0EF8800B75B14 /* NSAlert+Utils.h */ = {isa = PBXFileReference; lastKnownFileType = sourcecode.c.h; path = "NSAlert+Utils.h"; sourceTree = "<group>"; };
 		BA7B4BCA21C0EF8800B75B14 /* NSAlert+Utils.m */ = {isa = PBXFileReference; lastKnownFileType = sourcecode.c.objc; path = "NSAlert+Utils.m"; sourceTree = "<group>"; };
-=======
 		BAC6850721B6822A00B6C9D7 /* UserNotificationCenter.h */ = {isa = PBXFileReference; lastKnownFileType = sourcecode.c.h; path = UserNotificationCenter.h; sourceTree = "<group>"; };
 		BAC6850821B6822A00B6C9D7 /* UserNotificationCenter.m */ = {isa = PBXFileReference; lastKnownFileType = sourcecode.c.objc; path = UserNotificationCenter.m; sourceTree = "<group>"; };
->>>>>>> 1b61dc40
 		BAF87DEB21A3E1F600624EBE /* NSTextField+Ext.h */ = {isa = PBXFileReference; lastKnownFileType = sourcecode.c.h; path = "NSTextField+Ext.h"; sourceTree = "<group>"; };
 		BAF87DEC21A3E1F600624EBE /* NSTextField+Ext.m */ = {isa = PBXFileReference; lastKnownFileType = sourcecode.c.objc; path = "NSTextField+Ext.m"; sourceTree = "<group>"; };
 		C5CB7F0217F43EE100A2AEB1 /* TimeEntryCell.h */ = {isa = PBXFileReference; fileEncoding = 4; lastKnownFileType = sourcecode.c.h; path = TimeEntryCell.h; sourceTree = "<group>"; };
