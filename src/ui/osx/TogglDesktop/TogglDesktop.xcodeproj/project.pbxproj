--- conflicted
+++ resolved
@@ -119,6 +119,28 @@
 		BA13E05C21C7BA6000835EC1 /* UserNotificationCenter.m in Sources */ = {isa = PBXBuildFile; fileRef = BA13E05921C7B9D900835EC1 /* UserNotificationCenter.m */; };
 		BA19FC21226DA079006D8741 /* DateCellViewItem.xib in Resources */ = {isa = PBXBuildFile; fileRef = BA13D20D2269BAA600EB3833 /* DateCellViewItem.xib */; };
 		BA1FFE71231FB0F300EAD9DC /* PanelSwitcherButton.swift in Sources */ = {isa = PBXBuildFile; fileRef = BA1FFE70231FB0F300EAD9DC /* PanelSwitcherButton.swift */; };
+		BA22EA00239E24EE003551B1 /* TimelineEventsListItem.m in Sources */ = {isa = PBXBuildFile; fileRef = BA22E9ED239E24EE003551B1 /* TimelineEventsListItem.m */; };
+		BA22EA01239E24EE003551B1 /* TimelineEventsListItem.m in Sources */ = {isa = PBXBuildFile; fileRef = BA22E9ED239E24EE003551B1 /* TimelineEventsListItem.m */; };
+		BA22EA02239E24EE003551B1 /* TimelineChunkViewController.xib in Resources */ = {isa = PBXBuildFile; fileRef = BA22E9F1239E24EE003551B1 /* TimelineChunkViewController.xib */; };
+		BA22EA03239E24EE003551B1 /* TimelineChunkViewController.xib in Resources */ = {isa = PBXBuildFile; fileRef = BA22E9F1239E24EE003551B1 /* TimelineChunkViewController.xib */; };
+		BA22EA04239E24EE003551B1 /* TimelineLines.m in Sources */ = {isa = PBXBuildFile; fileRef = BA22E9F2239E24EE003551B1 /* TimelineLines.m */; };
+		BA22EA05239E24EE003551B1 /* TimelineLines.m in Sources */ = {isa = PBXBuildFile; fileRef = BA22E9F2239E24EE003551B1 /* TimelineLines.m */; };
+		BA22EA06239E24EE003551B1 /* TimelineChunkViewController.m in Sources */ = {isa = PBXBuildFile; fileRef = BA22E9F4239E24EE003551B1 /* TimelineChunkViewController.m */; };
+		BA22EA07239E24EE003551B1 /* TimelineChunkViewController.m in Sources */ = {isa = PBXBuildFile; fileRef = BA22E9F4239E24EE003551B1 /* TimelineChunkViewController.m */; };
+		BA22EA08239E24EE003551B1 /* TimelineChunkView.m in Sources */ = {isa = PBXBuildFile; fileRef = BA22E9F5239E24EE003551B1 /* TimelineChunkView.m */; };
+		BA22EA09239E24EE003551B1 /* TimelineChunkView.m in Sources */ = {isa = PBXBuildFile; fileRef = BA22E9F5239E24EE003551B1 /* TimelineChunkView.m */; };
+		BA22EA0A239E24EE003551B1 /* TimelineChunkCircle.m in Sources */ = {isa = PBXBuildFile; fileRef = BA22E9F6239E24EE003551B1 /* TimelineChunkCircle.m */; };
+		BA22EA0B239E24EE003551B1 /* TimelineChunkCircle.m in Sources */ = {isa = PBXBuildFile; fileRef = BA22E9F6239E24EE003551B1 /* TimelineChunkCircle.m */; };
+		BA22EA0C239E24EE003551B1 /* TimelineEventView.m in Sources */ = {isa = PBXBuildFile; fileRef = BA22E9F9239E24EE003551B1 /* TimelineEventView.m */; };
+		BA22EA0D239E24EE003551B1 /* TimelineEventView.m in Sources */ = {isa = PBXBuildFile; fileRef = BA22E9F9239E24EE003551B1 /* TimelineEventView.m */; };
+		BA22EA0E239E24EE003551B1 /* TDBarChart.m in Sources */ = {isa = PBXBuildFile; fileRef = BA22E9FA239E24EE003551B1 /* TDBarChart.m */; };
+		BA22EA0F239E24EE003551B1 /* TDBarChart.m in Sources */ = {isa = PBXBuildFile; fileRef = BA22E9FA239E24EE003551B1 /* TDBarChart.m */; };
+		BA22EA10239E24EE003551B1 /* TimelineViewController.m in Sources */ = {isa = PBXBuildFile; fileRef = BA22E9FB239E24EE003551B1 /* TimelineViewController.m */; };
+		BA22EA11239E24EE003551B1 /* TimelineViewController.m in Sources */ = {isa = PBXBuildFile; fileRef = BA22E9FB239E24EE003551B1 /* TimelineViewController.m */; };
+		BA22EA12239E24EE003551B1 /* TimelineEventsListItem.xib in Resources */ = {isa = PBXBuildFile; fileRef = BA22E9FD239E24EE003551B1 /* TimelineEventsListItem.xib */; };
+		BA22EA13239E24EE003551B1 /* TimelineEventsListItem.xib in Resources */ = {isa = PBXBuildFile; fileRef = BA22E9FD239E24EE003551B1 /* TimelineEventsListItem.xib */; };
+		BA22EA14239E24EE003551B1 /* TimelineViewController.xib in Resources */ = {isa = PBXBuildFile; fileRef = BA22E9FF239E24EE003551B1 /* TimelineViewController.xib */; };
+		BA22EA15239E24EE003551B1 /* TimelineViewController.xib in Resources */ = {isa = PBXBuildFile; fileRef = BA22E9FF239E24EE003551B1 /* TimelineViewController.xib */; };
 		BA24E772230BDBB800B1D4B2 /* TimelineBaseCell.swift in Sources */ = {isa = PBXBuildFile; fileRef = BA24E771230BDBB800B1D4B2 /* TimelineBaseCell.swift */; };
 		BA24E793230BE50600B1D4B2 /* TimelineActivityHoverController.swift in Sources */ = {isa = PBXBuildFile; fileRef = BA24E791230BE50600B1D4B2 /* TimelineActivityHoverController.swift */; };
 		BA24E794230BE50600B1D4B2 /* TimelineActivityHoverController.xib in Resources */ = {isa = PBXBuildFile; fileRef = BA24E792230BE50600B1D4B2 /* TimelineActivityHoverController.xib */; };
@@ -159,18 +181,6 @@
 		BA412C25224E147A003CA17A /* ClientAutoCompleteTextField.swift in Sources */ = {isa = PBXBuildFile; fileRef = BA412C24224E147A003CA17A /* ClientAutoCompleteTextField.swift */; };
 		BA412C27224E195C003CA17A /* NoClientCellView.swift in Sources */ = {isa = PBXBuildFile; fileRef = BA412C26224E195C003CA17A /* NoClientCellView.swift */; };
 		BA412C29224E196D003CA17A /* NoClientCellView.xib in Resources */ = {isa = PBXBuildFile; fileRef = BA412C28224E196D003CA17A /* NoClientCellView.xib */; };
-<<<<<<< HEAD
-		BA415F37233DF50E00C2F888 /* TimelineEventsListItem.m in Sources */ = {isa = PBXBuildFile; fileRef = BA415F24233DF50D00C2F888 /* TimelineEventsListItem.m */; };
-		BA415F38233DF50E00C2F888 /* TimelineChunkViewController.xib in Resources */ = {isa = PBXBuildFile; fileRef = BA415F28233DF50D00C2F888 /* TimelineChunkViewController.xib */; };
-		BA415F39233DF50E00C2F888 /* TimelineLines.m in Sources */ = {isa = PBXBuildFile; fileRef = BA415F29233DF50D00C2F888 /* TimelineLines.m */; };
-		BA415F3A233DF50E00C2F888 /* TimelineChunkViewController.m in Sources */ = {isa = PBXBuildFile; fileRef = BA415F2B233DF50D00C2F888 /* TimelineChunkViewController.m */; };
-		BA415F3B233DF50E00C2F888 /* TimelineChunkView.m in Sources */ = {isa = PBXBuildFile; fileRef = BA415F2C233DF50D00C2F888 /* TimelineChunkView.m */; };
-		BA415F3C233DF50E00C2F888 /* TimelineChunkCircle.m in Sources */ = {isa = PBXBuildFile; fileRef = BA415F2D233DF50D00C2F888 /* TimelineChunkCircle.m */; };
-		BA415F3D233DF50E00C2F888 /* TimelineEventView.m in Sources */ = {isa = PBXBuildFile; fileRef = BA415F30233DF50D00C2F888 /* TimelineEventView.m */; };
-		BA415F3E233DF50E00C2F888 /* TDBarChart.m in Sources */ = {isa = PBXBuildFile; fileRef = BA415F31233DF50D00C2F888 /* TDBarChart.m */; };
-		BA415F3F233DF50E00C2F888 /* TimelineViewController.m in Sources */ = {isa = PBXBuildFile; fileRef = BA415F32233DF50D00C2F888 /* TimelineViewController.m */; };
-		BA415F40233DF50E00C2F888 /* TimelineEventsListItem.xib in Resources */ = {isa = PBXBuildFile; fileRef = BA415F34233DF50D00C2F888 /* TimelineEventsListItem.xib */; };
-		BA415F41233DF50E00C2F888 /* TimelineViewController.xib in Resources */ = {isa = PBXBuildFile; fileRef = BA415F36233DF50D00C2F888 /* TimelineViewController.xib */; };
 		BA4791F122F0478A00E24F79 /* NSView+Xib.swift in Sources */ = {isa = PBXBuildFile; fileRef = BA4791E822F0478900E24F79 /* NSView+Xib.swift */; };
 		BA4791F222F0478A00E24F79 /* NSView+Animation.swift in Sources */ = {isa = PBXBuildFile; fileRef = BA4791E922F0478900E24F79 /* NSView+Animation.swift */; };
 		BA4791F322F0478A00E24F79 /* String+Search.swift in Sources */ = {isa = PBXBuildFile; fileRef = BA4791EA22F0478900E24F79 /* String+Search.swift */; };
@@ -184,16 +194,13 @@
 		BA4791FF22F0479200E24F79 /* VerticallyCenteredTextFieldCell.swift in Sources */ = {isa = PBXBuildFile; fileRef = BA4791FB22F0479200E24F79 /* VerticallyCenteredTextFieldCell.swift */; };
 		BA47920022F0479200E24F79 /* NoInteractionView.swift in Sources */ = {isa = PBXBuildFile; fileRef = BA4791FC22F0479200E24F79 /* NoInteractionView.swift */; };
 		BA47920122F0479200E24F79 /* TimerContainerBox.swift in Sources */ = {isa = PBXBuildFile; fileRef = BA4791FD22F0479200E24F79 /* TimerContainerBox.swift */; };
-		BA49912E22C0BA14008149D9 /* TimelineDateFormatter.swift in Sources */ = {isa = PBXBuildFile; fileRef = BA49912D22C0BA14008149D9 /* TimelineDateFormatter.swift */; };
-=======
-		BA46E09F2226707F00C25763 /* Collection+Safe.swift in Sources */ = {isa = PBXBuildFile; fileRef = BA46E09E2226707F00C25763 /* Collection+Safe.swift */; };
 		BA47DEB223966F9C005216AD /* InAppMessageViewController.swift in Sources */ = {isa = PBXBuildFile; fileRef = BA47DEB023966F9C005216AD /* InAppMessageViewController.swift */; };
 		BA47DEB323966F9C005216AD /* InAppMessageViewController.swift in Sources */ = {isa = PBXBuildFile; fileRef = BA47DEB023966F9C005216AD /* InAppMessageViewController.swift */; };
 		BA47DEB423966F9C005216AD /* InAppMessageViewController.xib in Resources */ = {isa = PBXBuildFile; fileRef = BA47DEB123966F9C005216AD /* InAppMessageViewController.xib */; };
 		BA47DEB523966F9C005216AD /* InAppMessageViewController.xib in Resources */ = {isa = PBXBuildFile; fileRef = BA47DEB123966F9C005216AD /* InAppMessageViewController.xib */; };
 		BA47DEB823969EAC005216AD /* InAppMessage.swift in Sources */ = {isa = PBXBuildFile; fileRef = BA47DEB723969EAC005216AD /* InAppMessage.swift */; };
 		BA47DEB923969EAC005216AD /* InAppMessage.swift in Sources */ = {isa = PBXBuildFile; fileRef = BA47DEB723969EAC005216AD /* InAppMessage.swift */; };
->>>>>>> dc3e4a90
+		BA49912E22C0BA14008149D9 /* TimelineDateFormatter.swift in Sources */ = {isa = PBXBuildFile; fileRef = BA49912D22C0BA14008149D9 /* TimelineDateFormatter.swift */; };
 		BA4A7D5123755A3700A42095 /* TimeEntryScrubberFlowLayout.swift in Sources */ = {isa = PBXBuildFile; fileRef = BA00E9F2234C7BB80011A703 /* TimeEntryScrubberFlowLayout.swift */; };
 		BA4A7D5223755A3D00A42095 /* TimeEntryScrubberItem.xib in Resources */ = {isa = PBXBuildFile; fileRef = BA00E9F4234C848A0011A703 /* TimeEntryScrubberItem.xib */; };
 		BA4A7D5323755A4200A42095 /* GlobalTouchbarButton.swift in Sources */ = {isa = PBXBuildFile; fileRef = BAF3ACCB2341F8AC00E41B33 /* GlobalTouchbarButton.swift */; };
@@ -840,6 +847,25 @@
 		BA13E05921C7B9D900835EC1 /* UserNotificationCenter.m */ = {isa = PBXFileReference; lastKnownFileType = sourcecode.c.objc; name = UserNotificationCenter.m; path = test2/UserNotificationCenter.m; sourceTree = SOURCE_ROOT; };
 		BA13E05A21C7B9D900835EC1 /* UserNotificationCenter.h */ = {isa = PBXFileReference; lastKnownFileType = sourcecode.c.h; name = UserNotificationCenter.h; path = test2/UserNotificationCenter.h; sourceTree = SOURCE_ROOT; };
 		BA1FFE70231FB0F300EAD9DC /* PanelSwitcherButton.swift */ = {isa = PBXFileReference; lastKnownFileType = sourcecode.swift; path = PanelSwitcherButton.swift; sourceTree = "<group>"; };
+		BA22E9ED239E24EE003551B1 /* TimelineEventsListItem.m */ = {isa = PBXFileReference; fileEncoding = 4; lastKnownFileType = sourcecode.c.objc; path = TimelineEventsListItem.m; sourceTree = "<group>"; };
+		BA22E9EE239E24EE003551B1 /* TimelineChunkCircle.h */ = {isa = PBXFileReference; fileEncoding = 4; lastKnownFileType = sourcecode.c.h; path = TimelineChunkCircle.h; sourceTree = "<group>"; };
+		BA22E9EF239E24EE003551B1 /* TDBarChart.h */ = {isa = PBXFileReference; fileEncoding = 4; lastKnownFileType = sourcecode.c.h; path = TDBarChart.h; sourceTree = "<group>"; };
+		BA22E9F0239E24EE003551B1 /* TimelineEventView.h */ = {isa = PBXFileReference; fileEncoding = 4; lastKnownFileType = sourcecode.c.h; path = TimelineEventView.h; sourceTree = "<group>"; };
+		BA22E9F1239E24EE003551B1 /* TimelineChunkViewController.xib */ = {isa = PBXFileReference; fileEncoding = 4; lastKnownFileType = file.xib; path = TimelineChunkViewController.xib; sourceTree = "<group>"; };
+		BA22E9F2239E24EE003551B1 /* TimelineLines.m */ = {isa = PBXFileReference; fileEncoding = 4; lastKnownFileType = sourcecode.c.objc; path = TimelineLines.m; sourceTree = "<group>"; };
+		BA22E9F3239E24EE003551B1 /* TimelineViewController.h */ = {isa = PBXFileReference; fileEncoding = 4; lastKnownFileType = sourcecode.c.h; path = TimelineViewController.h; sourceTree = "<group>"; };
+		BA22E9F4239E24EE003551B1 /* TimelineChunkViewController.m */ = {isa = PBXFileReference; fileEncoding = 4; lastKnownFileType = sourcecode.c.objc; path = TimelineChunkViewController.m; sourceTree = "<group>"; };
+		BA22E9F5239E24EE003551B1 /* TimelineChunkView.m */ = {isa = PBXFileReference; fileEncoding = 4; lastKnownFileType = sourcecode.c.objc; path = TimelineChunkView.m; sourceTree = "<group>"; };
+		BA22E9F6239E24EE003551B1 /* TimelineChunkCircle.m */ = {isa = PBXFileReference; fileEncoding = 4; lastKnownFileType = sourcecode.c.objc; path = TimelineChunkCircle.m; sourceTree = "<group>"; };
+		BA22E9F7239E24EE003551B1 /* TimelineEventsListItem.h */ = {isa = PBXFileReference; fileEncoding = 4; lastKnownFileType = sourcecode.c.h; path = TimelineEventsListItem.h; sourceTree = "<group>"; };
+		BA22E9F8239E24EE003551B1 /* TimelineLines.h */ = {isa = PBXFileReference; fileEncoding = 4; lastKnownFileType = sourcecode.c.h; path = TimelineLines.h; sourceTree = "<group>"; };
+		BA22E9F9239E24EE003551B1 /* TimelineEventView.m */ = {isa = PBXFileReference; fileEncoding = 4; lastKnownFileType = sourcecode.c.objc; path = TimelineEventView.m; sourceTree = "<group>"; };
+		BA22E9FA239E24EE003551B1 /* TDBarChart.m */ = {isa = PBXFileReference; fileEncoding = 4; lastKnownFileType = sourcecode.c.objc; path = TDBarChart.m; sourceTree = "<group>"; };
+		BA22E9FB239E24EE003551B1 /* TimelineViewController.m */ = {isa = PBXFileReference; fileEncoding = 4; lastKnownFileType = sourcecode.c.objc; path = TimelineViewController.m; sourceTree = "<group>"; };
+		BA22E9FC239E24EE003551B1 /* TimelineChunkView.h */ = {isa = PBXFileReference; fileEncoding = 4; lastKnownFileType = sourcecode.c.h; path = TimelineChunkView.h; sourceTree = "<group>"; };
+		BA22E9FD239E24EE003551B1 /* TimelineEventsListItem.xib */ = {isa = PBXFileReference; fileEncoding = 4; lastKnownFileType = file.xib; path = TimelineEventsListItem.xib; sourceTree = "<group>"; };
+		BA22E9FE239E24EE003551B1 /* TimelineChunkViewController.h */ = {isa = PBXFileReference; fileEncoding = 4; lastKnownFileType = sourcecode.c.h; path = TimelineChunkViewController.h; sourceTree = "<group>"; };
+		BA22E9FF239E24EE003551B1 /* TimelineViewController.xib */ = {isa = PBXFileReference; fileEncoding = 4; lastKnownFileType = file.xib; path = TimelineViewController.xib; sourceTree = "<group>"; };
 		BA24E771230BDBB800B1D4B2 /* TimelineBaseCell.swift */ = {isa = PBXFileReference; lastKnownFileType = sourcecode.swift; path = TimelineBaseCell.swift; sourceTree = "<group>"; };
 		BA24E791230BE50600B1D4B2 /* TimelineActivityHoverController.swift */ = {isa = PBXFileReference; lastKnownFileType = sourcecode.swift; path = TimelineActivityHoverController.swift; sourceTree = "<group>"; };
 		BA24E792230BE50600B1D4B2 /* TimelineActivityHoverController.xib */ = {isa = PBXFileReference; lastKnownFileType = file.xib; path = TimelineActivityHoverController.xib; sourceTree = "<group>"; };
@@ -874,27 +900,7 @@
 		BA412C24224E147A003CA17A /* ClientAutoCompleteTextField.swift */ = {isa = PBXFileReference; lastKnownFileType = sourcecode.swift; path = ClientAutoCompleteTextField.swift; sourceTree = "<group>"; };
 		BA412C26224E195C003CA17A /* NoClientCellView.swift */ = {isa = PBXFileReference; lastKnownFileType = sourcecode.swift; path = NoClientCellView.swift; sourceTree = "<group>"; };
 		BA412C28224E196D003CA17A /* NoClientCellView.xib */ = {isa = PBXFileReference; lastKnownFileType = file.xib; path = NoClientCellView.xib; sourceTree = "<group>"; };
-		BA415F24233DF50D00C2F888 /* TimelineEventsListItem.m */ = {isa = PBXFileReference; fileEncoding = 4; lastKnownFileType = sourcecode.c.objc; path = TimelineEventsListItem.m; sourceTree = "<group>"; };
-		BA415F25233DF50D00C2F888 /* TimelineChunkCircle.h */ = {isa = PBXFileReference; fileEncoding = 4; lastKnownFileType = sourcecode.c.h; path = TimelineChunkCircle.h; sourceTree = "<group>"; };
-		BA415F26233DF50D00C2F888 /* TDBarChart.h */ = {isa = PBXFileReference; fileEncoding = 4; lastKnownFileType = sourcecode.c.h; path = TDBarChart.h; sourceTree = "<group>"; };
-		BA415F27233DF50D00C2F888 /* TimelineEventView.h */ = {isa = PBXFileReference; fileEncoding = 4; lastKnownFileType = sourcecode.c.h; path = TimelineEventView.h; sourceTree = "<group>"; };
-		BA415F28233DF50D00C2F888 /* TimelineChunkViewController.xib */ = {isa = PBXFileReference; fileEncoding = 4; lastKnownFileType = file.xib; path = TimelineChunkViewController.xib; sourceTree = "<group>"; };
-		BA415F29233DF50D00C2F888 /* TimelineLines.m */ = {isa = PBXFileReference; fileEncoding = 4; lastKnownFileType = sourcecode.c.objc; path = TimelineLines.m; sourceTree = "<group>"; };
-		BA415F2A233DF50D00C2F888 /* TimelineViewController.h */ = {isa = PBXFileReference; fileEncoding = 4; lastKnownFileType = sourcecode.c.h; path = TimelineViewController.h; sourceTree = "<group>"; };
-		BA415F2B233DF50D00C2F888 /* TimelineChunkViewController.m */ = {isa = PBXFileReference; fileEncoding = 4; lastKnownFileType = sourcecode.c.objc; path = TimelineChunkViewController.m; sourceTree = "<group>"; };
-		BA415F2C233DF50D00C2F888 /* TimelineChunkView.m */ = {isa = PBXFileReference; fileEncoding = 4; lastKnownFileType = sourcecode.c.objc; path = TimelineChunkView.m; sourceTree = "<group>"; };
-		BA415F2D233DF50D00C2F888 /* TimelineChunkCircle.m */ = {isa = PBXFileReference; fileEncoding = 4; lastKnownFileType = sourcecode.c.objc; path = TimelineChunkCircle.m; sourceTree = "<group>"; };
-		BA415F2E233DF50D00C2F888 /* TimelineEventsListItem.h */ = {isa = PBXFileReference; fileEncoding = 4; lastKnownFileType = sourcecode.c.h; path = TimelineEventsListItem.h; sourceTree = "<group>"; };
-		BA415F2F233DF50D00C2F888 /* TimelineLines.h */ = {isa = PBXFileReference; fileEncoding = 4; lastKnownFileType = sourcecode.c.h; path = TimelineLines.h; sourceTree = "<group>"; };
-		BA415F30233DF50D00C2F888 /* TimelineEventView.m */ = {isa = PBXFileReference; fileEncoding = 4; lastKnownFileType = sourcecode.c.objc; path = TimelineEventView.m; sourceTree = "<group>"; };
-		BA415F31233DF50D00C2F888 /* TDBarChart.m */ = {isa = PBXFileReference; fileEncoding = 4; lastKnownFileType = sourcecode.c.objc; path = TDBarChart.m; sourceTree = "<group>"; };
-		BA415F32233DF50D00C2F888 /* TimelineViewController.m */ = {isa = PBXFileReference; fileEncoding = 4; lastKnownFileType = sourcecode.c.objc; path = TimelineViewController.m; sourceTree = "<group>"; };
-		BA415F33233DF50D00C2F888 /* TimelineChunkView.h */ = {isa = PBXFileReference; fileEncoding = 4; lastKnownFileType = sourcecode.c.h; path = TimelineChunkView.h; sourceTree = "<group>"; };
-		BA415F34233DF50D00C2F888 /* TimelineEventsListItem.xib */ = {isa = PBXFileReference; fileEncoding = 4; lastKnownFileType = file.xib; path = TimelineEventsListItem.xib; sourceTree = "<group>"; };
-		BA415F35233DF50D00C2F888 /* TimelineChunkViewController.h */ = {isa = PBXFileReference; fileEncoding = 4; lastKnownFileType = sourcecode.c.h; path = TimelineChunkViewController.h; sourceTree = "<group>"; };
-		BA415F36233DF50D00C2F888 /* TimelineViewController.xib */ = {isa = PBXFileReference; fileEncoding = 4; lastKnownFileType = file.xib; path = TimelineViewController.xib; sourceTree = "<group>"; };
 		BA46E09E2226707F00C25763 /* Collection+Safe.swift */ = {isa = PBXFileReference; lastKnownFileType = sourcecode.swift; path = "Collection+Safe.swift"; sourceTree = "<group>"; };
-<<<<<<< HEAD
 		BA4791E822F0478900E24F79 /* NSView+Xib.swift */ = {isa = PBXFileReference; fileEncoding = 4; lastKnownFileType = sourcecode.swift; path = "NSView+Xib.swift"; sourceTree = "<group>"; };
 		BA4791E922F0478900E24F79 /* NSView+Animation.swift */ = {isa = PBXFileReference; fileEncoding = 4; lastKnownFileType = sourcecode.swift; path = "NSView+Animation.swift"; sourceTree = "<group>"; };
 		BA4791EA22F0478900E24F79 /* String+Search.swift */ = {isa = PBXFileReference; fileEncoding = 4; lastKnownFileType = sourcecode.swift; path = "String+Search.swift"; sourceTree = "<group>"; };
@@ -908,12 +914,10 @@
 		BA4791FB22F0479200E24F79 /* VerticallyCenteredTextFieldCell.swift */ = {isa = PBXFileReference; fileEncoding = 4; lastKnownFileType = sourcecode.swift; path = VerticallyCenteredTextFieldCell.swift; sourceTree = "<group>"; };
 		BA4791FC22F0479200E24F79 /* NoInteractionView.swift */ = {isa = PBXFileReference; fileEncoding = 4; lastKnownFileType = sourcecode.swift; path = NoInteractionView.swift; sourceTree = "<group>"; };
 		BA4791FD22F0479200E24F79 /* TimerContainerBox.swift */ = {isa = PBXFileReference; fileEncoding = 4; lastKnownFileType = sourcecode.swift; path = TimerContainerBox.swift; sourceTree = "<group>"; };
-		BA49912D22C0BA14008149D9 /* TimelineDateFormatter.swift */ = {isa = PBXFileReference; lastKnownFileType = sourcecode.swift; path = TimelineDateFormatter.swift; sourceTree = "<group>"; };
-=======
 		BA47DEB023966F9C005216AD /* InAppMessageViewController.swift */ = {isa = PBXFileReference; lastKnownFileType = sourcecode.swift; path = InAppMessageViewController.swift; sourceTree = "<group>"; };
 		BA47DEB123966F9C005216AD /* InAppMessageViewController.xib */ = {isa = PBXFileReference; lastKnownFileType = file.xib; path = InAppMessageViewController.xib; sourceTree = "<group>"; };
 		BA47DEB723969EAC005216AD /* InAppMessage.swift */ = {isa = PBXFileReference; lastKnownFileType = sourcecode.swift; path = InAppMessage.swift; sourceTree = "<group>"; };
->>>>>>> dc3e4a90
+		BA49912D22C0BA14008149D9 /* TimelineDateFormatter.swift */ = {isa = PBXFileReference; lastKnownFileType = sourcecode.swift; path = TimelineDateFormatter.swift; sourceTree = "<group>"; };
 		BA4A7D502375527B00A42095 /* TouchBar.h */ = {isa = PBXFileReference; fileEncoding = 4; lastKnownFileType = sourcecode.c.h; name = TouchBar.h; path = test2/TouchBar.h; sourceTree = SOURCE_ROOT; };
 		BA4AEB9B22C217A4001A898D /* ResizablePopover.swift */ = {isa = PBXFileReference; lastKnownFileType = sourcecode.swift; path = ResizablePopover.swift; sourceTree = "<group>"; };
 		BA50ED8422705F9E008323FA /* CalendarFlowLayout.swift */ = {isa = PBXFileReference; lastKnownFileType = sourcecode.swift; path = CalendarFlowLayout.swift; sourceTree = "<group>"; };
@@ -1201,7 +1205,7 @@
 		69FC17FA17E6534400B96425 /* ui */ = {
 			isa = PBXGroup;
 			children = (
-				BA415F23233DF50D00C2F888 /* Timeline */,
+				BA22E9EC239E24EE003551B1 /* Timeline */,
 				BA13E05B21C7B9F800835EC1 /* UserNotification */,
 				BAF87DDB21A3E1E700624EBE /* Extension */,
 				BAF50DF521A2A16D0090BA95 /* IconFactory */,
@@ -1470,6 +1474,32 @@
 			path = Extensions;
 			sourceTree = "<group>";
 		};
+		BA22E9EC239E24EE003551B1 /* Timeline */ = {
+			isa = PBXGroup;
+			children = (
+				BA22E9ED239E24EE003551B1 /* TimelineEventsListItem.m */,
+				BA22E9EE239E24EE003551B1 /* TimelineChunkCircle.h */,
+				BA22E9EF239E24EE003551B1 /* TDBarChart.h */,
+				BA22E9F0239E24EE003551B1 /* TimelineEventView.h */,
+				BA22E9F1239E24EE003551B1 /* TimelineChunkViewController.xib */,
+				BA22E9F2239E24EE003551B1 /* TimelineLines.m */,
+				BA22E9F3239E24EE003551B1 /* TimelineViewController.h */,
+				BA22E9F4239E24EE003551B1 /* TimelineChunkViewController.m */,
+				BA22E9F5239E24EE003551B1 /* TimelineChunkView.m */,
+				BA22E9F6239E24EE003551B1 /* TimelineChunkCircle.m */,
+				BA22E9F7239E24EE003551B1 /* TimelineEventsListItem.h */,
+				BA22E9F8239E24EE003551B1 /* TimelineLines.h */,
+				BA22E9F9239E24EE003551B1 /* TimelineEventView.m */,
+				BA22E9FA239E24EE003551B1 /* TDBarChart.m */,
+				BA22E9FB239E24EE003551B1 /* TimelineViewController.m */,
+				BA22E9FC239E24EE003551B1 /* TimelineChunkView.h */,
+				BA22E9FD239E24EE003551B1 /* TimelineEventsListItem.xib */,
+				BA22E9FE239E24EE003551B1 /* TimelineChunkViewController.h */,
+				BA22E9FF239E24EE003551B1 /* TimelineViewController.xib */,
+			);
+			path = Timeline;
+			sourceTree = "<group>";
+		};
 		BA34F0DB22439BF300C27A15 /* TimeEntryEditor */ = {
 			isa = PBXGroup;
 			children = (
@@ -1560,32 +1590,6 @@
 			path = Cells;
 			sourceTree = "<group>";
 		};
-<<<<<<< HEAD
-		BA415F23233DF50D00C2F888 /* Timeline */ = {
-			isa = PBXGroup;
-			children = (
-				BA415F24233DF50D00C2F888 /* TimelineEventsListItem.m */,
-				BA415F25233DF50D00C2F888 /* TimelineChunkCircle.h */,
-				BA415F26233DF50D00C2F888 /* TDBarChart.h */,
-				BA415F27233DF50D00C2F888 /* TimelineEventView.h */,
-				BA415F28233DF50D00C2F888 /* TimelineChunkViewController.xib */,
-				BA415F29233DF50D00C2F888 /* TimelineLines.m */,
-				BA415F2A233DF50D00C2F888 /* TimelineViewController.h */,
-				BA415F2B233DF50D00C2F888 /* TimelineChunkViewController.m */,
-				BA415F2C233DF50D00C2F888 /* TimelineChunkView.m */,
-				BA415F2D233DF50D00C2F888 /* TimelineChunkCircle.m */,
-				BA415F2E233DF50D00C2F888 /* TimelineEventsListItem.h */,
-				BA415F2F233DF50D00C2F888 /* TimelineLines.h */,
-				BA415F30233DF50D00C2F888 /* TimelineEventView.m */,
-				BA415F31233DF50D00C2F888 /* TDBarChart.m */,
-				BA415F32233DF50D00C2F888 /* TimelineViewController.m */,
-				BA415F33233DF50D00C2F888 /* TimelineChunkView.h */,
-				BA415F34233DF50D00C2F888 /* TimelineEventsListItem.xib */,
-				BA415F35233DF50D00C2F888 /* TimelineChunkViewController.h */,
-				BA415F36233DF50D00C2F888 /* TimelineViewController.xib */,
-			);
-			path = Timeline;
-=======
 		BA47DEAF23966F80005216AD /* InAppMessage */ = {
 			isa = PBXGroup;
 			children = (
@@ -1594,7 +1598,6 @@
 				BA47DEB723969EAC005216AD /* InAppMessage.swift */,
 			);
 			path = InAppMessage;
->>>>>>> dc3e4a90
 			sourceTree = "<group>";
 		};
 		BA5B0E2E2330E1A8008D1DED /* GoogleLogin */ = {
@@ -1668,11 +1671,8 @@
 		BA712EAF21BF904E00A2D8DD /* Feature */ = {
 			isa = PBXGroup;
 			children = (
-<<<<<<< HEAD
 				BA65A1FE22B7807300F895FD /* Timeline */,
-=======
 				BA47DEAF23966F80005216AD /* InAppMessage */,
->>>>>>> dc3e4a90
 				BAB508E0237E8FAB00D3D468 /* Permission */,
 				BAF3ACCA2341F86300E41B33 /* TouchBar */,
 				BA5B0E2E2330E1A8008D1DED /* GoogleLogin */,
@@ -2039,14 +2039,12 @@
 				BAB818EB228D5AA8008C2367 /* DescriptionContentCellView.xib in Resources */,
 				3C6B2489203E01D90063FC08 /* AutoCompleteTableCell.xib in Resources */,
 				BA3E75D822293576009AD291 /* SystemMessageView.xib in Resources */,
-				BA415F40233DF50E00C2F888 /* TimelineEventsListItem.xib in Resources */,
 				BA65A22522B7823200F895FD /* MainDashboardViewController.xib in Resources */,
 				BAD15FFE223A530600A8CCC9 /* TimeEntryEmptyView.xib in Resources */,
 				BA19FC21226DA079006D8741 /* DateCellViewItem.xib in Resources */,
 				BA9C2E06224C84E7002AD2A1 /* ColorViewItem.xib in Resources */,
 				3CD30F441F58B02C006FAA0D /* OverlayViewController.xib in Resources */,
 				BA7D3355224898E400B953A8 /* ProjectContentCellView.xib in Resources */,
-				BA415F38233DF50E00C2F888 /* TimelineChunkViewController.xib in Resources */,
 				BA65A25222B7A66A00F895FD /* DatePickerView.xib in Resources */,
 				BA014054225711A3000E5B91 /* TagTokenView.xib in Resources */,
 				BA47DEB423966F9C005216AD /* InAppMessageViewController.xib in Resources */,
@@ -2075,6 +2073,7 @@
 				3C50BCAC1C1F0574004BAE9E /* (null) in Resources */,
 				BA0140482257080F000E5B91 /* TagCellView.xib in Resources */,
 				BA9C2DFA224C7E77002AD2A1 /* ProjectCreationView.xib in Resources */,
+				BA22EA14239E24EE003551B1 /* TimelineViewController.xib in Resources */,
 				BA75FF2822BCC1FC00D3F08C /* TimelineTimeEntryCell.xib in Resources */,
 				BA412C29224E196D003CA17A /* NoClientCellView.xib in Resources */,
 				BA75FF2C22BCC20D00D3F08C /* TimelineActivityCell.xib in Resources */,
@@ -2082,9 +2081,10 @@
 				BA65A22122B7809300F895FD /* TimelineDashboardViewController.xib in Resources */,
 				7498D2481888B226001390B9 /* TimeEntryCell.xib in Resources */,
 				3C0158F01C7B414E00FE63AA /* LoadMoreCell.xib in Resources */,
+				BA22EA12239E24EE003551B1 /* TimelineEventsListItem.xib in Resources */,
 				BA13D21B2269E0B500EB3833 /* CalendarViewController.xib in Resources */,
+				BA22EA02239E24EE003551B1 /* TimelineChunkViewController.xib in Resources */,
 				74D1D27417EB72D900E709B0 /* TimerEditViewController.xib in Resources */,
-				BA415F41233DF50E00C2F888 /* TimelineViewController.xib in Resources */,
 				3C1E013F19D2DAE300DBF9A5 /* dsa_pub.pem in Resources */,
 				BA75FF2422BCC1EA00D3F08C /* TimelineTimeLabelCell.xib in Resources */,
 			);
@@ -2096,6 +2096,7 @@
 			files = (
 				BAE64DFE2368334000244D2B /* ProjectHeaderCellView.xib in Resources */,
 				BAE64DFF2368334000244D2B /* ProjectWorksapceCellView.xib in Resources */,
+				BA22EA13239E24EE003551B1 /* TimelineEventsListItem.xib in Resources */,
 				BAE64E002368334000244D2B /* Images.xcassets in Resources */,
 				BA4A7D5223755A3D00A42095 /* TimeEntryScrubberItem.xib in Resources */,
 				BAE64E012368334000244D2B /* EditorViewController.xib in Resources */,
@@ -2129,6 +2130,8 @@
 				BAE64E1C2368334000244D2B /* AutoCompleteView.xib in Resources */,
 				BAE64E1D2368334000244D2B /* MainWindowController.xib in Resources */,
 				BAE64E1E2368334000244D2B /* ClientCellView.xib in Resources */,
+				BA22EA15239E24EE003551B1 /* TimelineViewController.xib in Resources */,
+				BA22EA03239E24EE003551B1 /* TimelineChunkViewController.xib in Resources */,
 				BAE64E1F2368334000244D2B /* FloatingErrorView.xib in Resources */,
 				BAE64E202368334000244D2B /* TimeEntryListViewController.xib in Resources */,
 				BAE64E212368334000244D2B /* (null) in Resources */,
@@ -2387,14 +2390,13 @@
 				BA787D6D231E58C9003AD3AA /* Array+View.swift in Sources */,
 				7484F622191D92C30038885C /* Settings.m in Sources */,
 				95C0707A18CDB91500A34D0D /* NSCustomComboBox.m in Sources */,
-				BA415F39233DF50E00C2F888 /* TimelineLines.m in Sources */,
 				3CC450E91A31ED540012440B /* NSTextFieldDuration.m in Sources */,
-				BA415F3D233DF50E00C2F888 /* TimelineEventView.m in Sources */,
 				BA75FF3722BCC5FB00D3F08C /* TimelineFlowLayout.swift in Sources */,
 				7424949E17F1E3D20030121C /* UIEvents.m in Sources */,
 				BA65A21F22B7808700F895FD /* TimelineDashboardViewController.swift in Sources */,
 				BA75FF2F22BCC56C00D3F08C /* TimelineTimestamp.swift in Sources */,
 				BA13D2152269C01500EB3833 /* Date+Utils.swift in Sources */,
+				BA22EA0A239E24EE003551B1 /* TimelineChunkCircle.m in Sources */,
 				BA5B0E502330EA92008D1DED /* GoogleAuthenticationServer+Objc.swift in Sources */,
 				BAAF56A02223DF9A003D0D73 /* VertificalTimeEntryFlowLayout.swift in Sources */,
 				BA01E8A1232F77B3006B93EC /* ClickableImageView.m in Sources */,
@@ -2426,7 +2428,6 @@
 				BA05367F225E238D00C26E1F /* ProjectWorksapceCellView.swift in Sources */,
 				BA47DEB223966F9C005216AD /* InAppMessageViewController.swift in Sources */,
 				745126B619A28AA600390F47 /* Reachability.m in Sources */,
-				BA415F3B233DF50E00C2F888 /* TimelineChunkView.m in Sources */,
 				BA412C21224E1189003CA17A /* ClientCellView.swift in Sources */,
 				74C1579B183BA5DA00550613 /* AutocompleteDataSource.m in Sources */,
 				BA0E38102225257D00D0121B /* BezierPath+Corner.swift in Sources */,
@@ -2469,6 +2470,7 @@
 				BA0C3A6722321FBC0081C6DE /* AutoCompleteTableCell+Ext.swift in Sources */,
 				3C6B24A4203FC8200063FC08 /* LiteAutoCompleteDataSource.m in Sources */,
 				BAB818E5228D5A17008C2367 /* DescriptionDataSource.swift in Sources */,
+				BA22EA08239E24EE003551B1 /* TimelineChunkView.m in Sources */,
 				BA01404E22571081000E5B91 /* TagDataSource.swift in Sources */,
 				BAA0104C22CB59ED007C1541 /* Date+Extension.swift in Sources */,
 				BA6572A9224DFA6F00BA4C60 /* ColorGraphicsView.swift in Sources */,
@@ -2489,16 +2491,14 @@
 				BAA0102B22CB4D5C007C1541 /* TimelineTimeEntryMenu.swift in Sources */,
 				BA84363B22533A6600EF5830 /* DesktopLibraryBridge.m in Sources */,
 				BA4059B9221D53E7002969B8 /* TimeEntryDatasource.swift in Sources */,
-				BA415F37233DF50E00C2F888 /* TimelineEventsListItem.m in Sources */,
 				BA3E75D62229356D009AD291 /* SystemMessageView.swift in Sources */,
+				BA22EA10239E24EE003551B1 /* TimelineViewController.m in Sources */,
 				BA1FFE71231FB0F300EAD9DC /* PanelSwitcherButton.swift in Sources */,
 				BA013FF5225705B6000E5B91 /* HoverTableCellView.swift in Sources */,
 				BA4791F622F0478A00E24F79 /* NSView+LayoutConstraint.swift in Sources */,
-				BA415F3E233DF50E00C2F888 /* TDBarChart.m in Sources */,
 				749BD0BD1833E28400980494 /* NSBoxClickable.m in Sources */,
 				BA00E9F3234C7BB80011A703 /* TimeEntryScrubberFlowLayout.swift in Sources */,
 				BA08E087222E709C0075F68E /* ProjectTextField.m in Sources */,
-				BA415F3F233DF50E00C2F888 /* TimelineViewController.m in Sources */,
 				BA2E5FB1223787C300EB866E /* EditorPopover.swift in Sources */,
 				BA7D334F224897FC00B953A8 /* ProjectHeaderCellView.swift in Sources */,
 				BA13D20A2269BA6500EB3833 /* CalendarDataSource.swift in Sources */,
@@ -2507,7 +2507,6 @@
 				BAB508E2237E8FBC00D3D468 /* SystemPermissionManager.swift in Sources */,
 				BA053659225DDDBB00C26E1F /* CustomFocusRingButton.swift in Sources */,
 				BA75FF2B22BCC20D00D3F08C /* TimelineActivityCell.swift in Sources */,
-				BA415F3C233DF50E00C2F888 /* TimelineChunkCircle.m in Sources */,
 				BA7D335E2248B48000B953A8 /* AutoCompleteTextField.swift in Sources */,
 				BA24E793230BE50600B1D4B2 /* TimelineActivityHoverController.swift in Sources */,
 				3C07B75A193C88AE00ED6E6F /* NSCustomTimerComboBox.m in Sources */,
@@ -2530,16 +2529,14 @@
 				BAFBFCC821CD1D3C004B443F /* SystemService.m in Sources */,
 				BAF50DF821A2A18D0090BA95 /* AppIconFactory.m in Sources */,
 				74A7346A18297DD100525BBC /* ConvertHexColor.m in Sources */,
-<<<<<<< HEAD
 				BA65A24D22B79FEC00F895FD /* OGSwitch.swift in Sources */,
 				BA4791F822F0478A00E24F79 /* NSView+Shadow+Border.swift in Sources */,
-=======
 				BA47DEB823969EAC005216AD /* InAppMessage.swift in Sources */,
->>>>>>> dc3e4a90
 				74BAAA0B17F37B140079386F /* TimeEntryViewItem.m in Sources */,
 				BA412C27224E195C003CA17A /* NoClientCellView.swift in Sources */,
 				7423393C1829B99C00063FA9 /* IdleNotificationWindowController.m in Sources */,
 				BA4791F522F0478A00E24F79 /* NSView+Ext.swift in Sources */,
+				BA22EA06239E24EE003551B1 /* TimelineChunkViewController.m in Sources */,
 				BA01404A22570893000E5B91 /* Tag.swift in Sources */,
 				BA75FF3322BCC58000D3F08C /* TimelineActivity.swift in Sources */,
 				BAB818E9228D5A97008C2367 /* DescriptionContentCellView.swift in Sources */,
@@ -2559,6 +2556,7 @@
 				BA50ED8522705F9E008323FA /* CalendarFlowLayout.swift in Sources */,
 				BA6F81E422C5FB1E009B6828 /* TimelineTimeEntryHoverViewController.swift in Sources */,
 				BA75FF3C22BCE94100D3F08C /* TimelineDisplayCommand.m in Sources */,
+				BA22EA00239E24EE003551B1 /* TimelineEventsListItem.m in Sources */,
 				95C0707718CDB67300A34D0D /* NSCustomComboBoxCell.m in Sources */,
 				BA2807E02306A2FA001A9E48 /* NSWindowController+Focusable.swift in Sources */,
 				BAAF569E2223D4C7003D0D73 /* DotImageView.swift in Sources */,
@@ -2572,12 +2570,14 @@
 				BA9C2DF8224C7E44002AD2A1 /* ProjectCreationView.swift in Sources */,
 				BA412BFC224E0CBE003CA17A /* ClientStorage.swift in Sources */,
 				BA7B4C7C21C293E700B75B14 /* String+Optional.swift in Sources */,
-				BA415F3A233DF50E00C2F888 /* TimelineChunkViewController.m in Sources */,
 				BA6572A8224DFA6F00BA4C60 /* CurrentColorView.swift in Sources */,
+				BA22EA0E239E24EE003551B1 /* TDBarChart.m in Sources */,
 				BA4791F922F0478A00E24F79 /* Collection+Safe.swift in Sources */,
 				BA2DA12021A691FF0027B7A5 /* TrackingService.m in Sources */,
+				BA22EA0C239E24EE003551B1 /* TimelineEventView.m in Sources */,
 				3C6B2486203E01D90063FC08 /* AutoCompleteTableCell.m in Sources */,
 				BA4791FF22F0479200E24F79 /* VerticallyCenteredTextFieldCell.swift in Sources */,
+				BA22EA04239E24EE003551B1 /* TimelineLines.m in Sources */,
 				BA6572A6224DFA6F00BA4C60 /* RGB.swift in Sources */,
 				3CE30E022052BD8B00AF2E2A /* AutoCompleteTableContainer.m in Sources */,
 				BAB508E4237EA54500D3D468 /* ObjcSystemPermissionManager.swift in Sources */,
@@ -2598,6 +2598,7 @@
 			files = (
 				BAE64D562368334000244D2B /* AutocompleteItem.m in Sources */,
 				BAE64D572368334000244D2B /* Settings.m in Sources */,
+				BA22EA11239E24EE003551B1 /* TimelineViewController.m in Sources */,
 				BAE64D582368334000244D2B /* NSCustomComboBox.m in Sources */,
 				BAE64D592368334000244D2B /* NSTextFieldDuration.m in Sources */,
 				BAE64D5A2368334000244D2B /* UIEvents.m in Sources */,
@@ -2644,8 +2645,10 @@
 				BAE64D802368334000244D2B /* PreferencesWindowController.m in Sources */,
 				BAE64D812368334000244D2B /* NSTextFieldVerticallyAligned.m in Sources */,
 				BA4A7D5623755A4200A42095 /* TimeEntryScrubberItem.swift in Sources */,
+				BA22EA09239E24EE003551B1 /* TimelineChunkView.m in Sources */,
 				BAE64D822368334000244D2B /* DayLabel.swift in Sources */,
 				BAE64D832368334000244D2B /* NSSecureTextFieldVerticallyAligned.m in Sources */,
+				BA22EA0D239E24EE003551B1 /* TimelineEventView.m in Sources */,
 				BAE64D842368334000244D2B /* TimeEntryCell+Ext.swift in Sources */,
 				BAE64D852368334000244D2B /* (null) in Sources */,
 				BAE64D862368334000244D2B /* AutotrackerRuleItem.m in Sources */,
@@ -2707,6 +2710,7 @@
 				BAE64DBD2368334000244D2B /* ProjectDataSource.swift in Sources */,
 				BAE64DBE2368334000244D2B /* AutoCompleteRowView.swift in Sources */,
 				BA4A7D5523755A4200A42095 /* TouchBarService+Name.swift in Sources */,
+				BA22EA07239E24EE003551B1 /* TimelineChunkViewController.m in Sources */,
 				BAE64DBF2368334000244D2B /* (null) in Sources */,
 				BAE64DC02368334000244D2B /* ResizablePopover.swift in Sources */,
 				BAE64DC12368334000244D2B /* UndoManager.swift in Sources */,
@@ -2714,6 +2718,7 @@
 				BAE64DC32368334000244D2B /* CountryViewItem.m in Sources */,
 				BAE64DC42368334000244D2B /* CalendarViewController.swift in Sources */,
 				BAE64DC52368334000244D2B /* (null) in Sources */,
+				BA22EA0B239E24EE003551B1 /* TimelineChunkCircle.m in Sources */,
 				BAE64DC62368334000244D2B /* SystemService.m in Sources */,
 				BAE64DC72368334000244D2B /* AppIconFactory.m in Sources */,
 				BAE64DC82368334000244D2B /* ConvertHexColor.m in Sources */,
@@ -2740,10 +2745,12 @@
 				BAE64DDC2368334000244D2B /* DotImageView.swift in Sources */,
 				BAE64DDD2368334000244D2B /* TagAutoCompleteTextField.swift in Sources */,
 				BAE64DDE2368334000244D2B /* ProjectAutoCompleteTextField.swift in Sources */,
+				BA22EA05239E24EE003551B1 /* TimelineLines.m in Sources */,
 				BA4A7D5423755A4200A42095 /* TouchBarService.swift in Sources */,
 				BAE64DDF2368334000244D2B /* HSBGen.swift in Sources */,
 				BAE64DE02368334000244D2B /* GoogleAuthenticationServer.swift in Sources */,
 				BAE64DE12368334000244D2B /* WorkspaceCellView.swift in Sources */,
+				BA22EA01239E24EE003551B1 /* TimelineEventsListItem.m in Sources */,
 				BAE64DE22368334000244D2B /* NSView+Appearance.swift in Sources */,
 				BAE64DE32368334000244D2B /* idler.c in Sources */,
 				BAE64DE42368334000244D2B /* ProjectCreationView.swift in Sources */,
@@ -2756,6 +2763,7 @@
 				BAE64DEB2368334000244D2B /* AutoCompleteTableContainer.m in Sources */,
 				BAE64DEC2368334000244D2B /* AutoCompleteCellType.swift in Sources */,
 				BAE64DED2368334000244D2B /* UndoTextField.m in Sources */,
+				BA22EA0F239E24EE003551B1 /* TDBarChart.m in Sources */,
 				BAE64DEE2368334000244D2B /* ColorPickerView.swift in Sources */,
 				BAE64DEF2368334000244D2B /* FloatingErrorView.swift in Sources */,
 				BAE64DF02368334000244D2B /* LoginViewController.m in Sources */,
