// !$*UTF8*$!
{
	archiveVersion = 1;
	classes = {
	};
	objectVersion = 46;
	objects = {

/* Begin PBXBuildFile section */
		3C0158F01C7B414E00FE63AA /* LoadMoreCell.xib in Resources */ = {isa = PBXBuildFile; fileRef = 3C0158EF1C7B414E00FE63AA /* LoadMoreCell.xib */; };
		3C068C6A1C22F25000874B9A /* MKColorWellCustom.m in Sources */ = {isa = PBXBuildFile; fileRef = 3C068C691C22F25000874B9A /* MKColorWellCustom.m */; };
		3C07B75A193C88AE00ED6E6F /* NSCustomTimerComboBox.m in Sources */ = {isa = PBXBuildFile; fileRef = 3C07B759193C88AE00ED6E6F /* NSCustomTimerComboBox.m */; };
		3C0A57191C22E12E00301D77 /* LICENSE.txt in Resources */ = {isa = PBXBuildFile; fileRef = 3C0A570D1C22E12E00301D77 /* LICENSE.txt */; };
		3C0A571A1C22E12E00301D77 /* MKColorPickerView.m in Sources */ = {isa = PBXBuildFile; fileRef = 3C0A570F1C22E12E00301D77 /* MKColorPickerView.m */; };
		3C0A571B1C22E12E00301D77 /* MKColorSwatchCell.m in Sources */ = {isa = PBXBuildFile; fileRef = 3C0A57111C22E12E00301D77 /* MKColorSwatchCell.m */; };
		3C0A571C1C22E12E00301D77 /* MKColorSwatchMatrix.m in Sources */ = {isa = PBXBuildFile; fileRef = 3C0A57131C22E12E00301D77 /* MKColorSwatchMatrix.m */; };
		3C0A571D1C22E12E00301D77 /* MKColorWell+Bindings.m in Sources */ = {isa = PBXBuildFile; fileRef = 3C0A57151C22E12E00301D77 /* MKColorWell+Bindings.m */; };
		3C0A571E1C22E12E00301D77 /* MKColorWell.m in Sources */ = {isa = PBXBuildFile; fileRef = 3C0A57171C22E12E00301D77 /* MKColorWell.m */; };
		3C1C09C51C298ABA00BF9B6C /* warning-icon.png in Resources */ = {isa = PBXBuildFile; fileRef = 3C1C09C41C298ABA00BF9B6C /* warning-icon.png */; };
		3C1E013F19D2DAE300DBF9A5 /* dsa_pub.pem in Resources */ = {isa = PBXBuildFile; fileRef = 3C1E013E19D2DAE300DBF9A5 /* dsa_pub.pem */; };
		3C2F239D21A7B43400CBE6BC /* UnsupportedNotice.m in Sources */ = {isa = PBXBuildFile; fileRef = 3C2F239C21A7B43300CBE6BC /* UnsupportedNotice.m */; };
		3C3AF64E20ACC6280088A3A6 /* CountryViewItem.m in Sources */ = {isa = PBXBuildFile; fileRef = 3C3AF64D20ACC6280088A3A6 /* CountryViewItem.m */; };
		3C4237171A9F612E00643059 /* toggl-logo-white.pdf in Resources */ = {isa = PBXBuildFile; fileRef = 3C4237151A9F612E00643059 /* toggl-logo-white.pdf */; };
		3C4237181A9F612E00643059 /* toggl-desktop-bg.png in Resources */ = {isa = PBXBuildFile; fileRef = 3C4237161A9F612E00643059 /* toggl-desktop-bg.png */; };
		3C50BCAC1C1F0574004BAE9E /* (null) in Resources */ = {isa = PBXBuildFile; };
		3C65A7D21DE574E7005586B4 /* continue_light.pdf in Resources */ = {isa = PBXBuildFile; fileRef = 3C65A7CE1DE574E7005586B4 /* continue_light.pdf */; };
		3C65A7D31DE574E7005586B4 /* group_icon_closed.pdf in Resources */ = {isa = PBXBuildFile; fileRef = 3C65A7CF1DE574E7005586B4 /* group_icon_closed.pdf */; };
		3C65A7D41DE574E7005586B4 /* group_icon_open.pdf in Resources */ = {isa = PBXBuildFile; fileRef = 3C65A7D01DE574E7005586B4 /* group_icon_open.pdf */; };
		3C65A7E51DE5757A005586B4 /* continue_regular.pdf in Resources */ = {isa = PBXBuildFile; fileRef = 3C65A7E41DE5757A005586B4 /* continue_regular.pdf */; };
		3C6B2486203E01D90063FC08 /* AutoCompleteTableCell.m in Sources */ = {isa = PBXBuildFile; fileRef = 3C6B2480203E01D60063FC08 /* AutoCompleteTableCell.m */; };
		3C6B2487203E01D90063FC08 /* AutoCompleteInput.m in Sources */ = {isa = PBXBuildFile; fileRef = 3C6B2483203E01D90063FC08 /* AutoCompleteInput.m */; };
		3C6B2488203E01D90063FC08 /* AutoCompleteTable.m in Sources */ = {isa = PBXBuildFile; fileRef = 3C6B2484203E01D90063FC08 /* AutoCompleteTable.m */; };
		3C6B2489203E01D90063FC08 /* AutoCompleteTableCell.xib in Resources */ = {isa = PBXBuildFile; fileRef = 3C6B2485203E01D90063FC08 /* AutoCompleteTableCell.xib */; };
		3C6B24A4203FC8200063FC08 /* LiteAutoCompleteDataSource.m in Sources */ = {isa = PBXBuildFile; fileRef = 3C6B24A3203FC8200063FC08 /* LiteAutoCompleteDataSource.m */; };
		3C7B4E8D190FA6D200627DC3 /* NSTextFieldVerticallyAligned.m in Sources */ = {isa = PBXBuildFile; fileRef = 3C7B4E8C190FA6D200627DC3 /* NSTextFieldVerticallyAligned.m */; };
		3C7B4E9E190FA7F900627DC3 /* logo-white@2x.png in Resources */ = {isa = PBXBuildFile; fileRef = 3C7B4E9D190FA7F900627DC3 /* logo-white@2x.png */; };
		3C7B4EB3190FB57A00627DC3 /* NSSecureTextFieldVerticallyAligned.m in Sources */ = {isa = PBXBuildFile; fileRef = 3C7B4EB2190FB57A00627DC3 /* NSSecureTextFieldVerticallyAligned.m */; };
		3C8979B71920B7B7007061E0 /* continue.pdf in Resources */ = {isa = PBXBuildFile; fileRef = 3C8979B61920B7B7007061E0 /* continue.pdf */; };
		3C8979CA19235EA2007061E0 /* NSTextFieldClickablePointer.m in Sources */ = {isa = PBXBuildFile; fileRef = 3C8979C919235EA2007061E0 /* NSTextFieldClickablePointer.m */; };
		3CA14529192DE32300414620 /* NSViewEscapable.m in Sources */ = {isa = PBXBuildFile; fileRef = 3CA14528192DE32300414620 /* NSViewEscapable.m */; };
		3CA1453C192DF0DE00414620 /* trash_can.pdf in Resources */ = {isa = PBXBuildFile; fileRef = 3CA1453B192DF0DE00414620 /* trash_can.pdf */; };
		3CAFDFF51AA713830022CD40 /* icon-google.pdf in Resources */ = {isa = PBXBuildFile; fileRef = 3CAFDFF41AA713830022CD40 /* icon-google.pdf */; };
		3CC450E91A31ED540012440B /* NSTextFieldDuration.m in Sources */ = {isa = PBXBuildFile; fileRef = 3CC450E81A31ED540012440B /* NSTextFieldDuration.m */; };
		3CD30F431F58B02C006FAA0D /* OverlayViewController.m in Sources */ = {isa = PBXBuildFile; fileRef = 3CD30F411F58B02C006FAA0D /* OverlayViewController.m */; };
		3CD30F441F58B02C006FAA0D /* OverlayViewController.xib in Resources */ = {isa = PBXBuildFile; fileRef = 3CD30F421F58B02C006FAA0D /* OverlayViewController.xib */; };
		3CD7AD6F19ED579700372797 /* NSResize.m in Sources */ = {isa = PBXBuildFile; fileRef = 3CD7AD6E19ED579700372797 /* NSResize.m */; };
		3CDA2C581913A4E200A94967 /* icon-start-gray@2x.png in Resources */ = {isa = PBXBuildFile; fileRef = 3CDA2C571913A4E200A94967 /* icon-start-gray@2x.png */; };
		3CDA2C5B1913B61000A94967 /* icon-billable@2x.png in Resources */ = {isa = PBXBuildFile; fileRef = 3CDA2C591913B60F00A94967 /* icon-billable@2x.png */; };
		3CDA2C5C1913B61000A94967 /* icon-tags@2x.png in Resources */ = {isa = PBXBuildFile; fileRef = 3CDA2C5A1913B60F00A94967 /* icon-tags@2x.png */; };
		3CE1CAC11C774F2B00D0ADD5 /* LoadMoreCell.m in Sources */ = {isa = PBXBuildFile; fileRef = 3CE1CAC01C774F2B00D0ADD5 /* LoadMoreCell.m */; };
		3CE30E022052BD8B00AF2E2A /* AutoCompleteTableContainer.m in Sources */ = {isa = PBXBuildFile; fileRef = 3CE30E012052BD8B00AF2E2A /* AutoCompleteTableContainer.m */; };
		3CFE547E201781A7006B673A /* libcrypto.1.1.dylib in CopyFiles */ = {isa = PBXBuildFile; fileRef = 3CFE546D201781A5006B673A /* libcrypto.1.1.dylib */; settings = {ATTRIBUTES = (CodeSignOnCopy, ); }; };
		3CFE547F201781A7006B673A /* libssl.1.1.dylib in CopyFiles */ = {isa = PBXBuildFile; fileRef = 3CFE547D201781A5006B673A /* libssl.1.1.dylib */; settings = {ATTRIBUTES = (CodeSignOnCopy, ); }; };
		69FC17F517E6534400B96425 /* Cocoa.framework in Frameworks */ = {isa = PBXBuildFile; fileRef = 69FC17F417E6534400B96425 /* Cocoa.framework */; };
		69FC17FF17E6534400B96425 /* InfoPlist.strings in Resources */ = {isa = PBXBuildFile; fileRef = 69FC17FD17E6534400B96425 /* InfoPlist.strings */; };
		69FC180117E6534400B96425 /* main.m in Sources */ = {isa = PBXBuildFile; fileRef = 69FC180017E6534400B96425 /* main.m */; };
		69FC180517E6534400B96425 /* Credits.rtf in Resources */ = {isa = PBXBuildFile; fileRef = 69FC180317E6534400B96425 /* Credits.rtf */; };
		69FC180817E6534400B96425 /* AppDelegate.m in Sources */ = {isa = PBXBuildFile; fileRef = 69FC180717E6534400B96425 /* AppDelegate.m */; };
		69FC180B17E6534500B96425 /* MainMenu.xib in Resources */ = {isa = PBXBuildFile; fileRef = 69FC180917E6534500B96425 /* MainMenu.xib */; };
		74033C9717EC1DE100CA53D3 /* libc++.dylib in Frameworks */ = {isa = PBXBuildFile; fileRef = 74033C9617EC1DE100CA53D3 /* libc++.dylib */; };
		74098C331919899600CBDFB9 /* Utils.m in Sources */ = {isa = PBXBuildFile; fileRef = 74098C321919899600CBDFB9 /* Utils.m */; };
		741104BF18C7682700BC7A49 /* NSTextFieldWithBackground.m in Sources */ = {isa = PBXBuildFile; fileRef = 741104BE18C7682700BC7A49 /* NSTextFieldWithBackground.m */; };
		7421348E195C4EE8007EF78B /* TFDatePicker.framework in Frameworks */ = {isa = PBXBuildFile; fileRef = 74FD8CDC18A8EEE200F7DB80 /* TFDatePicker.framework */; };
		7421348F195C4F1A007EF78B /* CrashReporter.framework in Frameworks */ = {isa = PBXBuildFile; fileRef = 749A3A5918D889BE000AD2DB /* CrashReporter.framework */; };
		74213490195C50B5007EF78B /* CrashReporter.framework in CopyFiles */ = {isa = PBXBuildFile; fileRef = 749A3A5918D889BE000AD2DB /* CrashReporter.framework */; settings = {ATTRIBUTES = (CodeSignOnCopy, ); }; };
		74213491195C50BC007EF78B /* TFDatePicker.framework in CopyFiles */ = {isa = PBXBuildFile; fileRef = 74FD8CDC18A8EEE200F7DB80 /* TFDatePicker.framework */; settings = {ATTRIBUTES = (CodeSignOnCopy, ); }; };
		7423393C1829B99C00063FA9 /* IdleNotificationWindowController.m in Sources */ = {isa = PBXBuildFile; fileRef = 7423393A1829B99C00063FA9 /* IdleNotificationWindowController.m */; };
		7423393D1829B99C00063FA9 /* IdleNotificationWindowController.xib in Resources */ = {isa = PBXBuildFile; fileRef = 7423393B1829B99C00063FA9 /* IdleNotificationWindowController.xib */; };
		7424949E17F1E3D20030121C /* UIEvents.m in Sources */ = {isa = PBXBuildFile; fileRef = 7424949D17F1E3D20030121C /* UIEvents.m */; };
		7430750418204EFB009019CB /* AboutWindowController.m in Sources */ = {isa = PBXBuildFile; fileRef = 7430750218204EFB009019CB /* AboutWindowController.m */; };
		7430750518204EFB009019CB /* AboutWindowController.xib in Resources */ = {isa = PBXBuildFile; fileRef = 7430750318204EFB009019CB /* AboutWindowController.xib */; };
		7438B3D318253CD2002AE43C /* MenuItemTags.m in Sources */ = {isa = PBXBuildFile; fileRef = 7438B3D218253CD2002AE43C /* MenuItemTags.m */; };
		743D782A182791FA00978BCC /* idler.c in Sources */ = {isa = PBXBuildFile; fileRef = 743D7829182791FA00978BCC /* idler.c */; };
		743D942618279290000E6F70 /* IOKit.framework in Frameworks */ = {isa = PBXBuildFile; fileRef = 743D942518279290000E6F70 /* IOKit.framework */; };
		743D94281827929C000E6F70 /* Carbon.framework in Frameworks */ = {isa = PBXBuildFile; fileRef = 743D94271827929C000E6F70 /* Carbon.framework */; };
		743D942F1827C633000E6F70 /* IdleEvent.m in Sources */ = {isa = PBXBuildFile; fileRef = 743D942E1827C633000E6F70 /* IdleEvent.m */; };
		743E584D1A775BB300F17CB0 /* Localizable.strings in Resources */ = {isa = PBXBuildFile; fileRef = 743E584F1A775BB300F17CB0 /* Localizable.strings */; };
		74456B9D1A774BAE002A6338 /* TogglDesktopLibrary.dylib in Frameworks */ = {isa = PBXBuildFile; fileRef = 74456B9A1A774858002A6338 /* TogglDesktopLibrary.dylib */; };
		74456B9E1A774CB0002A6338 /* TogglDesktopLibrary.dylib in CopyFiles */ = {isa = PBXBuildFile; fileRef = 74456B9A1A774858002A6338 /* TogglDesktopLibrary.dylib */; settings = {ATTRIBUTES = (CodeSignOnCopy, ); }; };
		745126B619A28AA600390F47 /* Reachability.m in Sources */ = {isa = PBXBuildFile; fileRef = 745126B519A28AA600390F47 /* Reachability.m */; };
		74664DB118AA860800AAD282 /* on.pdf in Resources */ = {isa = PBXBuildFile; fileRef = 74664DAF18AA860800AAD282 /* on.pdf */; };
		74664DB218AA860800AAD282 /* off.pdf in Resources */ = {isa = PBXBuildFile; fileRef = 74664DB018AA860800AAD282 /* off.pdf */; };
		746947FA1AF3FE3E0024BED7 /* AutotrackerRuleItem.m in Sources */ = {isa = PBXBuildFile; fileRef = 746947F91AF3FE3E0024BED7 /* AutotrackerRuleItem.m */; };
		74762BA118A139D4004433A9 /* NSUnstripedTableView.m in Sources */ = {isa = PBXBuildFile; fileRef = 74762BA018A139D4004433A9 /* NSUnstripedTableView.m */; };
		747B74871A0AD28200BB3791 /* ConsoleViewController.m in Sources */ = {isa = PBXBuildFile; fileRef = 747B74851A0AD28200BB3791 /* ConsoleViewController.m */; };
		747B74881A0AD28200BB3791 /* ConsoleViewController.xib in Resources */ = {isa = PBXBuildFile; fileRef = 747B74861A0AD28200BB3791 /* ConsoleViewController.xib */; };
		7484F622191D92C30038885C /* Settings.m in Sources */ = {isa = PBXBuildFile; fileRef = 7484F621191D92C30038885C /* Settings.m */; };
		748B3A3419222DB100F31468 /* DisplayCommand.m in Sources */ = {isa = PBXBuildFile; fileRef = 748B3A3319222DB100F31468 /* DisplayCommand.m */; };
		7498D2481888B226001390B9 /* TimeEntryCell.xib in Resources */ = {isa = PBXBuildFile; fileRef = 7498D2471888B226001390B9 /* TimeEntryCell.xib */; };
		749BD0BD1833E28400980494 /* NSBoxClickable.m in Sources */ = {isa = PBXBuildFile; fileRef = 749BD0BC1833E28400980494 /* NSBoxClickable.m */; };
		749CB8CC18167D6E00814841 /* PreferencesWindowController.m in Sources */ = {isa = PBXBuildFile; fileRef = 749CB8CA18167D6E00814841 /* PreferencesWindowController.m */; };
		749CB8CD18167D6E00814841 /* PreferencesWindowController.xib in Resources */ = {isa = PBXBuildFile; fileRef = 749CB8CB18167D6E00814841 /* PreferencesWindowController.xib */; };
		74A7346A18297DD100525BBC /* ConvertHexColor.m in Sources */ = {isa = PBXBuildFile; fileRef = 74A7346918297DD100525BBC /* ConvertHexColor.m */; };
		74AA9471180909F50000539F /* GTMHTTPFetcher.m in Sources */ = {isa = PBXBuildFile; fileRef = 74AA9467180909F50000539F /* GTMHTTPFetcher.m */; settings = {COMPILER_FLAGS = "-fno-objc-arc"; }; };
		74AA9472180909F50000539F /* GTMHTTPFetchHistory.m in Sources */ = {isa = PBXBuildFile; fileRef = 74AA9469180909F50000539F /* GTMHTTPFetchHistory.m */; settings = {COMPILER_FLAGS = "-fno-objc-arc"; }; };
		74AA9473180909F50000539F /* GTMOAuth2Authentication.m in Sources */ = {isa = PBXBuildFile; fileRef = 74AA946B180909F50000539F /* GTMOAuth2Authentication.m */; settings = {COMPILER_FLAGS = "-fno-objc-arc"; }; };
		74AA9474180909F50000539F /* GTMOAuth2SignIn.m in Sources */ = {isa = PBXBuildFile; fileRef = 74AA946D180909F50000539F /* GTMOAuth2SignIn.m */; settings = {COMPILER_FLAGS = "-fno-objc-arc"; }; };
		74AA9475180909F50000539F /* GTMOAuth2Window.xib in Resources */ = {isa = PBXBuildFile; fileRef = 74AA946E180909F50000539F /* GTMOAuth2Window.xib */; };
		74AA9476180909F50000539F /* GTMOAuth2WindowController.m in Sources */ = {isa = PBXBuildFile; fileRef = 74AA9470180909F50000539F /* GTMOAuth2WindowController.m */; settings = {COMPILER_FLAGS = "-fno-objc-arc"; }; };
		74AA947818090A8E0000539F /* Security.framework in Frameworks */ = {isa = PBXBuildFile; fileRef = 74AA947718090A8E0000539F /* Security.framework */; };
		74BA5FCF18B6E770009DAA2D /* NSHoverButton.m in Sources */ = {isa = PBXBuildFile; fileRef = 74BA5FCE18B6E770009DAA2D /* NSHoverButton.m */; };
		74BAAA0B17F37B140079386F /* TimeEntryViewItem.m in Sources */ = {isa = PBXBuildFile; fileRef = 74BAAA0A17F37B140079386F /* TimeEntryViewItem.m */; };
		74BAD31E18BD7D83002FD4CF /* ViewItem.m in Sources */ = {isa = PBXBuildFile; fileRef = 74BAD31D18BD7D83002FD4CF /* ViewItem.m */; };
		74C15796183A8CE600550613 /* AutocompleteItem.m in Sources */ = {isa = PBXBuildFile; fileRef = 74C15795183A8CE600550613 /* AutocompleteItem.m */; };
		74C1579B183BA5DA00550613 /* AutocompleteDataSource.m in Sources */ = {isa = PBXBuildFile; fileRef = 74C1579A183BA5DA00550613 /* AutocompleteDataSource.m */; };
		74D1D25617EB713F00E709B0 /* TimeEntryListViewController.m in Sources */ = {isa = PBXBuildFile; fileRef = 74D1D25417EB713F00E709B0 /* TimeEntryListViewController.m */; };
		74D1D25817EB713F00E709B0 /* TimeEntryListViewController.xib in Resources */ = {isa = PBXBuildFile; fileRef = 74D1D25517EB713F00E709B0 /* TimeEntryListViewController.xib */; };
		74D1D25D17EB71C100E709B0 /* TimeEntryEditViewController.m in Sources */ = {isa = PBXBuildFile; fileRef = 74D1D25B17EB71C100E709B0 /* TimeEntryEditViewController.m */; };
		74D1D25F17EB71C100E709B0 /* TimeEntryEditViewController.xib in Resources */ = {isa = PBXBuildFile; fileRef = 74D1D25C17EB71C100E709B0 /* TimeEntryEditViewController.xib */; };
		74D1D27217EB72D900E709B0 /* TimerEditViewController.m in Sources */ = {isa = PBXBuildFile; fileRef = 74D1D27017EB72D900E709B0 /* TimerEditViewController.m */; };
		74D1D27417EB72D900E709B0 /* TimerEditViewController.xib in Resources */ = {isa = PBXBuildFile; fileRef = 74D1D27117EB72D900E709B0 /* TimerEditViewController.xib */; };
		74E3CDD717FBAE0800C3ADD3 /* SystemConfiguration.framework in Frameworks */ = {isa = PBXBuildFile; fileRef = 74E3CDD617FBAE0800C3ADD3 /* SystemConfiguration.framework */; };
		74E3CDD917FC369700C3ADD3 /* ExceptionHandling.framework in Frameworks */ = {isa = PBXBuildFile; fileRef = 74E3CDD817FC369700C3ADD3 /* ExceptionHandling.framework */; };
		74E857BC194F8854007A88B9 /* cacert.pem in Resources */ = {isa = PBXBuildFile; fileRef = 74E857AB194F8807007A88B9 /* cacert.pem */; };
		74F1070118993FFE00E93BD5 /* FeedbackWindowController.m in Sources */ = {isa = PBXBuildFile; fileRef = 74F106FF18993FFE00E93BD5 /* FeedbackWindowController.m */; };
		74F1070218993FFE00E93BD5 /* FeedbackWindowController.xib in Resources */ = {isa = PBXBuildFile; fileRef = 74F1070018993FFE00E93BD5 /* FeedbackWindowController.xib */; };
		74F8FBA318313FA6000F09EE /* NSTextFieldClickable.m in Sources */ = {isa = PBXBuildFile; fileRef = 74F8FBA218313FA6000F09EE /* NSTextFieldClickable.m */; };
		95C0707718CDB67300A34D0D /* NSCustomComboBoxCell.m in Sources */ = {isa = PBXBuildFile; fileRef = 95C0707618CDB67300A34D0D /* NSCustomComboBoxCell.m */; };
		95C0707A18CDB91500A34D0D /* NSCustomComboBox.m in Sources */ = {isa = PBXBuildFile; fileRef = 95C0707918CDB91500A34D0D /* NSCustomComboBox.m */; };
		95DBF8CC18BF7A910021FB41 /* offline_off.pdf in Resources */ = {isa = PBXBuildFile; fileRef = 95DBF8CA18BF7A910021FB41 /* offline_off.pdf */; };
		95DBF8CD18BF7A910021FB41 /* offline_on.pdf in Resources */ = {isa = PBXBuildFile; fileRef = 95DBF8CB18BF7A910021FB41 /* offline_on.pdf */; };
		95DBF8D718C48B300021FB41 /* logo.png in Resources */ = {isa = PBXBuildFile; fileRef = 95DBF8D618C48B300021FB41 /* logo.png */; };
		BA013FF5225705B6000E5B91 /* HoverTableCellView.swift in Sources */ = {isa = PBXBuildFile; fileRef = BA013FF4225705B6000E5B91 /* HoverTableCellView.swift */; };
		BA01404622570805000E5B91 /* TagCellView.swift in Sources */ = {isa = PBXBuildFile; fileRef = BA01404522570805000E5B91 /* TagCellView.swift */; };
		BA0140482257080F000E5B91 /* TagCellView.xib in Resources */ = {isa = PBXBuildFile; fileRef = BA0140472257080F000E5B91 /* TagCellView.xib */; };
		BA01404A22570893000E5B91 /* Tag.swift in Sources */ = {isa = PBXBuildFile; fileRef = BA01404922570893000E5B91 /* Tag.swift */; };
		BA01404C22570967000E5B91 /* TagStorage.swift in Sources */ = {isa = PBXBuildFile; fileRef = BA01404B22570967000E5B91 /* TagStorage.swift */; };
		BA01404E22571081000E5B91 /* TagDataSource.swift in Sources */ = {isa = PBXBuildFile; fileRef = BA01404D22571081000E5B91 /* TagDataSource.swift */; };
		BA014050225710FD000E5B91 /* TagAutoCompleteTextField.swift in Sources */ = {isa = PBXBuildFile; fileRef = BA01404F225710FD000E5B91 /* TagAutoCompleteTextField.swift */; };
		BA01405222571199000E5B91 /* TagTokenView.swift in Sources */ = {isa = PBXBuildFile; fileRef = BA01405122571199000E5B91 /* TagTokenView.swift */; };
		BA014054225711A3000E5B91 /* TagTokenView.xib in Resources */ = {isa = PBXBuildFile; fileRef = BA014053225711A3000E5B91 /* TagTokenView.xib */; };
		BA03725521FE9FD400FC277B /* FlatButton.swift in Sources */ = {isa = PBXBuildFile; fileRef = BA03725421FE9FD400FC277B /* FlatButton.swift */; };
		BA03729D21FED85700FC277B /* NSView+Xib.swift in Sources */ = {isa = PBXBuildFile; fileRef = BA03729C21FED85700FC277B /* NSView+Xib.swift */; };
		BA053659225DDDBB00C26E1F /* CustomFocusRingButton.swift in Sources */ = {isa = PBXBuildFile; fileRef = BA053658225DDDBB00C26E1F /* CustomFocusRingButton.swift */; };
		BA05367F225E238D00C26E1F /* ProjectWorksapceCellView.swift in Sources */ = {isa = PBXBuildFile; fileRef = BA05367E225E238D00C26E1F /* ProjectWorksapceCellView.swift */; };
		BA05369F225E239600C26E1F /* ProjectWorksapceCellView.xib in Resources */ = {isa = PBXBuildFile; fileRef = BA05369E225E239600C26E1F /* ProjectWorksapceCellView.xib */; };
		BA08E012222E32C90075F68E /* NSView+LayoutConstraint.swift in Sources */ = {isa = PBXBuildFile; fileRef = BA08E011222E32C90075F68E /* NSView+LayoutConstraint.swift */; };
		BA08E087222E709C0075F68E /* ProjectTextField.m in Sources */ = {isa = PBXBuildFile; fileRef = BA08E086222E709C0075F68E /* ProjectTextField.m */; };
		BA0C3A65223219470081C6DE /* AutoCompleteCellType.swift in Sources */ = {isa = PBXBuildFile; fileRef = BA0C3A64223219470081C6DE /* AutoCompleteCellType.swift */; };
		BA0C3A6722321FBC0081C6DE /* AutoCompleteTableCell+Ext.swift in Sources */ = {isa = PBXBuildFile; fileRef = BA0C3A6622321FBC0081C6DE /* AutoCompleteTableCell+Ext.swift */; };
		BA0CEC4821BE4D4600F1BF01 /* DeepDiff.framework in Frameworks */ = {isa = PBXBuildFile; fileRef = BA0CEBC121BA851700F1BF01 /* DeepDiff.framework */; };
		BA0CEC4921BE4D4600F1BF01 /* DeepDiff.framework in CopyFiles */ = {isa = PBXBuildFile; fileRef = BA0CEBC121BA851700F1BF01 /* DeepDiff.framework */; settings = {ATTRIBUTES = (CodeSignOnCopy, RemoveHeadersOnCopy, ); }; };
		BA0CEC5321BE528900F1BF01 /* TableViewDiffer.swift in Sources */ = {isa = PBXBuildFile; fileRef = BA0CEC5221BE528900F1BF01 /* TableViewDiffer.swift */; };
		BA0CEC6521BE590200F1BF01 /* NSTableView+Diff.swift in Sources */ = {isa = PBXBuildFile; fileRef = BA0CEC6421BE590200F1BF01 /* NSTableView+Diff.swift */; };
		BA0E38102225257D00D0121B /* BezierPath+Corner.swift in Sources */ = {isa = PBXBuildFile; fileRef = BA0E380F2225257D00D0121B /* BezierPath+Corner.swift */; };
		BA0E38122225260B00D0121B /* TimeEntryCell+Ext.swift in Sources */ = {isa = PBXBuildFile; fileRef = BA0E38112225260B00D0121B /* TimeEntryCell+Ext.swift */; };
		BA0F67B7224A32F700ED0F91 /* CursorButton.swift in Sources */ = {isa = PBXBuildFile; fileRef = BA0F67B6224A32F700ED0F91 /* CursorButton.swift */; };
		BA13D2062269B7C400EB3833 /* CalendarViewController.swift in Sources */ = {isa = PBXBuildFile; fileRef = BA13D2052269B7C400EB3833 /* CalendarViewController.swift */; };
		BA13D20A2269BA6500EB3833 /* CalendarDataSource.swift in Sources */ = {isa = PBXBuildFile; fileRef = BA13D2092269BA6500EB3833 /* CalendarDataSource.swift */; };
		BA13D20E2269BAA600EB3833 /* DateCellViewItem.swift in Sources */ = {isa = PBXBuildFile; fileRef = BA13D20C2269BAA600EB3833 /* DateCellViewItem.swift */; };
		BA13D2112269BE2F00EB3833 /* DateInfo.swift in Sources */ = {isa = PBXBuildFile; fileRef = BA13D2102269BE2F00EB3833 /* DateInfo.swift */; };
		BA13D2152269C01500EB3833 /* Date+Utils.swift in Sources */ = {isa = PBXBuildFile; fileRef = BA13D2142269C01500EB3833 /* Date+Utils.swift */; };
		BA13D2172269DE3400EB3833 /* NoVibrantPopoverView.swift in Sources */ = {isa = PBXBuildFile; fileRef = BA13D2162269DE3400EB3833 /* NoVibrantPopoverView.swift */; };
		BA13D21B2269E0B500EB3833 /* CalendarViewController.xib in Resources */ = {isa = PBXBuildFile; fileRef = BA13D2192269E0B500EB3833 /* CalendarViewController.xib */; };
		BA13E05C21C7BA6000835EC1 /* UserNotificationCenter.m in Sources */ = {isa = PBXBuildFile; fileRef = BA13E05921C7B9D900835EC1 /* UserNotificationCenter.m */; };
		BA19FC21226DA079006D8741 /* DateCellViewItem.xib in Resources */ = {isa = PBXBuildFile; fileRef = BA13D20D2269BAA600EB3833 /* DateCellViewItem.xib */; };
		BA276A142240F5B500810C51 /* FloatingErrorView.swift in Sources */ = {isa = PBXBuildFile; fileRef = BA276A122240F5B500810C51 /* FloatingErrorView.swift */; };
		BA2DA0C621A542E30027B7A5 /* NSTextField+Ext.m in Sources */ = {isa = PBXBuildFile; fileRef = BA2DA0C521A542E30027B7A5 /* NSTextField+Ext.m */; };
		BA2DA12021A691FF0027B7A5 /* TrackingService.m in Sources */ = {isa = PBXBuildFile; fileRef = BA2DA11F21A691FF0027B7A5 /* TrackingService.m */; };
		BA2E3F2C22375E640035D034 /* NSView+Appearance.swift in Sources */ = {isa = PBXBuildFile; fileRef = BA2E3F2B22375E640035D034 /* NSView+Appearance.swift */; };
		BA2E5FB1223787C300EB866E /* EditorPopover.swift in Sources */ = {isa = PBXBuildFile; fileRef = BA2E5FB0223787C300EB866E /* EditorPopover.swift */; };
		BA34F10022439C3000C27A15 /* EditorViewController.swift in Sources */ = {isa = PBXBuildFile; fileRef = BA34F0FE22439C3000C27A15 /* EditorViewController.swift */; };
		BA34F10122439C3000C27A15 /* EditorViewController.xib in Resources */ = {isa = PBXBuildFile; fileRef = BA34F0FF22439C3000C27A15 /* EditorViewController.xib */; };
		BA3E75D422291CEB009AD291 /* SystemMessage.swift in Sources */ = {isa = PBXBuildFile; fileRef = BA3E75D322291CEB009AD291 /* SystemMessage.swift */; };
		BA3E75D62229356D009AD291 /* SystemMessageView.swift in Sources */ = {isa = PBXBuildFile; fileRef = BA3E75D52229356D009AD291 /* SystemMessageView.swift */; };
		BA3E75D822293576009AD291 /* SystemMessageView.xib in Resources */ = {isa = PBXBuildFile; fileRef = BA3E75D722293576009AD291 /* SystemMessageView.xib */; };
		BA403BAE2230CFBC008B202C /* BetterFocusAutoCompleteInput.m in Sources */ = {isa = PBXBuildFile; fileRef = BA403BAD2230CFBC008B202C /* BetterFocusAutoCompleteInput.m */; };
		BA4059AF221D215A002969B8 /* TimeHeaderView.swift in Sources */ = {isa = PBXBuildFile; fileRef = BA4059AE221D215A002969B8 /* TimeHeaderView.swift */; };
		BA4059B1221D2186002969B8 /* TimeHeaderView.xib in Resources */ = {isa = PBXBuildFile; fileRef = BA4059B0221D2186002969B8 /* TimeHeaderView.xib */; };
		BA4059B7221D46F4002969B8 /* TimeEntryCollectionView.m in Sources */ = {isa = PBXBuildFile; fileRef = BA4059B6221D46F4002969B8 /* TimeEntryCollectionView.m */; };
		BA4059B9221D53E7002969B8 /* TimeEntryDatasource.swift in Sources */ = {isa = PBXBuildFile; fileRef = BA4059B8221D53E7002969B8 /* TimeEntryDatasource.swift */; };
		BA412BFC224E0CBE003CA17A /* ClientStorage.swift in Sources */ = {isa = PBXBuildFile; fileRef = BA412BFB224E0CBE003CA17A /* ClientStorage.swift */; };
		BA412C1D224E0D61003CA17A /* ClientDataSource.swift in Sources */ = {isa = PBXBuildFile; fileRef = BA412C1C224E0D61003CA17A /* ClientDataSource.swift */; };
		BA412C21224E1189003CA17A /* ClientCellView.swift in Sources */ = {isa = PBXBuildFile; fileRef = BA412C20224E1189003CA17A /* ClientCellView.swift */; };
		BA412C23224E11AC003CA17A /* ClientCellView.xib in Resources */ = {isa = PBXBuildFile; fileRef = BA412C22224E11AC003CA17A /* ClientCellView.xib */; };
		BA412C25224E147A003CA17A /* ClientAutoCompleteTextField.swift in Sources */ = {isa = PBXBuildFile; fileRef = BA412C24224E147A003CA17A /* ClientAutoCompleteTextField.swift */; };
		BA412C27224E195C003CA17A /* NoClientCellView.swift in Sources */ = {isa = PBXBuildFile; fileRef = BA412C26224E195C003CA17A /* NoClientCellView.swift */; };
		BA412C29224E196D003CA17A /* NoClientCellView.xib in Resources */ = {isa = PBXBuildFile; fileRef = BA412C28224E196D003CA17A /* NoClientCellView.xib */; };
		BA46E09F2226707F00C25763 /* Collection+Safe.swift in Sources */ = {isa = PBXBuildFile; fileRef = BA46E09E2226707F00C25763 /* Collection+Safe.swift */; };
		BA50ED8522705F9E008323FA /* CalendarFlowLayout.swift in Sources */ = {isa = PBXBuildFile; fileRef = BA50ED8422705F9E008323FA /* CalendarFlowLayout.swift */; };
		BA6572A6224DFA6F00BA4C60 /* RGB.swift in Sources */ = {isa = PBXBuildFile; fileRef = BA6572A0224DFA6E00BA4C60 /* RGB.swift */; };
		BA6572A7224DFA6F00BA4C60 /* HSBGen.swift in Sources */ = {isa = PBXBuildFile; fileRef = BA6572A1224DFA6E00BA4C60 /* HSBGen.swift */; };
		BA6572A8224DFA6F00BA4C60 /* CurrentColorView.swift in Sources */ = {isa = PBXBuildFile; fileRef = BA6572A2224DFA6F00BA4C60 /* CurrentColorView.swift */; };
		BA6572A9224DFA6F00BA4C60 /* ColorGraphicsView.swift in Sources */ = {isa = PBXBuildFile; fileRef = BA6572A3224DFA6F00BA4C60 /* ColorGraphicsView.swift */; };
		BA6572AA224DFA6F00BA4C60 /* HSV.swift in Sources */ = {isa = PBXBuildFile; fileRef = BA6572A4224DFA6F00BA4C60 /* HSV.swift */; };
		BA6E873521DDC1E2005E2451 /* Sparkle.framework in Frameworks */ = {isa = PBXBuildFile; fileRef = BA6E86B621DDB331005E2451 /* Sparkle.framework */; };
		BA6E873621DDC1E2005E2451 /* Sparkle.framework in CopyFiles */ = {isa = PBXBuildFile; fileRef = BA6E86B621DDB331005E2451 /* Sparkle.framework */; settings = {ATTRIBUTES = (CodeSignOnCopy, RemoveHeadersOnCopy, ); }; };
		BA6EB8402248CBE3003BB8EF /* ProjectStorage.swift in Sources */ = {isa = PBXBuildFile; fileRef = BA6EB83F2248CBE3003BB8EF /* ProjectStorage.swift */; };
		BA6EB8942249DB33003BB8EF /* VerticallyCenteredTextFieldCell.swift in Sources */ = {isa = PBXBuildFile; fileRef = BA6EB8752249DB33003BB8EF /* VerticallyCenteredTextFieldCell.swift */; };
		BA6F1B1A21EEE258009265E4 /* NSColor+Utils.swift in Sources */ = {isa = PBXBuildFile; fileRef = BA6F1B1921EEE258009265E4 /* NSColor+Utils.swift */; };
		BA6F1B3821EEE998009265E4 /* Theme+Notification.swift in Sources */ = {isa = PBXBuildFile; fileRef = BA6F1B3721EEE998009265E4 /* Theme+Notification.swift */; };
		BA712EC221BF907200A2D8DD /* UndoManager.swift in Sources */ = {isa = PBXBuildFile; fileRef = BA712EC121BF907200A2D8DD /* UndoManager.swift */; };
		BA712EC621BF913800A2D8DD /* TimeEntrySnapshot.swift in Sources */ = {isa = PBXBuildFile; fileRef = BA712EC521BF913800A2D8DD /* TimeEntrySnapshot.swift */; };
		BA712EC821BF9F1200A2D8DD /* UndoStack.swift in Sources */ = {isa = PBXBuildFile; fileRef = BA712EC721BF9F1200A2D8DD /* UndoStack.swift */; };
		BA763B7B2268601700DC245A /* PopoverRootView.swift in Sources */ = {isa = PBXBuildFile; fileRef = BA763B7A2268601700DC245A /* PopoverRootView.swift */; };
		BA7B4BCB21C0EF8800B75B14 /* NSAlert+Utils.m in Sources */ = {isa = PBXBuildFile; fileRef = BA7B4BCA21C0EF8800B75B14 /* NSAlert+Utils.m */; };
		BA7B4C3721C24B9D00B75B14 /* UndoTextField.m in Sources */ = {isa = PBXBuildFile; fileRef = BA7B4C3621C24B9D00B75B14 /* UndoTextField.m */; };
		BA7B4C7C21C293E700B75B14 /* String+Optional.swift in Sources */ = {isa = PBXBuildFile; fileRef = BA7B4C7B21C293E700B75B14 /* String+Optional.swift */; };
		BA7D334B2248944C00B953A8 /* AutoCompleteView.swift in Sources */ = {isa = PBXBuildFile; fileRef = BA7D334A2248944C00B953A8 /* AutoCompleteView.swift */; };
		BA7D334D2248945300B953A8 /* AutoCompleteView.xib in Resources */ = {isa = PBXBuildFile; fileRef = BA7D334C2248945300B953A8 /* AutoCompleteView.xib */; };
		BA7D334F224897FC00B953A8 /* ProjectHeaderCellView.swift in Sources */ = {isa = PBXBuildFile; fileRef = BA7D334E224897FC00B953A8 /* ProjectHeaderCellView.swift */; };
		BA7D33512248980B00B953A8 /* ProjectContentCellView.swift in Sources */ = {isa = PBXBuildFile; fileRef = BA7D33502248980B00B953A8 /* ProjectContentCellView.swift */; };
		BA7D33532248981200B953A8 /* ProjectHeaderCellView.xib in Resources */ = {isa = PBXBuildFile; fileRef = BA7D33522248981200B953A8 /* ProjectHeaderCellView.xib */; };
		BA7D3355224898E400B953A8 /* ProjectContentCellView.xib in Resources */ = {isa = PBXBuildFile; fileRef = BA7D3354224898E400B953A8 /* ProjectContentCellView.xib */; };
		BA7D335722489BD000B953A8 /* AutoCompleteViewDataSource.swift in Sources */ = {isa = PBXBuildFile; fileRef = BA7D335622489BD000B953A8 /* AutoCompleteViewDataSource.swift */; };
		BA7D335A22489C8000B953A8 /* ProjectDataSource.swift in Sources */ = {isa = PBXBuildFile; fileRef = BA7D335922489C8000B953A8 /* ProjectDataSource.swift */; };
		BA7D335E2248B48000B953A8 /* AutoCompleteTextField.swift in Sources */ = {isa = PBXBuildFile; fileRef = BA7D335D2248B48000B953A8 /* AutoCompleteTextField.swift */; };
		BA7DB6E321F9C77A0059239B /* MASShortcut.framework in Frameworks */ = {isa = PBXBuildFile; fileRef = BA7DB6D221F9C7660059239B /* MASShortcut.framework */; };
		BA7DB6E421F9C77A0059239B /* MASShortcut.framework in CopyFiles */ = {isa = PBXBuildFile; fileRef = BA7DB6D221F9C7660059239B /* MASShortcut.framework */; settings = {ATTRIBUTES = (CodeSignOnCopy, RemoveHeadersOnCopy, ); }; };
		BA80BEB2221EAE6F00BDFD35 /* Array+ByGroup.swift in Sources */ = {isa = PBXBuildFile; fileRef = BA80BEB1221EAE6F00BDFD35 /* Array+ByGroup.swift */; };
		BA84363B22533A6600EF5830 /* DesktopLibraryBridge.m in Sources */ = {isa = PBXBuildFile; fileRef = BA84363A22533A6600EF5830 /* DesktopLibraryBridge.m */; };
		BA89CB392265EA4400D21584 /* String+Search.swift in Sources */ = {isa = PBXBuildFile; fileRef = BA89CB382265EA4400D21584 /* String+Search.swift */; };
		BA8B4C752251FAD500592BC7 /* WorkspaceCellView.swift in Sources */ = {isa = PBXBuildFile; fileRef = BA8B4C742251FAD500592BC7 /* WorkspaceCellView.swift */; };
		BA8B4C772251FADF00592BC7 /* WorkspaceCellView.xib in Resources */ = {isa = PBXBuildFile; fileRef = BA8B4C762251FADF00592BC7 /* WorkspaceCellView.xib */; };
		BA9C2DF8224C7E44002AD2A1 /* ProjectCreationView.swift in Sources */ = {isa = PBXBuildFile; fileRef = BA9C2DF7224C7E44002AD2A1 /* ProjectCreationView.swift */; };
		BA9C2DFA224C7E77002AD2A1 /* ProjectCreationView.xib in Resources */ = {isa = PBXBuildFile; fileRef = BA9C2DF9224C7E77002AD2A1 /* ProjectCreationView.xib */; };
		BA9C2DFC224C8235002AD2A1 /* ColorPickerView.swift in Sources */ = {isa = PBXBuildFile; fileRef = BA9C2DFB224C8235002AD2A1 /* ColorPickerView.swift */; };
		BA9C2DFE224C823C002AD2A1 /* ColorPickerView.xib in Resources */ = {isa = PBXBuildFile; fileRef = BA9C2DFD224C823C002AD2A1 /* ColorPickerView.xib */; };
		BA9C2E05224C84E7002AD2A1 /* ColorViewItem.swift in Sources */ = {isa = PBXBuildFile; fileRef = BA9C2E03224C84E7002AD2A1 /* ColorViewItem.swift */; };
		BA9C2E06224C84E7002AD2A1 /* ColorViewItem.xib in Resources */ = {isa = PBXBuildFile; fileRef = BA9C2E04224C84E7002AD2A1 /* ColorViewItem.xib */; };
		BA9C2E08224C854C002AD2A1 /* ProjectColor.swift in Sources */ = {isa = PBXBuildFile; fileRef = BA9C2E07224C854C002AD2A1 /* ProjectColor.swift */; };
		BA9C2E0C224C8F58002AD2A1 /* KeyboardTableView.swift in Sources */ = {isa = PBXBuildFile; fileRef = BA9C2E0B224C8F58002AD2A1 /* KeyboardTableView.swift */; };
		BA9D90B4222D14ED00D5EC0E /* NSView+Animation.swift in Sources */ = {isa = PBXBuildFile; fileRef = BA9D90B3222D14ED00D5EC0E /* NSView+Animation.swift */; };
		BA9D90D4222D155900D5EC0E /* NSView+Ext.swift in Sources */ = {isa = PBXBuildFile; fileRef = BA9D90D3222D155900D5EC0E /* NSView+Ext.swift */; };
		BAA11AC12251F49E007F31D2 /* WorkspaceStorage.swift in Sources */ = {isa = PBXBuildFile; fileRef = BAA11AC02251F49E007F31D2 /* WorkspaceStorage.swift */; };
		BAA11AC32251F4D6007F31D2 /* WorkspaceAutoCompleteTextField.swift in Sources */ = {isa = PBXBuildFile; fileRef = BAA11AC22251F4D6007F31D2 /* WorkspaceAutoCompleteTextField.swift */; };
		BAA11AC52251F502007F31D2 /* WorkspaceDataSource.swift in Sources */ = {isa = PBXBuildFile; fileRef = BAA11AC42251F502007F31D2 /* WorkspaceDataSource.swift */; };
		BAA260D1222D1DC70094F4E4 /* NSView+Shadow+Border.swift in Sources */ = {isa = PBXBuildFile; fileRef = BAA260D0222D1DC70094F4E4 /* NSView+Shadow+Border.swift */; };
		BAAF567E2223CAC5003D0D73 /* NSButton+TextColor.swift in Sources */ = {isa = PBXBuildFile; fileRef = BAAF567D2223CAC5003D0D73 /* NSButton+TextColor.swift */; };
		BAAF569E2223D4C7003D0D73 /* DotImageView.swift in Sources */ = {isa = PBXBuildFile; fileRef = BAAF569D2223D4C7003D0D73 /* DotImageView.swift */; };
		BAAF56A02223DF9A003D0D73 /* VertificalTimeEntryFlowLayout.swift in Sources */ = {isa = PBXBuildFile; fileRef = BAAF569F2223DF9A003D0D73 /* VertificalTimeEntryFlowLayout.swift */; };
		BAAF56A22223E18B003D0D73 /* TimeDecoratorView.swift in Sources */ = {isa = PBXBuildFile; fileRef = BAAF56A12223E18B003D0D73 /* TimeDecoratorView.swift */; };
		BAAF56A42223E19C003D0D73 /* TimeDecoratorView.xib in Resources */ = {isa = PBXBuildFile; fileRef = BAAF56A32223E19C003D0D73 /* TimeDecoratorView.xib */; };
		BAB0027F22731248005ECC93 /* DayLabel.swift in Sources */ = {isa = PBXBuildFile; fileRef = BAB0027E22731248005ECC93 /* DayLabel.swift */; };
		BAB0029F2273125C005ECC93 /* DayLabel.xib in Resources */ = {isa = PBXBuildFile; fileRef = BAB0029E2273125C005ECC93 /* DayLabel.xib */; };
		BAB818C3228D5847008C2367 /* DescriptionAutoCompleteTextField.swift in Sources */ = {isa = PBXBuildFile; fileRef = BAB818C2228D5847008C2367 /* DescriptionAutoCompleteTextField.swift */; };
		BAB818E3228D594D008C2367 /* DescriptionTimeEntryStorage.swift in Sources */ = {isa = PBXBuildFile; fileRef = BAB818E2228D594D008C2367 /* DescriptionTimeEntryStorage.swift */; };
		BAB818E5228D5A17008C2367 /* DescriptionDataSource.swift in Sources */ = {isa = PBXBuildFile; fileRef = BAB818E4228D5A16008C2367 /* DescriptionDataSource.swift */; };
		BAB818E9228D5A97008C2367 /* DescriptionContentCellView.swift in Sources */ = {isa = PBXBuildFile; fileRef = BAB818E8228D5A97008C2367 /* DescriptionContentCellView.swift */; };
		BAB818EB228D5AA8008C2367 /* DescriptionContentCellView.xib in Resources */ = {isa = PBXBuildFile; fileRef = BAB818EA228D5AA8008C2367 /* DescriptionContentCellView.xib */; };
		BAB8D49421BE742D00D63DA5 /* NSTableView+TimeEntryDiff.swift in Sources */ = {isa = PBXBuildFile; fileRef = BAB8D49321BE742D00D63DA5 /* NSTableView+TimeEntryDiff.swift */; };
		BAC4D399225470DA00254DAD /* AutoCompleteRowView.swift in Sources */ = {isa = PBXBuildFile; fileRef = BAC4D398225470DA00254DAD /* AutoCompleteRowView.swift */; };
		BAD15FFC223A52D600A8CCC9 /* TimeEntryEmptyView.swift in Sources */ = {isa = PBXBuildFile; fileRef = BAD15FFB223A52D600A8CCC9 /* TimeEntryEmptyView.swift */; };
		BAD15FFE223A530600A8CCC9 /* TimeEntryEmptyView.xib in Resources */ = {isa = PBXBuildFile; fileRef = BAD15FFD223A530600A8CCC9 /* TimeEntryEmptyView.xib */; };
		BAD2341F21D612DF0039C742 /* libPocoDataSQLite.60.dylib in CopyFiles */ = {isa = PBXBuildFile; fileRef = BAD2341621D612DE0039C742 /* libPocoDataSQLite.60.dylib */; settings = {ATTRIBUTES = (CodeSignOnCopy, ); }; };
		BAD2342021D612DF0039C742 /* libPocoNetSSL.60.dylib in CopyFiles */ = {isa = PBXBuildFile; fileRef = BAD2341721D612DE0039C742 /* libPocoNetSSL.60.dylib */; settings = {ATTRIBUTES = (CodeSignOnCopy, ); }; };
		BAD2342121D612DF0039C742 /* libPocoNet.60.dylib in CopyFiles */ = {isa = PBXBuildFile; fileRef = BAD2341821D612DE0039C742 /* libPocoNet.60.dylib */; settings = {ATTRIBUTES = (CodeSignOnCopy, ); }; };
		BAD2342221D612DF0039C742 /* libPocoCrypto.60.dylib in CopyFiles */ = {isa = PBXBuildFile; fileRef = BAD2341921D612DE0039C742 /* libPocoCrypto.60.dylib */; settings = {ATTRIBUTES = (CodeSignOnCopy, ); }; };
		BAD2342321D612DF0039C742 /* libPocoData.60.dylib in CopyFiles */ = {isa = PBXBuildFile; fileRef = BAD2341A21D612DE0039C742 /* libPocoData.60.dylib */; settings = {ATTRIBUTES = (CodeSignOnCopy, ); }; };
		BAD2342421D612DF0039C742 /* libPocoXML.60.dylib in CopyFiles */ = {isa = PBXBuildFile; fileRef = BAD2341B21D612DE0039C742 /* libPocoXML.60.dylib */; settings = {ATTRIBUTES = (CodeSignOnCopy, ); }; };
		BAD2342521D612DF0039C742 /* libPocoJSON.60.dylib in CopyFiles */ = {isa = PBXBuildFile; fileRef = BAD2341C21D612DF0039C742 /* libPocoJSON.60.dylib */; settings = {ATTRIBUTES = (CodeSignOnCopy, ); }; };
		BAD2342621D612DF0039C742 /* libPocoUtil.60.dylib in CopyFiles */ = {isa = PBXBuildFile; fileRef = BAD2341D21D612DF0039C742 /* libPocoUtil.60.dylib */; settings = {ATTRIBUTES = (CodeSignOnCopy, ); }; };
		BAD2342721D612DF0039C742 /* libPocoFoundation.60.dylib in CopyFiles */ = {isa = PBXBuildFile; fileRef = BAD2341E21D612DF0039C742 /* libPocoFoundation.60.dylib */; settings = {ATTRIBUTES = (CodeSignOnCopy, ); }; };
		BAD858C7228EAE6500226C71 /* Bugsnag.framework in Frameworks */ = {isa = PBXBuildFile; fileRef = BAD858A3228EAE0E00226C71 /* Bugsnag.framework */; };
		BAD858C8228EAE6500226C71 /* Bugsnag.framework in CopyFiles */ = {isa = PBXBuildFile; fileRef = BAD858A3228EAE0E00226C71 /* Bugsnag.framework */; settings = {ATTRIBUTES = (CodeSignOnCopy, RemoveHeadersOnCopy, ); }; };
		BAD858CC228EAE7C00226C71 /* libz.tbd in Frameworks */ = {isa = PBXBuildFile; fileRef = BAD858CB228EAE7C00226C71 /* libz.tbd */; };
		BAE007DE21FAF00D00404379 /* Media.xcassets in Resources */ = {isa = PBXBuildFile; fileRef = BAE007DD21FAF00D00404379 /* Media.xcassets */; };
		BAE49CAE222FC1C900773814 /* TimerContainerBox.swift in Sources */ = {isa = PBXBuildFile; fileRef = BAE49CAD222FC1C900773814 /* TimerContainerBox.swift */; };
		BAE8E845224CA9AC006D534E /* ProjectAutoCompleteTextField.swift in Sources */ = {isa = PBXBuildFile; fileRef = BAE8E844224CA9AC006D534E /* ProjectAutoCompleteTextField.swift */; };
		BAF38FEF2241FF20009147D7 /* FloatingErrorView.xib in Resources */ = {isa = PBXBuildFile; fileRef = BA276A132240F5B500810C51 /* FloatingErrorView.xib */; };
		BAF50DE521A29FED0090BA95 /* Images.xcassets in Resources */ = {isa = PBXBuildFile; fileRef = BAF50DE421A29FED0090BA95 /* Images.xcassets */; };
		BAF50DF821A2A18D0090BA95 /* AppIconFactory.m in Sources */ = {isa = PBXBuildFile; fileRef = BAF50DF721A2A18D0090BA95 /* AppIconFactory.m */; };
		BAF6319C21E6F868002DD6AB /* NotificationCenter+MainThread.swift in Sources */ = {isa = PBXBuildFile; fileRef = BAF6319B21E6F868002DD6AB /* NotificationCenter+MainThread.swift */; };
		BAFBFCC821CD1D3C004B443F /* SystemService.m in Sources */ = {isa = PBXBuildFile; fileRef = BAFBFCC721CD1D3C004B443F /* SystemService.m */; };
		C5CB7F0417F43EE100A2AEB1 /* TimeEntryCell.m in Sources */ = {isa = PBXBuildFile; fileRef = C5CB7F0317F43EE100A2AEB1 /* TimeEntryCell.m */; };
		C5DA1FBF17F1B08A001C4565 /* MainWindowController.m in Sources */ = {isa = PBXBuildFile; fileRef = C5DA1FBD17F1B08A001C4565 /* MainWindowController.m */; };
		C5DA1FC017F1B08A001C4565 /* MainWindowController.xib in Resources */ = {isa = PBXBuildFile; fileRef = C5DA1FBE17F1B08A001C4565 /* MainWindowController.xib */; };
		C5DA1FC417F1B38B001C4565 /* LoginViewController.m in Sources */ = {isa = PBXBuildFile; fileRef = C5DA1FC217F1B38B001C4565 /* LoginViewController.m */; };
		C5DA1FC517F1B38B001C4565 /* LoginViewController.xib in Resources */ = {isa = PBXBuildFile; fileRef = C5DA1FC317F1B38B001C4565 /* LoginViewController.xib */; };
/* End PBXBuildFile section */

/* Begin PBXContainerItemProxy section */
		74456B991A774858002A6338 /* PBXContainerItemProxy */ = {
			isa = PBXContainerItemProxy;
			containerPortal = 74B680A8180759C300B697AA /* TogglDesktopLibrary.xcodeproj */;
			proxyType = 2;
			remoteGlobalIDString = C55DA59C17F06A3B00B42178;
			remoteInfo = TogglDesktopLibrary;
		};
		74456B9B1A77486B002A6338 /* PBXContainerItemProxy */ = {
			isa = PBXContainerItemProxy;
			containerPortal = 74B680A8180759C300B697AA /* TogglDesktopLibrary.xcodeproj */;
			proxyType = 1;
			remoteGlobalIDString = C55DA59B17F06A3B00B42178;
			remoteInfo = TogglDesktopLibrary;
		};
		745126C619A28AA600390F47 /* PBXContainerItemProxy */ = {
			isa = PBXContainerItemProxy;
			containerPortal = 749A3A4318D889BD000AD2DB /* CrashReporter.xcodeproj */;
			proxyType = 2;
			remoteGlobalIDString = 058812B91040582D009128FB;
			remoteInfo = "CrashReporter-iOS";
		};
		749A3A5618D889BE000AD2DB /* PBXContainerItemProxy */ = {
			isa = PBXContainerItemProxy;
			containerPortal = 749A3A4318D889BD000AD2DB /* CrashReporter.xcodeproj */;
			proxyType = 2;
			remoteGlobalIDString = 05E731F30EFA1AAB005EDFB7;
			remoteInfo = "CrashReporter-MacOSX-Static";
		};
		749A3A5818D889BE000AD2DB /* PBXContainerItemProxy */ = {
			isa = PBXContainerItemProxy;
			containerPortal = 749A3A4318D889BD000AD2DB /* CrashReporter.xcodeproj */;
			proxyType = 2;
			remoteGlobalIDString = 8DC2EF5B0486A6940098B216;
			remoteInfo = "CrashReporter-MacOSX";
		};
		749A3A5C18D889BE000AD2DB /* PBXContainerItemProxy */ = {
			isa = PBXContainerItemProxy;
			containerPortal = 749A3A4318D889BD000AD2DB /* CrashReporter.xcodeproj */;
			proxyType = 2;
			remoteGlobalIDString = 05CD31520EE936A9000FDE88;
			remoteInfo = "CrashReporter-iOS-Device";
		};
		749A3A5E18D889BE000AD2DB /* PBXContainerItemProxy */ = {
			isa = PBXContainerItemProxy;
			containerPortal = 749A3A4318D889BD000AD2DB /* CrashReporter.xcodeproj */;
			proxyType = 2;
			remoteGlobalIDString = 05CD31630EE93905000FDE88;
			remoteInfo = "CrashReporter-iOS-Simulator";
		};
		749A3A6018D889BE000AD2DB /* PBXContainerItemProxy */ = {
			isa = PBXContainerItemProxy;
			containerPortal = 749A3A4318D889BD000AD2DB /* CrashReporter.xcodeproj */;
			proxyType = 2;
			remoteGlobalIDString = 05E731E30EFA1A3E005EDFB7;
			remoteInfo = plcrashutil;
		};
		749A3A6218D889BE000AD2DB /* PBXContainerItemProxy */ = {
			isa = PBXContainerItemProxy;
			containerPortal = 749A3A4318D889BD000AD2DB /* CrashReporter.xcodeproj */;
			proxyType = 2;
			remoteGlobalIDString = 05CD32690EE93DC3000FDE88;
			remoteInfo = "Tests-MacOSX";
		};
		749A3A6418D889BE000AD2DB /* PBXContainerItemProxy */ = {
			isa = PBXContainerItemProxy;
			containerPortal = 749A3A4318D889BD000AD2DB /* CrashReporter.xcodeproj */;
			proxyType = 2;
			remoteGlobalIDString = 05CD32A90EE94062000FDE88;
			remoteInfo = "Tests-iOS-Simulator";
		};
		749A3A6618D889BE000AD2DB /* PBXContainerItemProxy */ = {
			isa = PBXContainerItemProxy;
			containerPortal = 749A3A4318D889BD000AD2DB /* CrashReporter.xcodeproj */;
			proxyType = 2;
			remoteGlobalIDString = 05CD33240EE94439000FDE88;
			remoteInfo = "Tests-iOS-Device";
		};
		749A3A6818D889BE000AD2DB /* PBXContainerItemProxy */ = {
			isa = PBXContainerItemProxy;
			containerPortal = 749A3A4318D889BD000AD2DB /* CrashReporter.xcodeproj */;
			proxyType = 2;
			remoteGlobalIDString = 05F40CE70EF7AB80008050CF;
			remoteInfo = DemoCrash;
		};
		749A3A6A18D889BE000AD2DB /* PBXContainerItemProxy */ = {
			isa = PBXContainerItemProxy;
			containerPortal = 749A3A4318D889BD000AD2DB /* CrashReporter.xcodeproj */;
			proxyType = 2;
			remoteGlobalIDString = 052A45CF136353FB00987004;
			remoteInfo = "DemoCrash-iOS-Device";
		};
		749A3A6C18D889BE000AD2DB /* PBXContainerItemProxy */ = {
			isa = PBXContainerItemProxy;
			containerPortal = 749A3A4318D889BD000AD2DB /* CrashReporter.xcodeproj */;
			proxyType = 2;
			remoteGlobalIDString = 052A464F136355FD00987004;
			remoteInfo = "DemoCrash-iOS-Simulator";
		};
		749A3A6E18D889BE000AD2DB /* PBXContainerItemProxy */ = {
			isa = PBXContainerItemProxy;
			containerPortal = 749A3A4318D889BD000AD2DB /* CrashReporter.xcodeproj */;
			proxyType = 2;
			remoteGlobalIDString = 050DE24D0F61B80B00152ED3;
			remoteInfo = "Fuzz Testing";
		};
		749A3A7218D89F23000AD2DB /* PBXContainerItemProxy */ = {
			isa = PBXContainerItemProxy;
			containerPortal = 749A3A4318D889BD000AD2DB /* CrashReporter.xcodeproj */;
			proxyType = 1;
			remoteGlobalIDString = 8DC2EF4F0486A6940098B216;
			remoteInfo = "CrashReporter-MacOSX";
		};
		74FD8CDB18A8EEE200F7DB80 /* PBXContainerItemProxy */ = {
			isa = PBXContainerItemProxy;
			containerPortal = 74FD8CD718A8EEE200F7DB80 /* TFDatePicker.xcodeproj */;
			proxyType = 2;
			remoteGlobalIDString = E2D656E6160A18F100DEC117;
			remoteInfo = TFDatePicker;
		};
		74FD8CDD18A8EF4800F7DB80 /* PBXContainerItemProxy */ = {
			isa = PBXContainerItemProxy;
			containerPortal = 74FD8CD718A8EEE200F7DB80 /* TFDatePicker.xcodeproj */;
			proxyType = 1;
			remoteGlobalIDString = E2D656E5160A18F100DEC117;
			remoteInfo = TFDatePicker;
		};
		BA0CEBC021BA851700F1BF01 /* PBXContainerItemProxy */ = {
			isa = PBXContainerItemProxy;
			containerPortal = BA0CEBA321BA851700F1BF01 /* DeepDiff.xcodeproj */;
			proxyType = 2;
			remoteGlobalIDString = D5C629401C3A7FAA007F7B7C;
			remoteInfo = "DeepDiff-macOS";
		};
		BA0CEBC221BA851700F1BF01 /* PBXContainerItemProxy */ = {
			isa = PBXContainerItemProxy;
			containerPortal = BA0CEBA321BA851700F1BF01 /* DeepDiff.xcodeproj */;
			proxyType = 2;
			remoteGlobalIDString = D5C629491C3A7FAA007F7B7C;
			remoteInfo = "DeepDiff-macOS-Tests";
		};
		BA0CEC4A21BE4D4600F1BF01 /* PBXContainerItemProxy */ = {
			isa = PBXContainerItemProxy;
			containerPortal = BA0CEBA321BA851700F1BF01 /* DeepDiff.xcodeproj */;
			proxyType = 1;
			remoteGlobalIDString = D5C6293F1C3A7FAA007F7B7C;
			remoteInfo = "DeepDiff-macOS";
		};
		BA6E86B521DDB331005E2451 /* PBXContainerItemProxy */ = {
			isa = PBXContainerItemProxy;
			containerPortal = BA6E86A521DDB331005E2451 /* Sparkle.xcodeproj */;
			proxyType = 2;
			remoteGlobalIDString = 8DC2EF5B0486A6940098B216;
			remoteInfo = Sparkle;
		};
		BA6E86B721DDB331005E2451 /* PBXContainerItemProxy */ = {
			isa = PBXContainerItemProxy;
			containerPortal = BA6E86A521DDB331005E2451 /* Sparkle.xcodeproj */;
			proxyType = 2;
			remoteGlobalIDString = 61B5F90209C4CEE200B25A18;
			remoteInfo = "Sparkle Test App";
		};
		BA6E86B921DDB331005E2451 /* PBXContainerItemProxy */ = {
			isa = PBXContainerItemProxy;
			containerPortal = BA6E86A521DDB331005E2451 /* Sparkle.xcodeproj */;
			proxyType = 2;
			remoteGlobalIDString = 612279D90DB5470200AB99EA;
			remoteInfo = "Sparkle Unit Tests";
		};
		BA6E86BB21DDB331005E2451 /* PBXContainerItemProxy */ = {
			isa = PBXContainerItemProxy;
			containerPortal = BA6E86A521DDB331005E2451 /* Sparkle.xcodeproj */;
			proxyType = 2;
			remoteGlobalIDString = 5D06E8D00FD68C7C005AE3F6;
			remoteInfo = BinaryDelta;
		};
		BA6E86BD21DDB331005E2451 /* PBXContainerItemProxy */ = {
			isa = PBXContainerItemProxy;
			containerPortal = BA6E86A521DDB331005E2451 /* Sparkle.xcodeproj */;
			proxyType = 2;
			remoteGlobalIDString = 55C14BB7136EEF1500649790;
			remoteInfo = Autoupdate;
		};
		BA6E86BF21DDB331005E2451 /* PBXContainerItemProxy */ = {
			isa = PBXContainerItemProxy;
			containerPortal = BA6E86A521DDB331005E2451 /* Sparkle.xcodeproj */;
			proxyType = 2;
			remoteGlobalIDString = 726B2B5D1C645FC900388755;
			remoteInfo = "UI Tests";
		};
		BA6E86C121DDB331005E2451 /* PBXContainerItemProxy */ = {
			isa = PBXContainerItemProxy;
			containerPortal = BA6E86A521DDB331005E2451 /* Sparkle.xcodeproj */;
			proxyType = 2;
			remoteGlobalIDString = 722954B41D04ADAF00ECF9CA;
			remoteInfo = fileop;
		};
		BA6E86C321DDB331005E2451 /* PBXContainerItemProxy */ = {
			isa = PBXContainerItemProxy;
			containerPortal = BA6E86A521DDB331005E2451 /* Sparkle.xcodeproj */;
			proxyType = 2;
			remoteGlobalIDString = 5AE13FB31E0D9E07000D2C2C;
			remoteInfo = generate_appcast;
		};
		BA6E86C521DDB331005E2451 /* PBXContainerItemProxy */ = {
			isa = PBXContainerItemProxy;
			containerPortal = BA6E86A521DDB331005E2451 /* Sparkle.xcodeproj */;
			proxyType = 2;
			remoteGlobalIDString = 5AB8F19F214DA72000A1187F;
			remoteInfo = generate_keys;
		};
		BA6E86C721DDB331005E2451 /* PBXContainerItemProxy */ = {
			isa = PBXContainerItemProxy;
			containerPortal = BA6E86A521DDB331005E2451 /* Sparkle.xcodeproj */;
			proxyType = 2;
			remoteGlobalIDString = 5A5ADED7214EDE4900DF0099;
			remoteInfo = sign_update;
		};
		BA6E873721DDC1E2005E2451 /* PBXContainerItemProxy */ = {
			isa = PBXContainerItemProxy;
			containerPortal = BA6E86A521DDB331005E2451 /* Sparkle.xcodeproj */;
			proxyType = 1;
			remoteGlobalIDString = 8DC2EF4F0486A6940098B216;
			remoteInfo = Sparkle;
		};
		BA7DB6D121F9C7660059239B /* PBXContainerItemProxy */ = {
			isa = PBXContainerItemProxy;
			containerPortal = BA7DB6BB21F9C7660059239B /* MASShortcut.xcodeproj */;
			proxyType = 2;
			remoteGlobalIDString = 0D827CD31990D4420010B8EF;
			remoteInfo = MASShortcut;
		};
		BA7DB6D321F9C7660059239B /* PBXContainerItemProxy */ = {
			isa = PBXContainerItemProxy;
			containerPortal = BA7DB6BB21F9C7660059239B /* MASShortcut.xcodeproj */;
			proxyType = 2;
			remoteGlobalIDString = 0D827D8319910AFF0010B8EF;
			remoteInfo = MASShortcutTests;
		};
		BA7DB6D521F9C7660059239B /* PBXContainerItemProxy */ = {
			isa = PBXContainerItemProxy;
			containerPortal = BA7DB6BB21F9C7660059239B /* MASShortcut.xcodeproj */;
			proxyType = 2;
			remoteGlobalIDString = 0D827D371990D5E70010B8EF;
			remoteInfo = Demo;
		};
		BA7DB6E521F9C77A0059239B /* PBXContainerItemProxy */ = {
			isa = PBXContainerItemProxy;
			containerPortal = BA7DB6BB21F9C7660059239B /* MASShortcut.xcodeproj */;
			proxyType = 1;
			remoteGlobalIDString = 0D827CD21990D4420010B8EF;
			remoteInfo = MASShortcut;
		};
		BAD858A2228EAE0E00226C71 /* PBXContainerItemProxy */ = {
			isa = PBXContainerItemProxy;
			containerPortal = BAD8589D228EAE0E00226C71 /* Bugsnag.xcodeproj */;
			proxyType = 2;
			remoteGlobalIDString = 8A2C8FA11C6BC1F700846019;
			remoteInfo = Bugsnag;
		};
		BAD858A4228EAE0E00226C71 /* PBXContainerItemProxy */ = {
			isa = PBXContainerItemProxy;
			containerPortal = BAD8589D228EAE0E00226C71 /* Bugsnag.xcodeproj */;
			proxyType = 2;
			remoteGlobalIDString = 8A2C8FAB1C6BC1F700846019;
			remoteInfo = Tests;
		};
		BAD858C9228EAE6500226C71 /* PBXContainerItemProxy */ = {
			isa = PBXContainerItemProxy;
			containerPortal = BAD8589D228EAE0E00226C71 /* Bugsnag.xcodeproj */;
			proxyType = 1;
			remoteGlobalIDString = 8A2C8FA01C6BC1F700846019;
			remoteInfo = Bugsnag;
		};
/* End PBXContainerItemProxy section */

/* Begin PBXCopyFilesBuildPhase section */
		74A50AA818434D90006F37BB /* CopyFiles */ = {
			isa = PBXCopyFilesBuildPhase;
			buildActionMask = 2147483647;
			dstPath = "";
			dstSubfolderSpec = 10;
			files = (
				3CFE547E201781A7006B673A /* libcrypto.1.1.dylib in CopyFiles */,
				BAD2342121D612DF0039C742 /* libPocoNet.60.dylib in CopyFiles */,
				BA7DB6E421F9C77A0059239B /* MASShortcut.framework in CopyFiles */,
				BAD2342521D612DF0039C742 /* libPocoJSON.60.dylib in CopyFiles */,
				BAD2342321D612DF0039C742 /* libPocoData.60.dylib in CopyFiles */,
				BAD2342721D612DF0039C742 /* libPocoFoundation.60.dylib in CopyFiles */,
				3CFE547F201781A7006B673A /* libssl.1.1.dylib in CopyFiles */,
				BA0CEC4921BE4D4600F1BF01 /* DeepDiff.framework in CopyFiles */,
				BAD858C8228EAE6500226C71 /* Bugsnag.framework in CopyFiles */,
				74456B9E1A774CB0002A6338 /* TogglDesktopLibrary.dylib in CopyFiles */,
				74213491195C50BC007EF78B /* TFDatePicker.framework in CopyFiles */,
				BAD2341F21D612DF0039C742 /* libPocoDataSQLite.60.dylib in CopyFiles */,
				BAD2342621D612DF0039C742 /* libPocoUtil.60.dylib in CopyFiles */,
				BAD2342021D612DF0039C742 /* libPocoNetSSL.60.dylib in CopyFiles */,
				BAD2342221D612DF0039C742 /* libPocoCrypto.60.dylib in CopyFiles */,
				BAD2342421D612DF0039C742 /* libPocoXML.60.dylib in CopyFiles */,
				74213490195C50B5007EF78B /* CrashReporter.framework in CopyFiles */,
				BA6E873621DDC1E2005E2451 /* Sparkle.framework in CopyFiles */,
			);
			runOnlyForDeploymentPostprocessing = 0;
		};
/* End PBXCopyFilesBuildPhase section */

/* Begin PBXFileReference section */
		3C0158EF1C7B414E00FE63AA /* LoadMoreCell.xib */ = {isa = PBXFileReference; fileEncoding = 4; lastKnownFileType = file.xib; path = LoadMoreCell.xib; sourceTree = "<group>"; };
		3C068C681C22F25000874B9A /* MKColorWellCustom.h */ = {isa = PBXFileReference; fileEncoding = 4; lastKnownFileType = sourcecode.c.h; path = MKColorWellCustom.h; sourceTree = "<group>"; };
		3C068C691C22F25000874B9A /* MKColorWellCustom.m */ = {isa = PBXFileReference; fileEncoding = 4; lastKnownFileType = sourcecode.c.objc; path = MKColorWellCustom.m; sourceTree = "<group>"; };
		3C07B758193C88AE00ED6E6F /* NSCustomTimerComboBox.h */ = {isa = PBXFileReference; fileEncoding = 4; lastKnownFileType = sourcecode.c.h; path = NSCustomTimerComboBox.h; sourceTree = "<group>"; };
		3C07B759193C88AE00ED6E6F /* NSCustomTimerComboBox.m */ = {isa = PBXFileReference; fileEncoding = 4; lastKnownFileType = sourcecode.c.objc; path = NSCustomTimerComboBox.m; sourceTree = "<group>"; };
		3C0A570D1C22E12E00301D77 /* LICENSE.txt */ = {isa = PBXFileReference; fileEncoding = 4; lastKnownFileType = text; path = LICENSE.txt; sourceTree = "<group>"; };
		3C0A570E1C22E12E00301D77 /* MKColorPickerView.h */ = {isa = PBXFileReference; fileEncoding = 4; lastKnownFileType = sourcecode.c.h; path = MKColorPickerView.h; sourceTree = "<group>"; };
		3C0A570F1C22E12E00301D77 /* MKColorPickerView.m */ = {isa = PBXFileReference; fileEncoding = 4; lastKnownFileType = sourcecode.c.objc; path = MKColorPickerView.m; sourceTree = "<group>"; };
		3C0A57101C22E12E00301D77 /* MKColorSwatchCell.h */ = {isa = PBXFileReference; fileEncoding = 4; lastKnownFileType = sourcecode.c.h; path = MKColorSwatchCell.h; sourceTree = "<group>"; };
		3C0A57111C22E12E00301D77 /* MKColorSwatchCell.m */ = {isa = PBXFileReference; fileEncoding = 4; lastKnownFileType = sourcecode.c.objc; path = MKColorSwatchCell.m; sourceTree = "<group>"; };
		3C0A57121C22E12E00301D77 /* MKColorSwatchMatrix.h */ = {isa = PBXFileReference; fileEncoding = 4; lastKnownFileType = sourcecode.c.h; path = MKColorSwatchMatrix.h; sourceTree = "<group>"; };
		3C0A57131C22E12E00301D77 /* MKColorSwatchMatrix.m */ = {isa = PBXFileReference; fileEncoding = 4; lastKnownFileType = sourcecode.c.objc; path = MKColorSwatchMatrix.m; sourceTree = "<group>"; };
		3C0A57141C22E12E00301D77 /* MKColorWell+Bindings.h */ = {isa = PBXFileReference; fileEncoding = 4; lastKnownFileType = sourcecode.c.h; path = "MKColorWell+Bindings.h"; sourceTree = "<group>"; };
		3C0A57151C22E12E00301D77 /* MKColorWell+Bindings.m */ = {isa = PBXFileReference; fileEncoding = 4; lastKnownFileType = sourcecode.c.objc; path = "MKColorWell+Bindings.m"; sourceTree = "<group>"; };
		3C0A57161C22E12E00301D77 /* MKColorWell.h */ = {isa = PBXFileReference; fileEncoding = 4; lastKnownFileType = sourcecode.c.h; path = MKColorWell.h; sourceTree = "<group>"; };
		3C0A57171C22E12E00301D77 /* MKColorWell.m */ = {isa = PBXFileReference; fileEncoding = 4; lastKnownFileType = sourcecode.c.objc; path = MKColorWell.m; sourceTree = "<group>"; };
		3C0A57181C22E12E00301D77 /* README.md */ = {isa = PBXFileReference; fileEncoding = 4; lastKnownFileType = net.daringfireball.markdown; path = README.md; sourceTree = "<group>"; };
		3C1C09C41C298ABA00BF9B6C /* warning-icon.png */ = {isa = PBXFileReference; lastKnownFileType = image.png; name = "warning-icon.png"; path = "../../windows/TogglDesktop/TogglDesktop/Resources/warning-icon.png"; sourceTree = "<group>"; };
		3C1E013E19D2DAE300DBF9A5 /* dsa_pub.pem */ = {isa = PBXFileReference; fileEncoding = 4; lastKnownFileType = text; path = dsa_pub.pem; sourceTree = "<group>"; };
		3C2F239B21A7B43300CBE6BC /* UnsupportedNotice.h */ = {isa = PBXFileReference; lastKnownFileType = sourcecode.c.h; path = UnsupportedNotice.h; sourceTree = "<group>"; };
		3C2F239C21A7B43300CBE6BC /* UnsupportedNotice.m */ = {isa = PBXFileReference; lastKnownFileType = sourcecode.c.objc; path = UnsupportedNotice.m; sourceTree = "<group>"; };
		3C3AF64C20ACC6280088A3A6 /* CountryViewItem.h */ = {isa = PBXFileReference; lastKnownFileType = sourcecode.c.h; path = CountryViewItem.h; sourceTree = "<group>"; };
		3C3AF64D20ACC6280088A3A6 /* CountryViewItem.m */ = {isa = PBXFileReference; lastKnownFileType = sourcecode.c.objc; path = CountryViewItem.m; sourceTree = "<group>"; };
		3C4237151A9F612E00643059 /* toggl-logo-white.pdf */ = {isa = PBXFileReference; lastKnownFileType = image.pdf; path = "toggl-logo-white.pdf"; sourceTree = "<group>"; };
		3C4237161A9F612E00643059 /* toggl-desktop-bg.png */ = {isa = PBXFileReference; lastKnownFileType = image.png; path = "toggl-desktop-bg.png"; sourceTree = "<group>"; };
		3C65A7CE1DE574E7005586B4 /* continue_light.pdf */ = {isa = PBXFileReference; lastKnownFileType = image.pdf; path = continue_light.pdf; sourceTree = "<group>"; };
		3C65A7CF1DE574E7005586B4 /* group_icon_closed.pdf */ = {isa = PBXFileReference; lastKnownFileType = image.pdf; path = group_icon_closed.pdf; sourceTree = "<group>"; };
		3C65A7D01DE574E7005586B4 /* group_icon_open.pdf */ = {isa = PBXFileReference; lastKnownFileType = image.pdf; path = group_icon_open.pdf; sourceTree = "<group>"; };
		3C65A7E41DE5757A005586B4 /* continue_regular.pdf */ = {isa = PBXFileReference; lastKnownFileType = image.pdf; path = continue_regular.pdf; sourceTree = "<group>"; };
		3C6B247F203E01D60063FC08 /* AutoCompleteTableCell.h */ = {isa = PBXFileReference; fileEncoding = 4; lastKnownFileType = sourcecode.c.h; path = AutoCompleteTableCell.h; sourceTree = "<group>"; };
		3C6B2480203E01D60063FC08 /* AutoCompleteTableCell.m */ = {isa = PBXFileReference; fileEncoding = 4; lastKnownFileType = sourcecode.c.objc; path = AutoCompleteTableCell.m; sourceTree = "<group>"; };
		3C6B2481203E01D80063FC08 /* AutoCompleteInput.h */ = {isa = PBXFileReference; fileEncoding = 4; lastKnownFileType = sourcecode.c.h; path = AutoCompleteInput.h; sourceTree = "<group>"; };
		3C6B2482203E01D80063FC08 /* AutoCompleteTable.h */ = {isa = PBXFileReference; fileEncoding = 4; lastKnownFileType = sourcecode.c.h; path = AutoCompleteTable.h; sourceTree = "<group>"; };
		3C6B2483203E01D90063FC08 /* AutoCompleteInput.m */ = {isa = PBXFileReference; fileEncoding = 4; lastKnownFileType = sourcecode.c.objc; path = AutoCompleteInput.m; sourceTree = "<group>"; };
		3C6B2484203E01D90063FC08 /* AutoCompleteTable.m */ = {isa = PBXFileReference; fileEncoding = 4; lastKnownFileType = sourcecode.c.objc; path = AutoCompleteTable.m; sourceTree = "<group>"; };
		3C6B2485203E01D90063FC08 /* AutoCompleteTableCell.xib */ = {isa = PBXFileReference; fileEncoding = 4; lastKnownFileType = file.xib; path = AutoCompleteTableCell.xib; sourceTree = "<group>"; };
		3C6B24A2203FC8200063FC08 /* LiteAutoCompleteDataSource.h */ = {isa = PBXFileReference; lastKnownFileType = sourcecode.c.h; path = LiteAutoCompleteDataSource.h; sourceTree = "<group>"; };
		3C6B24A3203FC8200063FC08 /* LiteAutoCompleteDataSource.m */ = {isa = PBXFileReference; lastKnownFileType = sourcecode.c.objc; path = LiteAutoCompleteDataSource.m; sourceTree = "<group>"; };
		3C7B4E8B190FA6D200627DC3 /* NSTextFieldVerticallyAligned.h */ = {isa = PBXFileReference; fileEncoding = 4; lastKnownFileType = sourcecode.c.h; path = NSTextFieldVerticallyAligned.h; sourceTree = "<group>"; };
		3C7B4E8C190FA6D200627DC3 /* NSTextFieldVerticallyAligned.m */ = {isa = PBXFileReference; fileEncoding = 4; lastKnownFileType = sourcecode.c.objc; path = NSTextFieldVerticallyAligned.m; sourceTree = "<group>"; };
		3C7B4E9D190FA7F900627DC3 /* logo-white@2x.png */ = {isa = PBXFileReference; lastKnownFileType = image.png; path = "logo-white@2x.png"; sourceTree = "<group>"; };
		3C7B4EB1190FB57A00627DC3 /* NSSecureTextFieldVerticallyAligned.h */ = {isa = PBXFileReference; fileEncoding = 4; lastKnownFileType = sourcecode.c.h; path = NSSecureTextFieldVerticallyAligned.h; sourceTree = "<group>"; };
		3C7B4EB2190FB57A00627DC3 /* NSSecureTextFieldVerticallyAligned.m */ = {isa = PBXFileReference; fileEncoding = 4; lastKnownFileType = sourcecode.c.objc; path = NSSecureTextFieldVerticallyAligned.m; sourceTree = "<group>"; };
		3C8979B61920B7B7007061E0 /* continue.pdf */ = {isa = PBXFileReference; lastKnownFileType = image.pdf; path = continue.pdf; sourceTree = "<group>"; };
		3C8979C819235EA2007061E0 /* NSTextFieldClickablePointer.h */ = {isa = PBXFileReference; fileEncoding = 4; lastKnownFileType = sourcecode.c.h; path = NSTextFieldClickablePointer.h; sourceTree = "<group>"; };
		3C8979C919235EA2007061E0 /* NSTextFieldClickablePointer.m */ = {isa = PBXFileReference; fileEncoding = 4; lastKnownFileType = sourcecode.c.objc; path = NSTextFieldClickablePointer.m; sourceTree = "<group>"; };
		3CA14527192DE32300414620 /* NSViewEscapable.h */ = {isa = PBXFileReference; fileEncoding = 4; lastKnownFileType = sourcecode.c.h; path = NSViewEscapable.h; sourceTree = "<group>"; };
		3CA14528192DE32300414620 /* NSViewEscapable.m */ = {isa = PBXFileReference; fileEncoding = 4; lastKnownFileType = sourcecode.c.objc; path = NSViewEscapable.m; sourceTree = "<group>"; };
		3CA1453B192DF0DE00414620 /* trash_can.pdf */ = {isa = PBXFileReference; lastKnownFileType = image.pdf; path = trash_can.pdf; sourceTree = "<group>"; };
		3CAFDFF41AA713830022CD40 /* icon-google.pdf */ = {isa = PBXFileReference; lastKnownFileType = image.pdf; path = "icon-google.pdf"; sourceTree = "<group>"; };
		3CC450E71A31ED540012440B /* NSTextFieldDuration.h */ = {isa = PBXFileReference; fileEncoding = 4; lastKnownFileType = sourcecode.c.h; path = NSTextFieldDuration.h; sourceTree = "<group>"; };
		3CC450E81A31ED540012440B /* NSTextFieldDuration.m */ = {isa = PBXFileReference; fileEncoding = 4; lastKnownFileType = sourcecode.c.objc; path = NSTextFieldDuration.m; sourceTree = "<group>"; };
		3CD30F401F58B02C006FAA0D /* OverlayViewController.h */ = {isa = PBXFileReference; fileEncoding = 4; lastKnownFileType = sourcecode.c.h; path = OverlayViewController.h; sourceTree = "<group>"; };
		3CD30F411F58B02C006FAA0D /* OverlayViewController.m */ = {isa = PBXFileReference; fileEncoding = 4; lastKnownFileType = sourcecode.c.objc; path = OverlayViewController.m; sourceTree = "<group>"; };
		3CD30F421F58B02C006FAA0D /* OverlayViewController.xib */ = {isa = PBXFileReference; fileEncoding = 4; lastKnownFileType = file.xib; path = OverlayViewController.xib; sourceTree = "<group>"; };
		3CD7AD6D19ED579700372797 /* NSResize.h */ = {isa = PBXFileReference; fileEncoding = 4; lastKnownFileType = sourcecode.c.h; path = NSResize.h; sourceTree = "<group>"; };
		3CD7AD6E19ED579700372797 /* NSResize.m */ = {isa = PBXFileReference; fileEncoding = 4; lastKnownFileType = sourcecode.c.objc; path = NSResize.m; sourceTree = "<group>"; };
		3CDA2C571913A4E200A94967 /* icon-start-gray@2x.png */ = {isa = PBXFileReference; lastKnownFileType = image.png; path = "icon-start-gray@2x.png"; sourceTree = "<group>"; };
		3CDA2C591913B60F00A94967 /* icon-billable@2x.png */ = {isa = PBXFileReference; lastKnownFileType = image.png; path = "icon-billable@2x.png"; sourceTree = "<group>"; };
		3CDA2C5A1913B60F00A94967 /* icon-tags@2x.png */ = {isa = PBXFileReference; lastKnownFileType = image.png; path = "icon-tags@2x.png"; sourceTree = "<group>"; };
		3CE1CABF1C774F2B00D0ADD5 /* LoadMoreCell.h */ = {isa = PBXFileReference; fileEncoding = 4; lastKnownFileType = sourcecode.c.h; path = LoadMoreCell.h; sourceTree = "<group>"; };
		3CE1CAC01C774F2B00D0ADD5 /* LoadMoreCell.m */ = {isa = PBXFileReference; fileEncoding = 4; lastKnownFileType = sourcecode.c.objc; path = LoadMoreCell.m; sourceTree = "<group>"; };
		3CE30E002052BD8B00AF2E2A /* AutoCompleteTableContainer.h */ = {isa = PBXFileReference; lastKnownFileType = sourcecode.c.h; path = AutoCompleteTableContainer.h; sourceTree = "<group>"; };
		3CE30E012052BD8B00AF2E2A /* AutoCompleteTableContainer.m */ = {isa = PBXFileReference; lastKnownFileType = sourcecode.c.objc; path = AutoCompleteTableContainer.m; sourceTree = "<group>"; };
		3CFE546D201781A5006B673A /* libcrypto.1.1.dylib */ = {isa = PBXFileReference; lastKnownFileType = "compiled.mach-o.dylib"; name = libcrypto.1.1.dylib; path = ../../../../third_party/openssl/libcrypto.1.1.dylib; sourceTree = "<group>"; };
		3CFE547D201781A5006B673A /* libssl.1.1.dylib */ = {isa = PBXFileReference; lastKnownFileType = "compiled.mach-o.dylib"; name = libssl.1.1.dylib; path = ../../../../third_party/openssl/libssl.1.1.dylib; sourceTree = "<group>"; };
		69FC17F117E6534400B96425 /* TogglDesktop.app */ = {isa = PBXFileReference; explicitFileType = wrapper.application; includeInIndex = 0; path = TogglDesktop.app; sourceTree = BUILT_PRODUCTS_DIR; };
		69FC17F417E6534400B96425 /* Cocoa.framework */ = {isa = PBXFileReference; lastKnownFileType = wrapper.framework; name = Cocoa.framework; path = System/Library/Frameworks/Cocoa.framework; sourceTree = SDKROOT; };
		69FC17F717E6534400B96425 /* AppKit.framework */ = {isa = PBXFileReference; lastKnownFileType = wrapper.framework; name = AppKit.framework; path = System/Library/Frameworks/AppKit.framework; sourceTree = SDKROOT; };
		69FC17F917E6534400B96425 /* Foundation.framework */ = {isa = PBXFileReference; lastKnownFileType = wrapper.framework; name = Foundation.framework; path = System/Library/Frameworks/Foundation.framework; sourceTree = SDKROOT; };
		69FC17FC17E6534400B96425 /* TogglDesktop-Info.plist */ = {isa = PBXFileReference; lastKnownFileType = text.plist.xml; path = "TogglDesktop-Info.plist"; sourceTree = "<group>"; };
		69FC17FE17E6534400B96425 /* en */ = {isa = PBXFileReference; lastKnownFileType = text.plist.strings; name = en; path = en.lproj/InfoPlist.strings; sourceTree = "<group>"; };
		69FC180017E6534400B96425 /* main.m */ = {isa = PBXFileReference; lastKnownFileType = sourcecode.c.objc; path = main.m; sourceTree = "<group>"; };
		69FC180217E6534400B96425 /* TogglDesktop-Prefix.pch */ = {isa = PBXFileReference; lastKnownFileType = sourcecode.c.h; path = "TogglDesktop-Prefix.pch"; sourceTree = "<group>"; };
		69FC180417E6534400B96425 /* en */ = {isa = PBXFileReference; lastKnownFileType = text.rtf; name = en; path = en.lproj/Credits.rtf; sourceTree = "<group>"; };
		69FC180617E6534400B96425 /* AppDelegate.h */ = {isa = PBXFileReference; lastKnownFileType = sourcecode.c.h; path = AppDelegate.h; sourceTree = "<group>"; };
		69FC180717E6534400B96425 /* AppDelegate.m */ = {isa = PBXFileReference; lastKnownFileType = sourcecode.c.objc; path = AppDelegate.m; sourceTree = "<group>"; };
		69FC181217E6534500B96425 /* SenTestingKit.framework */ = {isa = PBXFileReference; lastKnownFileType = wrapper.framework; name = SenTestingKit.framework; path = Library/Frameworks/SenTestingKit.framework; sourceTree = DEVELOPER_DIR; };
		69FC181917E6534500B96425 /* TogglDesktopTests-Info.plist */ = {isa = PBXFileReference; lastKnownFileType = text.plist.xml; path = "TogglDesktopTests-Info.plist"; sourceTree = "<group>"; };
		69FC181B17E6534500B96425 /* en */ = {isa = PBXFileReference; lastKnownFileType = text.plist.strings; name = en; path = en.lproj/InfoPlist.strings; sourceTree = "<group>"; };
		69FC181D17E6534500B96425 /* test2Tests.h */ = {isa = PBXFileReference; lastKnownFileType = sourcecode.c.h; path = test2Tests.h; sourceTree = "<group>"; };
		69FC181E17E6534500B96425 /* test2Tests.m */ = {isa = PBXFileReference; lastKnownFileType = sourcecode.c.objc; path = test2Tests.m; sourceTree = "<group>"; };
		74033C8D17EC1CFD00CA53D3 /* libstdc++.dylib */ = {isa = PBXFileReference; lastKnownFileType = "compiled.mach-o.dylib"; name = "libstdc++.dylib"; path = "usr/lib/libstdc++.dylib"; sourceTree = SDKROOT; };
		74033C9617EC1DE100CA53D3 /* libc++.dylib */ = {isa = PBXFileReference; lastKnownFileType = "compiled.mach-o.dylib"; name = "libc++.dylib"; path = "usr/lib/libc++.dylib"; sourceTree = SDKROOT; };
		7408EDB918C532C200CBE8F1 /* const.h */ = {isa = PBXFileReference; fileEncoding = 4; lastKnownFileType = sourcecode.c.h; name = const.h; path = ../../../../const.h; sourceTree = "<group>"; };
		74098C311919899600CBDFB9 /* Utils.h */ = {isa = PBXFileReference; fileEncoding = 4; lastKnownFileType = sourcecode.c.h; name = Utils.h; path = ../Utils.h; sourceTree = "<group>"; };
		74098C321919899600CBDFB9 /* Utils.m */ = {isa = PBXFileReference; fileEncoding = 4; lastKnownFileType = sourcecode.c.objc; name = Utils.m; path = ../Utils.m; sourceTree = "<group>"; };
		741104BD18C7682700BC7A49 /* NSTextFieldWithBackground.h */ = {isa = PBXFileReference; fileEncoding = 4; lastKnownFileType = sourcecode.c.h; name = NSTextFieldWithBackground.h; path = ../NSTextFieldWithBackground.h; sourceTree = "<group>"; };
		741104BE18C7682700BC7A49 /* NSTextFieldWithBackground.m */ = {isa = PBXFileReference; fileEncoding = 4; lastKnownFileType = sourcecode.c.objc; name = NSTextFieldWithBackground.m; path = ../NSTextFieldWithBackground.m; sourceTree = "<group>"; };
		742339391829B99C00063FA9 /* IdleNotificationWindowController.h */ = {isa = PBXFileReference; fileEncoding = 4; lastKnownFileType = sourcecode.c.h; path = IdleNotificationWindowController.h; sourceTree = "<group>"; };
		7423393A1829B99C00063FA9 /* IdleNotificationWindowController.m */ = {isa = PBXFileReference; fileEncoding = 4; lastKnownFileType = sourcecode.c.objc; path = IdleNotificationWindowController.m; sourceTree = "<group>"; };
		7423393B1829B99C00063FA9 /* IdleNotificationWindowController.xib */ = {isa = PBXFileReference; fileEncoding = 4; lastKnownFileType = file.xib; path = IdleNotificationWindowController.xib; sourceTree = "<group>"; };
		7424949C17F1E3D20030121C /* UIEvents.h */ = {isa = PBXFileReference; fileEncoding = 4; lastKnownFileType = sourcecode.c.h; name = UIEvents.h; path = ../UIEvents.h; sourceTree = "<group>"; };
		7424949D17F1E3D20030121C /* UIEvents.m */ = {isa = PBXFileReference; fileEncoding = 4; lastKnownFileType = sourcecode.c.objc; name = UIEvents.m; path = ../UIEvents.m; sourceTree = "<group>"; };
		7430750118204EFB009019CB /* AboutWindowController.h */ = {isa = PBXFileReference; fileEncoding = 4; lastKnownFileType = sourcecode.c.h; name = AboutWindowController.h; path = ../AboutWindowController.h; sourceTree = "<group>"; };
		7430750218204EFB009019CB /* AboutWindowController.m */ = {isa = PBXFileReference; fileEncoding = 4; lastKnownFileType = sourcecode.c.objc; name = AboutWindowController.m; path = ../AboutWindowController.m; sourceTree = "<group>"; };
		7430750318204EFB009019CB /* AboutWindowController.xib */ = {isa = PBXFileReference; fileEncoding = 4; lastKnownFileType = file.xib; name = AboutWindowController.xib; path = ../AboutWindowController.xib; sourceTree = "<group>"; };
		7438B3D118253CD2002AE43C /* MenuItemTags.h */ = {isa = PBXFileReference; fileEncoding = 4; lastKnownFileType = sourcecode.c.h; name = MenuItemTags.h; path = ../MenuItemTags.h; sourceTree = "<group>"; };
		7438B3D218253CD2002AE43C /* MenuItemTags.m */ = {isa = PBXFileReference; fileEncoding = 4; lastKnownFileType = sourcecode.c.objc; name = MenuItemTags.m; path = ../MenuItemTags.m; sourceTree = "<group>"; };
		743D7829182791FA00978BCC /* idler.c */ = {isa = PBXFileReference; fileEncoding = 4; lastKnownFileType = sourcecode.c.c; name = idler.c; path = ../idler.c; sourceTree = "<group>"; };
		743D942518279290000E6F70 /* IOKit.framework */ = {isa = PBXFileReference; lastKnownFileType = wrapper.framework; name = IOKit.framework; path = System/Library/Frameworks/IOKit.framework; sourceTree = SDKROOT; };
		743D94271827929C000E6F70 /* Carbon.framework */ = {isa = PBXFileReference; lastKnownFileType = wrapper.framework; name = Carbon.framework; path = System/Library/Frameworks/Carbon.framework; sourceTree = SDKROOT; };
		743D94291827A0E0000E6F70 /* idler.h */ = {isa = PBXFileReference; lastKnownFileType = sourcecode.c.h; path = idler.h; sourceTree = "<group>"; };
		743D942D1827C633000E6F70 /* IdleEvent.h */ = {isa = PBXFileReference; fileEncoding = 4; lastKnownFileType = sourcecode.c.h; name = IdleEvent.h; path = ../IdleEvent.h; sourceTree = "<group>"; };
		743D942E1827C633000E6F70 /* IdleEvent.m */ = {isa = PBXFileReference; fileEncoding = 4; lastKnownFileType = sourcecode.c.objc; name = IdleEvent.m; path = ../IdleEvent.m; sourceTree = "<group>"; };
		743E58461A775B7700F17CB0 /* et */ = {isa = PBXFileReference; lastKnownFileType = text.plist.strings; name = et; path = et.lproj/MainMenu.strings; sourceTree = "<group>"; };
		743E58481A775B7700F17CB0 /* et */ = {isa = PBXFileReference; lastKnownFileType = text.plist.strings; name = et; path = et.lproj/InfoPlist.strings; sourceTree = "<group>"; };
		743E58491A775B7700F17CB0 /* et */ = {isa = PBXFileReference; lastKnownFileType = text.rtf; name = et; path = et.lproj/Credits.rtf; sourceTree = "<group>"; };
		743E584A1A775B7700F17CB0 /* et */ = {isa = PBXFileReference; lastKnownFileType = text.plist.strings; name = et; path = et.lproj/InfoPlist.strings; sourceTree = "<group>"; };
		743E584E1A775BB300F17CB0 /* et */ = {isa = PBXFileReference; lastKnownFileType = text.plist.strings; name = et; path = et.lproj/Localizable.strings; sourceTree = "<group>"; };
		74456B9F1A774E12002A6338 /* Base */ = {isa = PBXFileReference; lastKnownFileType = file.xib; name = Base; path = Base.lproj/MainMenu.xib; sourceTree = "<group>"; };
		745126B419A28AA500390F47 /* Reachability.h */ = {isa = PBXFileReference; fileEncoding = 4; lastKnownFileType = sourcecode.c.h; name = Reachability.h; path = ../../../../third_party/Reachability/Reachability/Reachability.h; sourceTree = "<group>"; };
		745126B519A28AA600390F47 /* Reachability.m */ = {isa = PBXFileReference; fileEncoding = 4; lastKnownFileType = sourcecode.c.objc; name = Reachability.m; path = ../../../../third_party/Reachability/Reachability/Reachability.m; sourceTree = "<group>"; };
		74664DAF18AA860800AAD282 /* on.pdf */ = {isa = PBXFileReference; lastKnownFileType = image.pdf; path = on.pdf; sourceTree = "<group>"; };
		74664DB018AA860800AAD282 /* off.pdf */ = {isa = PBXFileReference; lastKnownFileType = image.pdf; path = off.pdf; sourceTree = "<group>"; };
		746947F81AF3FE3E0024BED7 /* AutotrackerRuleItem.h */ = {isa = PBXFileReference; fileEncoding = 4; lastKnownFileType = sourcecode.c.h; path = AutotrackerRuleItem.h; sourceTree = "<group>"; };
		746947F91AF3FE3E0024BED7 /* AutotrackerRuleItem.m */ = {isa = PBXFileReference; fileEncoding = 4; lastKnownFileType = sourcecode.c.objc; path = AutotrackerRuleItem.m; sourceTree = "<group>"; };
		74762B9E18A12DB8004433A9 /* NSComboBox_Expansion.h */ = {isa = PBXFileReference; lastKnownFileType = sourcecode.c.h; path = NSComboBox_Expansion.h; sourceTree = "<group>"; };
		74762B9F18A139D4004433A9 /* NSUnstripedTableView.h */ = {isa = PBXFileReference; fileEncoding = 4; lastKnownFileType = sourcecode.c.h; path = NSUnstripedTableView.h; sourceTree = "<group>"; };
		74762BA018A139D4004433A9 /* NSUnstripedTableView.m */ = {isa = PBXFileReference; fileEncoding = 4; lastKnownFileType = sourcecode.c.objc; path = NSUnstripedTableView.m; sourceTree = "<group>"; };
		747B74841A0AD28200BB3791 /* ConsoleViewController.h */ = {isa = PBXFileReference; fileEncoding = 4; lastKnownFileType = sourcecode.c.h; name = ConsoleViewController.h; path = ../ConsoleViewController.h; sourceTree = "<group>"; };
		747B74851A0AD28200BB3791 /* ConsoleViewController.m */ = {isa = PBXFileReference; fileEncoding = 4; lastKnownFileType = sourcecode.c.objc; name = ConsoleViewController.m; path = ../ConsoleViewController.m; sourceTree = "<group>"; };
		747B74861A0AD28200BB3791 /* ConsoleViewController.xib */ = {isa = PBXFileReference; fileEncoding = 4; lastKnownFileType = file.xib; name = ConsoleViewController.xib; path = ../ConsoleViewController.xib; sourceTree = "<group>"; };
		7484F620191D92C30038885C /* Settings.h */ = {isa = PBXFileReference; fileEncoding = 4; lastKnownFileType = sourcecode.c.h; name = Settings.h; path = ../Settings.h; sourceTree = "<group>"; };
		7484F621191D92C30038885C /* Settings.m */ = {isa = PBXFileReference; fileEncoding = 4; lastKnownFileType = sourcecode.c.objc; name = Settings.m; path = ../Settings.m; sourceTree = "<group>"; };
		748B3A3219222DB100F31468 /* DisplayCommand.h */ = {isa = PBXFileReference; fileEncoding = 4; lastKnownFileType = sourcecode.c.h; path = DisplayCommand.h; sourceTree = "<group>"; };
		748B3A3319222DB100F31468 /* DisplayCommand.m */ = {isa = PBXFileReference; fileEncoding = 4; lastKnownFileType = sourcecode.c.objc; path = DisplayCommand.m; sourceTree = "<group>"; };
		7498D2471888B226001390B9 /* TimeEntryCell.xib */ = {isa = PBXFileReference; fileEncoding = 4; lastKnownFileType = file.xib; path = TimeEntryCell.xib; sourceTree = "<group>"; };
		749A3A4318D889BD000AD2DB /* CrashReporter.xcodeproj */ = {isa = PBXFileReference; lastKnownFileType = "wrapper.pb-project"; name = CrashReporter.xcodeproj; path = ../../../../third_party/plcrashreporter/CrashReporter.xcodeproj; sourceTree = "<group>"; };
		749BD0BB1833E28400980494 /* NSBoxClickable.h */ = {isa = PBXFileReference; fileEncoding = 4; lastKnownFileType = sourcecode.c.h; path = NSBoxClickable.h; sourceTree = "<group>"; };
		749BD0BC1833E28400980494 /* NSBoxClickable.m */ = {isa = PBXFileReference; fileEncoding = 4; lastKnownFileType = sourcecode.c.objc; path = NSBoxClickable.m; sourceTree = "<group>"; };
		749CB8C918167D6E00814841 /* PreferencesWindowController.h */ = {isa = PBXFileReference; fileEncoding = 4; lastKnownFileType = sourcecode.c.h; path = PreferencesWindowController.h; sourceTree = SOURCE_ROOT; };
		749CB8CA18167D6E00814841 /* PreferencesWindowController.m */ = {isa = PBXFileReference; fileEncoding = 4; lastKnownFileType = sourcecode.c.objc; path = PreferencesWindowController.m; sourceTree = SOURCE_ROOT; };
		749CB8CB18167D6E00814841 /* PreferencesWindowController.xib */ = {isa = PBXFileReference; fileEncoding = 4; lastKnownFileType = file.xib; path = PreferencesWindowController.xib; sourceTree = SOURCE_ROOT; };
		74A7346818297DD100525BBC /* ConvertHexColor.h */ = {isa = PBXFileReference; fileEncoding = 4; lastKnownFileType = sourcecode.c.h; path = ConvertHexColor.h; sourceTree = "<group>"; };
		74A7346918297DD100525BBC /* ConvertHexColor.m */ = {isa = PBXFileReference; fileEncoding = 4; lastKnownFileType = sourcecode.c.objc; path = ConvertHexColor.m; sourceTree = "<group>"; };
		74AA9466180909F50000539F /* GTMHTTPFetcher.h */ = {isa = PBXFileReference; fileEncoding = 4; lastKnownFileType = sourcecode.c.h; name = GTMHTTPFetcher.h; path = "../../../../third_party/gtm-oauth2-read-only/HTTPFetcher/GTMHTTPFetcher.h"; sourceTree = "<group>"; };
		74AA9467180909F50000539F /* GTMHTTPFetcher.m */ = {isa = PBXFileReference; fileEncoding = 4; lastKnownFileType = sourcecode.c.objc; name = GTMHTTPFetcher.m; path = "../../../../third_party/gtm-oauth2-read-only/HTTPFetcher/GTMHTTPFetcher.m"; sourceTree = "<group>"; };
		74AA9468180909F50000539F /* GTMHTTPFetchHistory.h */ = {isa = PBXFileReference; fileEncoding = 4; lastKnownFileType = sourcecode.c.h; name = GTMHTTPFetchHistory.h; path = "../../../../third_party/gtm-oauth2-read-only/HTTPFetcher/GTMHTTPFetchHistory.h"; sourceTree = "<group>"; };
		74AA9469180909F50000539F /* GTMHTTPFetchHistory.m */ = {isa = PBXFileReference; fileEncoding = 4; lastKnownFileType = sourcecode.c.objc; name = GTMHTTPFetchHistory.m; path = "../../../../third_party/gtm-oauth2-read-only/HTTPFetcher/GTMHTTPFetchHistory.m"; sourceTree = "<group>"; };
		74AA946A180909F50000539F /* GTMOAuth2Authentication.h */ = {isa = PBXFileReference; fileEncoding = 4; lastKnownFileType = sourcecode.c.h; name = GTMOAuth2Authentication.h; path = "../../../../third_party/gtm-oauth2-read-only/Source/GTMOAuth2Authentication.h"; sourceTree = "<group>"; };
		74AA946B180909F50000539F /* GTMOAuth2Authentication.m */ = {isa = PBXFileReference; fileEncoding = 4; lastKnownFileType = sourcecode.c.objc; name = GTMOAuth2Authentication.m; path = "../../../../third_party/gtm-oauth2-read-only/Source/GTMOAuth2Authentication.m"; sourceTree = "<group>"; };
		74AA946C180909F50000539F /* GTMOAuth2SignIn.h */ = {isa = PBXFileReference; fileEncoding = 4; lastKnownFileType = sourcecode.c.h; name = GTMOAuth2SignIn.h; path = "../../../../third_party/gtm-oauth2-read-only/Source/GTMOAuth2SignIn.h"; sourceTree = "<group>"; };
		74AA946D180909F50000539F /* GTMOAuth2SignIn.m */ = {isa = PBXFileReference; fileEncoding = 4; lastKnownFileType = sourcecode.c.objc; name = GTMOAuth2SignIn.m; path = "../../../../third_party/gtm-oauth2-read-only/Source/GTMOAuth2SignIn.m"; sourceTree = "<group>"; };
		74AA946E180909F50000539F /* GTMOAuth2Window.xib */ = {isa = PBXFileReference; fileEncoding = 4; lastKnownFileType = file.xib; name = GTMOAuth2Window.xib; path = "../../../../third_party/gtm-oauth2-read-only/Source/Mac/GTMOAuth2Window.xib"; sourceTree = "<group>"; };
		74AA946F180909F50000539F /* GTMOAuth2WindowController.h */ = {isa = PBXFileReference; fileEncoding = 4; lastKnownFileType = sourcecode.c.h; name = GTMOAuth2WindowController.h; path = "../../../../third_party/gtm-oauth2-read-only/Source/Mac/GTMOAuth2WindowController.h"; sourceTree = "<group>"; };
		74AA9470180909F50000539F /* GTMOAuth2WindowController.m */ = {isa = PBXFileReference; fileEncoding = 4; lastKnownFileType = sourcecode.c.objc; name = GTMOAuth2WindowController.m; path = "../../../../third_party/gtm-oauth2-read-only/Source/Mac/GTMOAuth2WindowController.m"; sourceTree = "<group>"; };
		74AA947718090A8E0000539F /* Security.framework */ = {isa = PBXFileReference; lastKnownFileType = wrapper.framework; name = Security.framework; path = System/Library/Frameworks/Security.framework; sourceTree = SDKROOT; };
		74B680A8180759C300B697AA /* TogglDesktopLibrary.xcodeproj */ = {isa = PBXFileReference; lastKnownFileType = "wrapper.pb-project"; name = TogglDesktopLibrary.xcodeproj; path = ../../../lib/osx/TogglDesktopLibrary.xcodeproj; sourceTree = "<group>"; };
		74BA5FCD18B6E770009DAA2D /* NSHoverButton.h */ = {isa = PBXFileReference; fileEncoding = 4; lastKnownFileType = sourcecode.c.h; path = NSHoverButton.h; sourceTree = "<group>"; };
		74BA5FCE18B6E770009DAA2D /* NSHoverButton.m */ = {isa = PBXFileReference; fileEncoding = 4; lastKnownFileType = sourcecode.c.objc; path = NSHoverButton.m; sourceTree = "<group>"; };
		74BAAA0917F37B140079386F /* TimeEntryViewItem.h */ = {isa = PBXFileReference; fileEncoding = 4; lastKnownFileType = sourcecode.c.h; path = TimeEntryViewItem.h; sourceTree = SOURCE_ROOT; };
		74BAAA0A17F37B140079386F /* TimeEntryViewItem.m */ = {isa = PBXFileReference; fileEncoding = 4; lastKnownFileType = sourcecode.c.objc; path = TimeEntryViewItem.m; sourceTree = SOURCE_ROOT; };
		74BAD31C18BD7D83002FD4CF /* ViewItem.h */ = {isa = PBXFileReference; fileEncoding = 4; lastKnownFileType = sourcecode.c.h; path = ViewItem.h; sourceTree = "<group>"; };
		74BAD31D18BD7D83002FD4CF /* ViewItem.m */ = {isa = PBXFileReference; fileEncoding = 4; lastKnownFileType = sourcecode.c.objc; path = ViewItem.m; sourceTree = "<group>"; };
		74C15794183A8CE600550613 /* AutocompleteItem.h */ = {isa = PBXFileReference; fileEncoding = 4; lastKnownFileType = sourcecode.c.h; name = AutocompleteItem.h; path = ../AutocompleteItem.h; sourceTree = "<group>"; };
		74C15795183A8CE600550613 /* AutocompleteItem.m */ = {isa = PBXFileReference; fileEncoding = 4; lastKnownFileType = sourcecode.c.objc; name = AutocompleteItem.m; path = ../AutocompleteItem.m; sourceTree = "<group>"; };
		74C15799183BA5DA00550613 /* AutocompleteDataSource.h */ = {isa = PBXFileReference; fileEncoding = 4; lastKnownFileType = sourcecode.c.h; name = AutocompleteDataSource.h; path = ../AutocompleteDataSource.h; sourceTree = "<group>"; };
		74C1579A183BA5DA00550613 /* AutocompleteDataSource.m */ = {isa = PBXFileReference; fileEncoding = 4; lastKnownFileType = sourcecode.c.objc; name = AutocompleteDataSource.m; path = ../AutocompleteDataSource.m; sourceTree = "<group>"; };
		74D1D25317EB713F00E709B0 /* TimeEntryListViewController.h */ = {isa = PBXFileReference; fileEncoding = 4; lastKnownFileType = sourcecode.c.h; path = TimeEntryListViewController.h; sourceTree = SOURCE_ROOT; };
		74D1D25417EB713F00E709B0 /* TimeEntryListViewController.m */ = {isa = PBXFileReference; fileEncoding = 4; lastKnownFileType = sourcecode.c.objc; path = TimeEntryListViewController.m; sourceTree = SOURCE_ROOT; };
		74D1D25517EB713F00E709B0 /* TimeEntryListViewController.xib */ = {isa = PBXFileReference; fileEncoding = 4; lastKnownFileType = file.xib; path = TimeEntryListViewController.xib; sourceTree = SOURCE_ROOT; };
		74D1D25A17EB71C100E709B0 /* TimeEntryEditViewController.h */ = {isa = PBXFileReference; fileEncoding = 4; lastKnownFileType = sourcecode.c.h; path = TimeEntryEditViewController.h; sourceTree = SOURCE_ROOT; };
		74D1D25B17EB71C100E709B0 /* TimeEntryEditViewController.m */ = {isa = PBXFileReference; fileEncoding = 4; lastKnownFileType = sourcecode.c.objc; path = TimeEntryEditViewController.m; sourceTree = SOURCE_ROOT; };
		74D1D25C17EB71C100E709B0 /* TimeEntryEditViewController.xib */ = {isa = PBXFileReference; fileEncoding = 4; lastKnownFileType = file.xib; path = TimeEntryEditViewController.xib; sourceTree = SOURCE_ROOT; };
		74D1D26F17EB72D900E709B0 /* TimerEditViewController.h */ = {isa = PBXFileReference; fileEncoding = 4; lastKnownFileType = sourcecode.c.h; path = TimerEditViewController.h; sourceTree = SOURCE_ROOT; };
		74D1D27017EB72D900E709B0 /* TimerEditViewController.m */ = {isa = PBXFileReference; fileEncoding = 4; lastKnownFileType = sourcecode.c.objc; path = TimerEditViewController.m; sourceTree = SOURCE_ROOT; };
		74D1D27117EB72D900E709B0 /* TimerEditViewController.xib */ = {isa = PBXFileReference; fileEncoding = 4; lastKnownFileType = file.xib; path = TimerEditViewController.xib; sourceTree = SOURCE_ROOT; };
		74E3CDD617FBAE0800C3ADD3 /* SystemConfiguration.framework */ = {isa = PBXFileReference; lastKnownFileType = wrapper.framework; name = SystemConfiguration.framework; path = System/Library/Frameworks/SystemConfiguration.framework; sourceTree = SDKROOT; };
		74E3CDD817FC369700C3ADD3 /* ExceptionHandling.framework */ = {isa = PBXFileReference; lastKnownFileType = wrapper.framework; name = ExceptionHandling.framework; path = System/Library/Frameworks/ExceptionHandling.framework; sourceTree = SDKROOT; };
		74E857AB194F8807007A88B9 /* cacert.pem */ = {isa = PBXFileReference; fileEncoding = 4; lastKnownFileType = text; path = cacert.pem; sourceTree = "<group>"; };
		74F106FE18993FFE00E93BD5 /* FeedbackWindowController.h */ = {isa = PBXFileReference; fileEncoding = 4; lastKnownFileType = sourcecode.c.h; name = FeedbackWindowController.h; path = ../FeedbackWindowController.h; sourceTree = "<group>"; };
		74F106FF18993FFE00E93BD5 /* FeedbackWindowController.m */ = {isa = PBXFileReference; fileEncoding = 4; lastKnownFileType = sourcecode.c.objc; name = FeedbackWindowController.m; path = ../FeedbackWindowController.m; sourceTree = "<group>"; };
		74F1070018993FFE00E93BD5 /* FeedbackWindowController.xib */ = {isa = PBXFileReference; fileEncoding = 4; lastKnownFileType = file.xib; name = FeedbackWindowController.xib; path = ../FeedbackWindowController.xib; sourceTree = "<group>"; };
		74F8FBA118313FA6000F09EE /* NSTextFieldClickable.h */ = {isa = PBXFileReference; fileEncoding = 4; lastKnownFileType = sourcecode.c.h; path = NSTextFieldClickable.h; sourceTree = "<group>"; };
		74F8FBA218313FA6000F09EE /* NSTextFieldClickable.m */ = {isa = PBXFileReference; fileEncoding = 4; lastKnownFileType = sourcecode.c.objc; path = NSTextFieldClickable.m; sourceTree = "<group>"; };
		74FD8CD718A8EEE200F7DB80 /* TFDatePicker.xcodeproj */ = {isa = PBXFileReference; lastKnownFileType = "wrapper.pb-project"; name = TFDatePicker.xcodeproj; path = ../../../../third_party/TFDatePicker/TFDatePicker/TFDatePicker.xcodeproj; sourceTree = "<group>"; };
		74FD8CDF18A8EF8300F7DB80 /* TFDatePicker.framework */ = {isa = PBXFileReference; lastKnownFileType = wrapper.framework; name = TFDatePicker.framework; path = ../../../../third_party/TFDatePicker/TFDatePicker/build/Release/TFDatePicker.framework; sourceTree = "<group>"; };
		95C0707518CDB67300A34D0D /* NSCustomComboBoxCell.h */ = {isa = PBXFileReference; fileEncoding = 4; lastKnownFileType = sourcecode.c.h; path = NSCustomComboBoxCell.h; sourceTree = "<group>"; };
		95C0707618CDB67300A34D0D /* NSCustomComboBoxCell.m */ = {isa = PBXFileReference; fileEncoding = 4; lastKnownFileType = sourcecode.c.objc; path = NSCustomComboBoxCell.m; sourceTree = "<group>"; };
		95C0707818CDB91500A34D0D /* NSCustomComboBox.h */ = {isa = PBXFileReference; fileEncoding = 4; lastKnownFileType = sourcecode.c.h; path = NSCustomComboBox.h; sourceTree = "<group>"; };
		95C0707918CDB91500A34D0D /* NSCustomComboBox.m */ = {isa = PBXFileReference; fileEncoding = 4; lastKnownFileType = sourcecode.c.objc; path = NSCustomComboBox.m; sourceTree = "<group>"; };
		95DBF8CA18BF7A910021FB41 /* offline_off.pdf */ = {isa = PBXFileReference; lastKnownFileType = image.pdf; path = offline_off.pdf; sourceTree = "<group>"; };
		95DBF8CB18BF7A910021FB41 /* offline_on.pdf */ = {isa = PBXFileReference; lastKnownFileType = image.pdf; path = offline_on.pdf; sourceTree = "<group>"; };
		95DBF8D618C48B300021FB41 /* logo.png */ = {isa = PBXFileReference; lastKnownFileType = image.png; path = logo.png; sourceTree = "<group>"; };
		BA013FF4225705B6000E5B91 /* HoverTableCellView.swift */ = {isa = PBXFileReference; lastKnownFileType = sourcecode.swift; path = HoverTableCellView.swift; sourceTree = "<group>"; };
		BA01404522570805000E5B91 /* TagCellView.swift */ = {isa = PBXFileReference; lastKnownFileType = sourcecode.swift; path = TagCellView.swift; sourceTree = "<group>"; };
		BA0140472257080F000E5B91 /* TagCellView.xib */ = {isa = PBXFileReference; lastKnownFileType = file.xib; path = TagCellView.xib; sourceTree = "<group>"; };
		BA01404922570893000E5B91 /* Tag.swift */ = {isa = PBXFileReference; lastKnownFileType = sourcecode.swift; path = Tag.swift; sourceTree = "<group>"; };
		BA01404B22570967000E5B91 /* TagStorage.swift */ = {isa = PBXFileReference; lastKnownFileType = sourcecode.swift; path = TagStorage.swift; sourceTree = "<group>"; };
		BA01404D22571081000E5B91 /* TagDataSource.swift */ = {isa = PBXFileReference; lastKnownFileType = sourcecode.swift; path = TagDataSource.swift; sourceTree = "<group>"; };
		BA01404F225710FD000E5B91 /* TagAutoCompleteTextField.swift */ = {isa = PBXFileReference; lastKnownFileType = sourcecode.swift; path = TagAutoCompleteTextField.swift; sourceTree = "<group>"; };
		BA01405122571199000E5B91 /* TagTokenView.swift */ = {isa = PBXFileReference; lastKnownFileType = sourcecode.swift; path = TagTokenView.swift; sourceTree = "<group>"; };
		BA014053225711A3000E5B91 /* TagTokenView.xib */ = {isa = PBXFileReference; lastKnownFileType = file.xib; path = TagTokenView.xib; sourceTree = "<group>"; };
		BA03725421FE9FD400FC277B /* FlatButton.swift */ = {isa = PBXFileReference; lastKnownFileType = sourcecode.swift; path = FlatButton.swift; sourceTree = "<group>"; };
		BA03729C21FED85700FC277B /* NSView+Xib.swift */ = {isa = PBXFileReference; lastKnownFileType = sourcecode.swift; path = "NSView+Xib.swift"; sourceTree = "<group>"; };
		BA053658225DDDBB00C26E1F /* CustomFocusRingButton.swift */ = {isa = PBXFileReference; lastKnownFileType = sourcecode.swift; path = CustomFocusRingButton.swift; sourceTree = "<group>"; };
		BA05367E225E238D00C26E1F /* ProjectWorksapceCellView.swift */ = {isa = PBXFileReference; lastKnownFileType = sourcecode.swift; path = ProjectWorksapceCellView.swift; sourceTree = "<group>"; };
		BA05369E225E239600C26E1F /* ProjectWorksapceCellView.xib */ = {isa = PBXFileReference; lastKnownFileType = file.xib; path = ProjectWorksapceCellView.xib; sourceTree = "<group>"; };
		BA08E011222E32C90075F68E /* NSView+LayoutConstraint.swift */ = {isa = PBXFileReference; lastKnownFileType = sourcecode.swift; path = "NSView+LayoutConstraint.swift"; sourceTree = "<group>"; };
		BA08E085222E709C0075F68E /* ProjectTextField.h */ = {isa = PBXFileReference; lastKnownFileType = sourcecode.c.h; path = ProjectTextField.h; sourceTree = "<group>"; };
		BA08E086222E709C0075F68E /* ProjectTextField.m */ = {isa = PBXFileReference; lastKnownFileType = sourcecode.c.objc; path = ProjectTextField.m; sourceTree = "<group>"; };
		BA0C3A64223219470081C6DE /* AutoCompleteCellType.swift */ = {isa = PBXFileReference; lastKnownFileType = sourcecode.swift; path = AutoCompleteCellType.swift; sourceTree = "<group>"; };
		BA0C3A6622321FBC0081C6DE /* AutoCompleteTableCell+Ext.swift */ = {isa = PBXFileReference; lastKnownFileType = sourcecode.swift; path = "AutoCompleteTableCell+Ext.swift"; sourceTree = "<group>"; };
		BA0CEBA321BA851700F1BF01 /* DeepDiff.xcodeproj */ = {isa = PBXFileReference; lastKnownFileType = "wrapper.pb-project"; name = DeepDiff.xcodeproj; path = ../../../../third_party/DeepDiff/DeepDiff.xcodeproj; sourceTree = "<group>"; };
		BA0CEC5121BE528900F1BF01 /* TogglDesktop-Bridging-Header.h */ = {isa = PBXFileReference; lastKnownFileType = sourcecode.c.h; path = "TogglDesktop-Bridging-Header.h"; sourceTree = "<group>"; };
		BA0CEC5221BE528900F1BF01 /* TableViewDiffer.swift */ = {isa = PBXFileReference; lastKnownFileType = sourcecode.swift; path = TableViewDiffer.swift; sourceTree = "<group>"; };
		BA0CEC6421BE590200F1BF01 /* NSTableView+Diff.swift */ = {isa = PBXFileReference; lastKnownFileType = sourcecode.swift; path = "NSTableView+Diff.swift"; sourceTree = "<group>"; };
		BA0E380F2225257D00D0121B /* BezierPath+Corner.swift */ = {isa = PBXFileReference; lastKnownFileType = sourcecode.swift; path = "BezierPath+Corner.swift"; sourceTree = "<group>"; };
		BA0E38112225260B00D0121B /* TimeEntryCell+Ext.swift */ = {isa = PBXFileReference; lastKnownFileType = sourcecode.swift; path = "TimeEntryCell+Ext.swift"; sourceTree = "<group>"; };
		BA0F67B6224A32F700ED0F91 /* CursorButton.swift */ = {isa = PBXFileReference; lastKnownFileType = sourcecode.swift; path = CursorButton.swift; sourceTree = "<group>"; };
		BA13D2052269B7C400EB3833 /* CalendarViewController.swift */ = {isa = PBXFileReference; lastKnownFileType = sourcecode.swift; path = CalendarViewController.swift; sourceTree = "<group>"; };
		BA13D2092269BA6500EB3833 /* CalendarDataSource.swift */ = {isa = PBXFileReference; lastKnownFileType = sourcecode.swift; path = CalendarDataSource.swift; sourceTree = "<group>"; };
		BA13D20C2269BAA600EB3833 /* DateCellViewItem.swift */ = {isa = PBXFileReference; lastKnownFileType = sourcecode.swift; path = DateCellViewItem.swift; sourceTree = "<group>"; };
		BA13D20D2269BAA600EB3833 /* DateCellViewItem.xib */ = {isa = PBXFileReference; lastKnownFileType = file.xib; path = DateCellViewItem.xib; sourceTree = "<group>"; };
		BA13D2102269BE2F00EB3833 /* DateInfo.swift */ = {isa = PBXFileReference; lastKnownFileType = sourcecode.swift; path = DateInfo.swift; sourceTree = "<group>"; };
		BA13D2142269C01500EB3833 /* Date+Utils.swift */ = {isa = PBXFileReference; lastKnownFileType = sourcecode.swift; path = "Date+Utils.swift"; sourceTree = "<group>"; };
		BA13D2162269DE3400EB3833 /* NoVibrantPopoverView.swift */ = {isa = PBXFileReference; lastKnownFileType = sourcecode.swift; path = NoVibrantPopoverView.swift; sourceTree = "<group>"; };
		BA13D2192269E0B500EB3833 /* CalendarViewController.xib */ = {isa = PBXFileReference; lastKnownFileType = file.xib; path = CalendarViewController.xib; sourceTree = "<group>"; };
		BA13E05921C7B9D900835EC1 /* UserNotificationCenter.m */ = {isa = PBXFileReference; lastKnownFileType = sourcecode.c.objc; name = UserNotificationCenter.m; path = test2/UserNotificationCenter.m; sourceTree = SOURCE_ROOT; };
		BA13E05A21C7B9D900835EC1 /* UserNotificationCenter.h */ = {isa = PBXFileReference; lastKnownFileType = sourcecode.c.h; name = UserNotificationCenter.h; path = test2/UserNotificationCenter.h; sourceTree = SOURCE_ROOT; };
		BA276A122240F5B500810C51 /* FloatingErrorView.swift */ = {isa = PBXFileReference; fileEncoding = 4; lastKnownFileType = sourcecode.swift; path = FloatingErrorView.swift; sourceTree = "<group>"; };
		BA276A132240F5B500810C51 /* FloatingErrorView.xib */ = {isa = PBXFileReference; fileEncoding = 4; lastKnownFileType = file.xib; path = FloatingErrorView.xib; sourceTree = "<group>"; };
		BA2DA0C421A542E20027B7A5 /* NSTextField+Ext.h */ = {isa = PBXFileReference; fileEncoding = 4; lastKnownFileType = sourcecode.c.h; path = "NSTextField+Ext.h"; sourceTree = "<group>"; };
		BA2DA0C521A542E30027B7A5 /* NSTextField+Ext.m */ = {isa = PBXFileReference; fileEncoding = 4; lastKnownFileType = sourcecode.c.objc; path = "NSTextField+Ext.m"; sourceTree = "<group>"; };
		BA2DA11E21A691FF0027B7A5 /* TrackingService.h */ = {isa = PBXFileReference; lastKnownFileType = sourcecode.c.h; path = TrackingService.h; sourceTree = "<group>"; };
		BA2DA11F21A691FF0027B7A5 /* TrackingService.m */ = {isa = PBXFileReference; lastKnownFileType = sourcecode.c.objc; path = TrackingService.m; sourceTree = "<group>"; };
		BA2E3F2B22375E640035D034 /* NSView+Appearance.swift */ = {isa = PBXFileReference; lastKnownFileType = sourcecode.swift; path = "NSView+Appearance.swift"; sourceTree = "<group>"; };
		BA2E5FB0223787C300EB866E /* EditorPopover.swift */ = {isa = PBXFileReference; lastKnownFileType = sourcecode.swift; path = EditorPopover.swift; sourceTree = "<group>"; };
		BA34F0FE22439C3000C27A15 /* EditorViewController.swift */ = {isa = PBXFileReference; lastKnownFileType = sourcecode.swift; path = EditorViewController.swift; sourceTree = "<group>"; };
		BA34F0FF22439C3000C27A15 /* EditorViewController.xib */ = {isa = PBXFileReference; lastKnownFileType = file.xib; path = EditorViewController.xib; sourceTree = "<group>"; };
		BA3E75D322291CEB009AD291 /* SystemMessage.swift */ = {isa = PBXFileReference; lastKnownFileType = sourcecode.swift; path = SystemMessage.swift; sourceTree = "<group>"; };
		BA3E75D52229356D009AD291 /* SystemMessageView.swift */ = {isa = PBXFileReference; lastKnownFileType = sourcecode.swift; path = SystemMessageView.swift; sourceTree = "<group>"; };
		BA3E75D722293576009AD291 /* SystemMessageView.xib */ = {isa = PBXFileReference; lastKnownFileType = file.xib; path = SystemMessageView.xib; sourceTree = "<group>"; };
		BA403BAC2230CFBC008B202C /* BetterFocusAutoCompleteInput.h */ = {isa = PBXFileReference; lastKnownFileType = sourcecode.c.h; path = BetterFocusAutoCompleteInput.h; sourceTree = "<group>"; };
		BA403BAD2230CFBC008B202C /* BetterFocusAutoCompleteInput.m */ = {isa = PBXFileReference; lastKnownFileType = sourcecode.c.objc; path = BetterFocusAutoCompleteInput.m; sourceTree = "<group>"; };
		BA4059AE221D215A002969B8 /* TimeHeaderView.swift */ = {isa = PBXFileReference; lastKnownFileType = sourcecode.swift; path = TimeHeaderView.swift; sourceTree = "<group>"; };
		BA4059B0221D2186002969B8 /* TimeHeaderView.xib */ = {isa = PBXFileReference; lastKnownFileType = file.xib; path = TimeHeaderView.xib; sourceTree = "<group>"; };
		BA4059B5221D46F4002969B8 /* TimeEntryCollectionView.h */ = {isa = PBXFileReference; lastKnownFileType = sourcecode.c.h; path = TimeEntryCollectionView.h; sourceTree = "<group>"; };
		BA4059B6221D46F4002969B8 /* TimeEntryCollectionView.m */ = {isa = PBXFileReference; lastKnownFileType = sourcecode.c.objc; path = TimeEntryCollectionView.m; sourceTree = "<group>"; };
		BA4059B8221D53E7002969B8 /* TimeEntryDatasource.swift */ = {isa = PBXFileReference; lastKnownFileType = sourcecode.swift; path = TimeEntryDatasource.swift; sourceTree = "<group>"; };
		BA412BFB224E0CBE003CA17A /* ClientStorage.swift */ = {isa = PBXFileReference; lastKnownFileType = sourcecode.swift; path = ClientStorage.swift; sourceTree = "<group>"; };
		BA412C1C224E0D61003CA17A /* ClientDataSource.swift */ = {isa = PBXFileReference; lastKnownFileType = sourcecode.swift; path = ClientDataSource.swift; sourceTree = "<group>"; };
		BA412C20224E1189003CA17A /* ClientCellView.swift */ = {isa = PBXFileReference; lastKnownFileType = sourcecode.swift; path = ClientCellView.swift; sourceTree = "<group>"; };
		BA412C22224E11AC003CA17A /* ClientCellView.xib */ = {isa = PBXFileReference; lastKnownFileType = file.xib; path = ClientCellView.xib; sourceTree = "<group>"; };
		BA412C24224E147A003CA17A /* ClientAutoCompleteTextField.swift */ = {isa = PBXFileReference; lastKnownFileType = sourcecode.swift; path = ClientAutoCompleteTextField.swift; sourceTree = "<group>"; };
		BA412C26224E195C003CA17A /* NoClientCellView.swift */ = {isa = PBXFileReference; lastKnownFileType = sourcecode.swift; path = NoClientCellView.swift; sourceTree = "<group>"; };
		BA412C28224E196D003CA17A /* NoClientCellView.xib */ = {isa = PBXFileReference; lastKnownFileType = file.xib; path = NoClientCellView.xib; sourceTree = "<group>"; };
		BA46E09E2226707F00C25763 /* Collection+Safe.swift */ = {isa = PBXFileReference; lastKnownFileType = sourcecode.swift; path = "Collection+Safe.swift"; sourceTree = "<group>"; };
		BA50ED8422705F9E008323FA /* CalendarFlowLayout.swift */ = {isa = PBXFileReference; lastKnownFileType = sourcecode.swift; path = CalendarFlowLayout.swift; sourceTree = "<group>"; };
		BA6572A0224DFA6E00BA4C60 /* RGB.swift */ = {isa = PBXFileReference; fileEncoding = 4; lastKnownFileType = sourcecode.swift; path = RGB.swift; sourceTree = "<group>"; };
		BA6572A1224DFA6E00BA4C60 /* HSBGen.swift */ = {isa = PBXFileReference; fileEncoding = 4; lastKnownFileType = sourcecode.swift; path = HSBGen.swift; sourceTree = "<group>"; };
		BA6572A2224DFA6F00BA4C60 /* CurrentColorView.swift */ = {isa = PBXFileReference; fileEncoding = 4; lastKnownFileType = sourcecode.swift; path = CurrentColorView.swift; sourceTree = "<group>"; };
		BA6572A3224DFA6F00BA4C60 /* ColorGraphicsView.swift */ = {isa = PBXFileReference; fileEncoding = 4; lastKnownFileType = sourcecode.swift; path = ColorGraphicsView.swift; sourceTree = "<group>"; };
		BA6572A4224DFA6F00BA4C60 /* HSV.swift */ = {isa = PBXFileReference; fileEncoding = 4; lastKnownFileType = sourcecode.swift; path = HSV.swift; sourceTree = "<group>"; };
		BA6E86A521DDB331005E2451 /* Sparkle.xcodeproj */ = {isa = PBXFileReference; lastKnownFileType = "wrapper.pb-project"; name = Sparkle.xcodeproj; path = ../../../../third_party/Sparkle/Sparkle.xcodeproj; sourceTree = "<group>"; };
		BA6EB83F2248CBE3003BB8EF /* ProjectStorage.swift */ = {isa = PBXFileReference; lastKnownFileType = sourcecode.swift; path = ProjectStorage.swift; sourceTree = "<group>"; };
		BA6EB8752249DB33003BB8EF /* VerticallyCenteredTextFieldCell.swift */ = {isa = PBXFileReference; fileEncoding = 4; lastKnownFileType = sourcecode.swift; path = VerticallyCenteredTextFieldCell.swift; sourceTree = "<group>"; };
		BA6F1B1921EEE258009265E4 /* NSColor+Utils.swift */ = {isa = PBXFileReference; lastKnownFileType = sourcecode.swift; path = "NSColor+Utils.swift"; sourceTree = "<group>"; };
		BA6F1B3721EEE998009265E4 /* Theme+Notification.swift */ = {isa = PBXFileReference; lastKnownFileType = sourcecode.swift; path = "Theme+Notification.swift"; sourceTree = "<group>"; };
		BA712EC121BF907200A2D8DD /* UndoManager.swift */ = {isa = PBXFileReference; lastKnownFileType = sourcecode.swift; path = UndoManager.swift; sourceTree = "<group>"; };
		BA712EC521BF913800A2D8DD /* TimeEntrySnapshot.swift */ = {isa = PBXFileReference; lastKnownFileType = sourcecode.swift; path = TimeEntrySnapshot.swift; sourceTree = "<group>"; };
		BA712EC721BF9F1200A2D8DD /* UndoStack.swift */ = {isa = PBXFileReference; lastKnownFileType = sourcecode.swift; path = UndoStack.swift; sourceTree = "<group>"; };
		BA763B7A2268601700DC245A /* PopoverRootView.swift */ = {isa = PBXFileReference; lastKnownFileType = sourcecode.swift; path = PopoverRootView.swift; sourceTree = "<group>"; };
		BA7B4BC921C0EF8800B75B14 /* NSAlert+Utils.h */ = {isa = PBXFileReference; lastKnownFileType = sourcecode.c.h; path = "NSAlert+Utils.h"; sourceTree = "<group>"; };
		BA7B4BCA21C0EF8800B75B14 /* NSAlert+Utils.m */ = {isa = PBXFileReference; lastKnownFileType = sourcecode.c.objc; path = "NSAlert+Utils.m"; sourceTree = "<group>"; };
		BA7B4C3521C24B9D00B75B14 /* UndoTextField.h */ = {isa = PBXFileReference; lastKnownFileType = sourcecode.c.h; path = UndoTextField.h; sourceTree = "<group>"; };
		BA7B4C3621C24B9D00B75B14 /* UndoTextField.m */ = {isa = PBXFileReference; lastKnownFileType = sourcecode.c.objc; path = UndoTextField.m; sourceTree = "<group>"; };
		BA7B4C7B21C293E700B75B14 /* String+Optional.swift */ = {isa = PBXFileReference; lastKnownFileType = sourcecode.swift; path = "String+Optional.swift"; sourceTree = "<group>"; };
		BA7D334A2248944C00B953A8 /* AutoCompleteView.swift */ = {isa = PBXFileReference; lastKnownFileType = sourcecode.swift; path = AutoCompleteView.swift; sourceTree = "<group>"; };
		BA7D334C2248945300B953A8 /* AutoCompleteView.xib */ = {isa = PBXFileReference; lastKnownFileType = file.xib; path = AutoCompleteView.xib; sourceTree = "<group>"; };
		BA7D334E224897FC00B953A8 /* ProjectHeaderCellView.swift */ = {isa = PBXFileReference; lastKnownFileType = sourcecode.swift; path = ProjectHeaderCellView.swift; sourceTree = "<group>"; };
		BA7D33502248980B00B953A8 /* ProjectContentCellView.swift */ = {isa = PBXFileReference; lastKnownFileType = sourcecode.swift; path = ProjectContentCellView.swift; sourceTree = "<group>"; };
		BA7D33522248981200B953A8 /* ProjectHeaderCellView.xib */ = {isa = PBXFileReference; lastKnownFileType = file.xib; path = ProjectHeaderCellView.xib; sourceTree = "<group>"; };
		BA7D3354224898E400B953A8 /* ProjectContentCellView.xib */ = {isa = PBXFileReference; lastKnownFileType = file.xib; path = ProjectContentCellView.xib; sourceTree = "<group>"; };
		BA7D335622489BD000B953A8 /* AutoCompleteViewDataSource.swift */ = {isa = PBXFileReference; lastKnownFileType = sourcecode.swift; path = AutoCompleteViewDataSource.swift; sourceTree = "<group>"; };
		BA7D335922489C8000B953A8 /* ProjectDataSource.swift */ = {isa = PBXFileReference; lastKnownFileType = sourcecode.swift; path = ProjectDataSource.swift; sourceTree = "<group>"; };
		BA7D335D2248B48000B953A8 /* AutoCompleteTextField.swift */ = {isa = PBXFileReference; lastKnownFileType = sourcecode.swift; path = AutoCompleteTextField.swift; sourceTree = "<group>"; };
		BA7DB6BB21F9C7660059239B /* MASShortcut.xcodeproj */ = {isa = PBXFileReference; lastKnownFileType = "wrapper.pb-project"; name = MASShortcut.xcodeproj; path = ../../../../third_party/MASShortcut/MASShortcut.xcodeproj; sourceTree = "<group>"; };
		BA80BEB1221EAE6F00BDFD35 /* Array+ByGroup.swift */ = {isa = PBXFileReference; lastKnownFileType = sourcecode.swift; path = "Array+ByGroup.swift"; sourceTree = "<group>"; };
		BA84363922533A6600EF5830 /* DesktopLibraryBridge.h */ = {isa = PBXFileReference; lastKnownFileType = sourcecode.c.h; path = DesktopLibraryBridge.h; sourceTree = "<group>"; };
		BA84363A22533A6600EF5830 /* DesktopLibraryBridge.m */ = {isa = PBXFileReference; lastKnownFileType = sourcecode.c.objc; path = DesktopLibraryBridge.m; sourceTree = "<group>"; };
		BA89CB382265EA4400D21584 /* String+Search.swift */ = {isa = PBXFileReference; lastKnownFileType = sourcecode.swift; path = "String+Search.swift"; sourceTree = "<group>"; };
		BA8B4C742251FAD500592BC7 /* WorkspaceCellView.swift */ = {isa = PBXFileReference; lastKnownFileType = sourcecode.swift; path = WorkspaceCellView.swift; sourceTree = "<group>"; };
		BA8B4C762251FADF00592BC7 /* WorkspaceCellView.xib */ = {isa = PBXFileReference; lastKnownFileType = file.xib; path = WorkspaceCellView.xib; sourceTree = "<group>"; };
		BA9C2DF7224C7E44002AD2A1 /* ProjectCreationView.swift */ = {isa = PBXFileReference; lastKnownFileType = sourcecode.swift; path = ProjectCreationView.swift; sourceTree = "<group>"; };
		BA9C2DF9224C7E77002AD2A1 /* ProjectCreationView.xib */ = {isa = PBXFileReference; lastKnownFileType = file.xib; path = ProjectCreationView.xib; sourceTree = "<group>"; };
		BA9C2DFB224C8235002AD2A1 /* ColorPickerView.swift */ = {isa = PBXFileReference; lastKnownFileType = sourcecode.swift; path = ColorPickerView.swift; sourceTree = "<group>"; };
		BA9C2DFD224C823C002AD2A1 /* ColorPickerView.xib */ = {isa = PBXFileReference; lastKnownFileType = file.xib; path = ColorPickerView.xib; sourceTree = "<group>"; };
		BA9C2E03224C84E7002AD2A1 /* ColorViewItem.swift */ = {isa = PBXFileReference; lastKnownFileType = sourcecode.swift; path = ColorViewItem.swift; sourceTree = "<group>"; };
		BA9C2E04224C84E7002AD2A1 /* ColorViewItem.xib */ = {isa = PBXFileReference; lastKnownFileType = file.xib; path = ColorViewItem.xib; sourceTree = "<group>"; };
		BA9C2E07224C854C002AD2A1 /* ProjectColor.swift */ = {isa = PBXFileReference; lastKnownFileType = sourcecode.swift; path = ProjectColor.swift; sourceTree = "<group>"; };
		BA9C2E0B224C8F58002AD2A1 /* KeyboardTableView.swift */ = {isa = PBXFileReference; lastKnownFileType = sourcecode.swift; path = KeyboardTableView.swift; sourceTree = "<group>"; };
		BA9D90B3222D14ED00D5EC0E /* NSView+Animation.swift */ = {isa = PBXFileReference; lastKnownFileType = sourcecode.swift; path = "NSView+Animation.swift"; sourceTree = "<group>"; };
		BA9D90D3222D155900D5EC0E /* NSView+Ext.swift */ = {isa = PBXFileReference; lastKnownFileType = sourcecode.swift; path = "NSView+Ext.swift"; sourceTree = "<group>"; };
		BAA11AC02251F49E007F31D2 /* WorkspaceStorage.swift */ = {isa = PBXFileReference; lastKnownFileType = sourcecode.swift; path = WorkspaceStorage.swift; sourceTree = "<group>"; };
		BAA11AC22251F4D6007F31D2 /* WorkspaceAutoCompleteTextField.swift */ = {isa = PBXFileReference; lastKnownFileType = sourcecode.swift; path = WorkspaceAutoCompleteTextField.swift; sourceTree = "<group>"; };
		BAA11AC42251F502007F31D2 /* WorkspaceDataSource.swift */ = {isa = PBXFileReference; lastKnownFileType = sourcecode.swift; path = WorkspaceDataSource.swift; sourceTree = "<group>"; };
		BAA260D0222D1DC70094F4E4 /* NSView+Shadow+Border.swift */ = {isa = PBXFileReference; lastKnownFileType = sourcecode.swift; path = "NSView+Shadow+Border.swift"; sourceTree = "<group>"; };
		BAAF567D2223CAC5003D0D73 /* NSButton+TextColor.swift */ = {isa = PBXFileReference; lastKnownFileType = sourcecode.swift; path = "NSButton+TextColor.swift"; sourceTree = "<group>"; };
		BAAF569D2223D4C7003D0D73 /* DotImageView.swift */ = {isa = PBXFileReference; lastKnownFileType = sourcecode.swift; path = DotImageView.swift; sourceTree = "<group>"; };
		BAAF569F2223DF9A003D0D73 /* VertificalTimeEntryFlowLayout.swift */ = {isa = PBXFileReference; lastKnownFileType = sourcecode.swift; path = VertificalTimeEntryFlowLayout.swift; sourceTree = "<group>"; };
		BAAF56A12223E18B003D0D73 /* TimeDecoratorView.swift */ = {isa = PBXFileReference; lastKnownFileType = sourcecode.swift; path = TimeDecoratorView.swift; sourceTree = "<group>"; };
		BAAF56A32223E19C003D0D73 /* TimeDecoratorView.xib */ = {isa = PBXFileReference; lastKnownFileType = file.xib; path = TimeDecoratorView.xib; sourceTree = "<group>"; };
		BAB0027E22731248005ECC93 /* DayLabel.swift */ = {isa = PBXFileReference; lastKnownFileType = sourcecode.swift; path = DayLabel.swift; sourceTree = "<group>"; };
		BAB0029E2273125C005ECC93 /* DayLabel.xib */ = {isa = PBXFileReference; lastKnownFileType = file.xib; path = DayLabel.xib; sourceTree = "<group>"; };
		BAB818C2228D5847008C2367 /* DescriptionAutoCompleteTextField.swift */ = {isa = PBXFileReference; lastKnownFileType = sourcecode.swift; path = DescriptionAutoCompleteTextField.swift; sourceTree = "<group>"; };
		BAB818E2228D594D008C2367 /* DescriptionTimeEntryStorage.swift */ = {isa = PBXFileReference; lastKnownFileType = sourcecode.swift; path = DescriptionTimeEntryStorage.swift; sourceTree = "<group>"; };
		BAB818E4228D5A16008C2367 /* DescriptionDataSource.swift */ = {isa = PBXFileReference; lastKnownFileType = sourcecode.swift; path = DescriptionDataSource.swift; sourceTree = "<group>"; };
		BAB818E8228D5A97008C2367 /* DescriptionContentCellView.swift */ = {isa = PBXFileReference; lastKnownFileType = sourcecode.swift; path = DescriptionContentCellView.swift; sourceTree = "<group>"; };
		BAB818EA228D5AA8008C2367 /* DescriptionContentCellView.xib */ = {isa = PBXFileReference; lastKnownFileType = file.xib; path = DescriptionContentCellView.xib; sourceTree = "<group>"; };
		BAB8D49321BE742D00D63DA5 /* NSTableView+TimeEntryDiff.swift */ = {isa = PBXFileReference; lastKnownFileType = sourcecode.swift; path = "NSTableView+TimeEntryDiff.swift"; sourceTree = "<group>"; };
		BAC4D398225470DA00254DAD /* AutoCompleteRowView.swift */ = {isa = PBXFileReference; lastKnownFileType = sourcecode.swift; path = AutoCompleteRowView.swift; sourceTree = "<group>"; };
		BAD15FFB223A52D600A8CCC9 /* TimeEntryEmptyView.swift */ = {isa = PBXFileReference; lastKnownFileType = sourcecode.swift; path = TimeEntryEmptyView.swift; sourceTree = "<group>"; };
		BAD15FFD223A530600A8CCC9 /* TimeEntryEmptyView.xib */ = {isa = PBXFileReference; lastKnownFileType = file.xib; path = TimeEntryEmptyView.xib; sourceTree = "<group>"; };
		BAD2341621D612DE0039C742 /* libPocoDataSQLite.60.dylib */ = {isa = PBXFileReference; lastKnownFileType = "compiled.mach-o.dylib"; name = libPocoDataSQLite.60.dylib; path = ../../../../third_party/poco/lib/Darwin/x86_64/libPocoDataSQLite.60.dylib; sourceTree = "<group>"; };
		BAD2341721D612DE0039C742 /* libPocoNetSSL.60.dylib */ = {isa = PBXFileReference; lastKnownFileType = "compiled.mach-o.dylib"; name = libPocoNetSSL.60.dylib; path = ../../../../third_party/poco/lib/Darwin/x86_64/libPocoNetSSL.60.dylib; sourceTree = "<group>"; };
		BAD2341821D612DE0039C742 /* libPocoNet.60.dylib */ = {isa = PBXFileReference; lastKnownFileType = "compiled.mach-o.dylib"; name = libPocoNet.60.dylib; path = ../../../../third_party/poco/lib/Darwin/x86_64/libPocoNet.60.dylib; sourceTree = "<group>"; };
		BAD2341921D612DE0039C742 /* libPocoCrypto.60.dylib */ = {isa = PBXFileReference; lastKnownFileType = "compiled.mach-o.dylib"; name = libPocoCrypto.60.dylib; path = ../../../../third_party/poco/lib/Darwin/x86_64/libPocoCrypto.60.dylib; sourceTree = "<group>"; };
		BAD2341A21D612DE0039C742 /* libPocoData.60.dylib */ = {isa = PBXFileReference; lastKnownFileType = "compiled.mach-o.dylib"; name = libPocoData.60.dylib; path = ../../../../third_party/poco/lib/Darwin/x86_64/libPocoData.60.dylib; sourceTree = "<group>"; };
		BAD2341B21D612DE0039C742 /* libPocoXML.60.dylib */ = {isa = PBXFileReference; lastKnownFileType = "compiled.mach-o.dylib"; name = libPocoXML.60.dylib; path = ../../../../third_party/poco/lib/Darwin/x86_64/libPocoXML.60.dylib; sourceTree = "<group>"; };
		BAD2341C21D612DF0039C742 /* libPocoJSON.60.dylib */ = {isa = PBXFileReference; lastKnownFileType = "compiled.mach-o.dylib"; name = libPocoJSON.60.dylib; path = ../../../../third_party/poco/lib/Darwin/x86_64/libPocoJSON.60.dylib; sourceTree = "<group>"; };
		BAD2341D21D612DF0039C742 /* libPocoUtil.60.dylib */ = {isa = PBXFileReference; lastKnownFileType = "compiled.mach-o.dylib"; name = libPocoUtil.60.dylib; path = ../../../../third_party/poco/lib/Darwin/x86_64/libPocoUtil.60.dylib; sourceTree = "<group>"; };
		BAD2341E21D612DF0039C742 /* libPocoFoundation.60.dylib */ = {isa = PBXFileReference; lastKnownFileType = "compiled.mach-o.dylib"; name = libPocoFoundation.60.dylib; path = ../../../../third_party/poco/lib/Darwin/x86_64/libPocoFoundation.60.dylib; sourceTree = "<group>"; };
		BAD8589D228EAE0E00226C71 /* Bugsnag.xcodeproj */ = {isa = PBXFileReference; lastKnownFileType = "wrapper.pb-project"; name = Bugsnag.xcodeproj; path = "../../../../third_party/bugsnag-cocoa/OSX/Bugsnag.xcodeproj"; sourceTree = "<group>"; };
		BAD858C5228EAE3000226C71 /* libc++.tbd */ = {isa = PBXFileReference; lastKnownFileType = "sourcecode.text-based-dylib-definition"; name = "libc++.tbd"; path = "usr/lib/libc++.tbd"; sourceTree = SDKROOT; };
		BAD858CB228EAE7C00226C71 /* libz.tbd */ = {isa = PBXFileReference; lastKnownFileType = "sourcecode.text-based-dylib-definition"; name = libz.tbd; path = usr/lib/libz.tbd; sourceTree = SDKROOT; };
		BAE007DD21FAF00D00404379 /* Media.xcassets */ = {isa = PBXFileReference; lastKnownFileType = folder.assetcatalog; path = Media.xcassets; sourceTree = "<group>"; };
		BAE49CAD222FC1C900773814 /* TimerContainerBox.swift */ = {isa = PBXFileReference; lastKnownFileType = sourcecode.swift; path = TimerContainerBox.swift; sourceTree = "<group>"; };
		BAE8E844224CA9AC006D534E /* ProjectAutoCompleteTextField.swift */ = {isa = PBXFileReference; lastKnownFileType = sourcecode.swift; path = ProjectAutoCompleteTextField.swift; sourceTree = "<group>"; };
		BAF50DE421A29FED0090BA95 /* Images.xcassets */ = {isa = PBXFileReference; lastKnownFileType = folder.assetcatalog; name = Images.xcassets; path = TogglDesktop/Images.xcassets; sourceTree = "<group>"; };
		BAF50DF621A2A18D0090BA95 /* AppIconFactory.h */ = {isa = PBXFileReference; lastKnownFileType = sourcecode.c.h; path = AppIconFactory.h; sourceTree = "<group>"; };
		BAF50DF721A2A18D0090BA95 /* AppIconFactory.m */ = {isa = PBXFileReference; lastKnownFileType = sourcecode.c.objc; path = AppIconFactory.m; sourceTree = "<group>"; };
		BAF6319B21E6F868002DD6AB /* NotificationCenter+MainThread.swift */ = {isa = PBXFileReference; lastKnownFileType = sourcecode.swift; path = "NotificationCenter+MainThread.swift"; sourceTree = "<group>"; };
		BAF87DEB21A3E1F600624EBE /* NSTextField+Ext.h */ = {isa = PBXFileReference; lastKnownFileType = sourcecode.c.h; path = "NSTextField+Ext.h"; sourceTree = "<group>"; };
		BAF87DEC21A3E1F600624EBE /* NSTextField+Ext.m */ = {isa = PBXFileReference; lastKnownFileType = sourcecode.c.objc; path = "NSTextField+Ext.m"; sourceTree = "<group>"; };
		BAFBFCC621CD1D3C004B443F /* SystemService.h */ = {isa = PBXFileReference; lastKnownFileType = sourcecode.c.h; path = SystemService.h; sourceTree = "<group>"; };
		BAFBFCC721CD1D3C004B443F /* SystemService.m */ = {isa = PBXFileReference; lastKnownFileType = sourcecode.c.objc; path = SystemService.m; sourceTree = "<group>"; };
		C5CB7F0217F43EE100A2AEB1 /* TimeEntryCell.h */ = {isa = PBXFileReference; fileEncoding = 4; lastKnownFileType = sourcecode.c.h; path = TimeEntryCell.h; sourceTree = "<group>"; };
		C5CB7F0317F43EE100A2AEB1 /* TimeEntryCell.m */ = {isa = PBXFileReference; fileEncoding = 4; lastKnownFileType = sourcecode.c.objc; path = TimeEntryCell.m; sourceTree = "<group>"; };
		C5DA1FB817F19647001C4565 /* Kopsik.dylib */ = {isa = PBXFileReference; lastKnownFileType = "compiled.mach-o.dylib"; name = Kopsik.dylib; path = ../../../lib/osx/build/Kopsik.dylib; sourceTree = "<group>"; };
		C5DA1FBA17F197BF001C4565 /* toggl_api.h */ = {isa = PBXFileReference; fileEncoding = 4; lastKnownFileType = sourcecode.c.h; name = toggl_api.h; path = ../../../../toggl_api.h; sourceTree = "<group>"; };
		C5DA1FBC17F1B08A001C4565 /* MainWindowController.h */ = {isa = PBXFileReference; fileEncoding = 4; lastKnownFileType = sourcecode.c.h; path = MainWindowController.h; sourceTree = SOURCE_ROOT; };
		C5DA1FBD17F1B08A001C4565 /* MainWindowController.m */ = {isa = PBXFileReference; fileEncoding = 4; lastKnownFileType = sourcecode.c.objc; path = MainWindowController.m; sourceTree = SOURCE_ROOT; };
		C5DA1FBE17F1B08A001C4565 /* MainWindowController.xib */ = {isa = PBXFileReference; fileEncoding = 4; lastKnownFileType = file.xib; path = MainWindowController.xib; sourceTree = SOURCE_ROOT; };
		C5DA1FC117F1B38B001C4565 /* LoginViewController.h */ = {isa = PBXFileReference; fileEncoding = 4; lastKnownFileType = sourcecode.c.h; path = LoginViewController.h; sourceTree = SOURCE_ROOT; };
		C5DA1FC217F1B38B001C4565 /* LoginViewController.m */ = {isa = PBXFileReference; fileEncoding = 4; lastKnownFileType = sourcecode.c.objc; path = LoginViewController.m; sourceTree = SOURCE_ROOT; };
		C5DA1FC317F1B38B001C4565 /* LoginViewController.xib */ = {isa = PBXFileReference; fileEncoding = 4; lastKnownFileType = file.xib; path = LoginViewController.xib; sourceTree = SOURCE_ROOT; };
/* End PBXFileReference section */

/* Begin PBXFrameworksBuildPhase section */
		69FC17EE17E6534400B96425 /* Frameworks */ = {
			isa = PBXFrameworksBuildPhase;
			buildActionMask = 2147483647;
			files = (
				BAD858CC228EAE7C00226C71 /* libz.tbd in Frameworks */,
				74456B9D1A774BAE002A6338 /* TogglDesktopLibrary.dylib in Frameworks */,
				743D94281827929C000E6F70 /* Carbon.framework in Frameworks */,
				743D942618279290000E6F70 /* IOKit.framework in Frameworks */,
				74AA947818090A8E0000539F /* Security.framework in Frameworks */,
				74E3CDD917FC369700C3ADD3 /* ExceptionHandling.framework in Frameworks */,
				7421348F195C4F1A007EF78B /* CrashReporter.framework in Frameworks */,
				74E3CDD717FBAE0800C3ADD3 /* SystemConfiguration.framework in Frameworks */,
				BA6E873521DDC1E2005E2451 /* Sparkle.framework in Frameworks */,
				BA7DB6E321F9C77A0059239B /* MASShortcut.framework in Frameworks */,
				7421348E195C4EE8007EF78B /* TFDatePicker.framework in Frameworks */,
				BAD858C7228EAE6500226C71 /* Bugsnag.framework in Frameworks */,
				BA0CEC4821BE4D4600F1BF01 /* DeepDiff.framework in Frameworks */,
				74033C9717EC1DE100CA53D3 /* libc++.dylib in Frameworks */,
				69FC17F517E6534400B96425 /* Cocoa.framework in Frameworks */,
			);
			runOnlyForDeploymentPostprocessing = 0;
		};
/* End PBXFrameworksBuildPhase section */

/* Begin PBXGroup section */
		3C0A570C1C22E12E00301D77 /* MKPopoverColorWell */ = {
			isa = PBXGroup;
			children = (
				3C0A570D1C22E12E00301D77 /* LICENSE.txt */,
				3C0A570E1C22E12E00301D77 /* MKColorPickerView.h */,
				3C0A570F1C22E12E00301D77 /* MKColorPickerView.m */,
				3C0A57101C22E12E00301D77 /* MKColorSwatchCell.h */,
				3C0A57111C22E12E00301D77 /* MKColorSwatchCell.m */,
				3C0A57121C22E12E00301D77 /* MKColorSwatchMatrix.h */,
				3C0A57131C22E12E00301D77 /* MKColorSwatchMatrix.m */,
				3C0A57141C22E12E00301D77 /* MKColorWell+Bindings.h */,
				3C0A57151C22E12E00301D77 /* MKColorWell+Bindings.m */,
				3C0A57171C22E12E00301D77 /* MKColorWell.m */,
				3C0A57161C22E12E00301D77 /* MKColorWell.h */,
				3C0A57181C22E12E00301D77 /* README.md */,
			);
			name = MKPopoverColorWell;
			path = ../../../../third_party/MKPopoverColorWell;
			sourceTree = "<group>";
		};
		3C6B246F203E01B70063FC08 /* AutoComplete */ = {
			isa = PBXGroup;
			children = (
				3C6B2481203E01D80063FC08 /* AutoCompleteInput.h */,
				3C6B2483203E01D90063FC08 /* AutoCompleteInput.m */,
				3C6B2482203E01D80063FC08 /* AutoCompleteTable.h */,
				3C6B2484203E01D90063FC08 /* AutoCompleteTable.m */,
				3C6B247F203E01D60063FC08 /* AutoCompleteTableCell.h */,
				3C6B2480203E01D60063FC08 /* AutoCompleteTableCell.m */,
				3C6B2485203E01D90063FC08 /* AutoCompleteTableCell.xib */,
				3C6B24A2203FC8200063FC08 /* LiteAutoCompleteDataSource.h */,
				3C6B24A3203FC8200063FC08 /* LiteAutoCompleteDataSource.m */,
				3CE30E002052BD8B00AF2E2A /* AutoCompleteTableContainer.h */,
				3CE30E012052BD8B00AF2E2A /* AutoCompleteTableContainer.m */,
				BA403BAC2230CFBC008B202C /* BetterFocusAutoCompleteInput.h */,
				BA403BAD2230CFBC008B202C /* BetterFocusAutoCompleteInput.m */,
			);
			name = AutoComplete;
			sourceTree = "<group>";
		};
		69FC17E817E6534400B96425 = {
			isa = PBXGroup;
			children = (
				BAE007DD21FAF00D00404379 /* Media.xcassets */,
				BAD2341921D612DE0039C742 /* libPocoCrypto.60.dylib */,
				BAD2341A21D612DE0039C742 /* libPocoData.60.dylib */,
				BAD2341621D612DE0039C742 /* libPocoDataSQLite.60.dylib */,
				BAD2341E21D612DF0039C742 /* libPocoFoundation.60.dylib */,
				BAD2341C21D612DF0039C742 /* libPocoJSON.60.dylib */,
				BAD2341821D612DE0039C742 /* libPocoNet.60.dylib */,
				BAD2341721D612DE0039C742 /* libPocoNetSSL.60.dylib */,
				BAD2341D21D612DF0039C742 /* libPocoUtil.60.dylib */,
				BAD2341B21D612DE0039C742 /* libPocoXML.60.dylib */,
				BAF50DE421A29FED0090BA95 /* Images.xcassets */,
				3CFE546D201781A5006B673A /* libcrypto.1.1.dylib */,
				3CFE547D201781A5006B673A /* libssl.1.1.dylib */,
				745126B419A28AA500390F47 /* Reachability.h */,
				745126B519A28AA600390F47 /* Reachability.m */,
				742134C3195C63AE007EF78B /* poco */,
				BAD8589D228EAE0E00226C71 /* Bugsnag.xcodeproj */,
				749A3A4318D889BD000AD2DB /* CrashReporter.xcodeproj */,
				74FD8CD718A8EEE200F7DB80 /* TFDatePicker.xcodeproj */,
				74B680A8180759C300B697AA /* TogglDesktopLibrary.xcodeproj */,
				BA0CEBA321BA851700F1BF01 /* DeepDiff.xcodeproj */,
				BA6E86A521DDB331005E2451 /* Sparkle.xcodeproj */,
				BA7DB6BB21F9C7660059239B /* MASShortcut.xcodeproj */,
				745E7FC1192D247300747C18 /* images */,
				3C0A570C1C22E12E00301D77 /* MKPopoverColorWell */,
				74E1682E180F269F0026261C /* gtm */,
				74E857AA194F8807007A88B9 /* ssl */,
				BA712EAF21BF904E00A2D8DD /* Feature */,
				BA0CEC4C21BE516F00F1BF01 /* Diff */,
				69FC17FA17E6534400B96425 /* ui */,
				69FC181717E6534500B96425 /* kopsikTests */,
				69FC17F317E6534400B96425 /* Frameworks */,
				69FC17F217E6534400B96425 /* Products */,
				3C1E013E19D2DAE300DBF9A5 /* dsa_pub.pem */,
			);
			sourceTree = "<group>";
		};
		69FC17F217E6534400B96425 /* Products */ = {
			isa = PBXGroup;
			children = (
				69FC17F117E6534400B96425 /* TogglDesktop.app */,
			);
			name = Products;
			sourceTree = "<group>";
		};
		69FC17F317E6534400B96425 /* Frameworks */ = {
			isa = PBXGroup;
			children = (
				BAD858CB228EAE7C00226C71 /* libz.tbd */,
				BAD858C5228EAE3000226C71 /* libc++.tbd */,
				74FD8CDF18A8EF8300F7DB80 /* TFDatePicker.framework */,
				743D94271827929C000E6F70 /* Carbon.framework */,
				743D942518279290000E6F70 /* IOKit.framework */,
				74AA947718090A8E0000539F /* Security.framework */,
				74033C9617EC1DE100CA53D3 /* libc++.dylib */,
				74033C8D17EC1CFD00CA53D3 /* libstdc++.dylib */,
				74E3CDD817FC369700C3ADD3 /* ExceptionHandling.framework */,
				74E3CDD617FBAE0800C3ADD3 /* SystemConfiguration.framework */,
				C5DA1FB817F19647001C4565 /* Kopsik.dylib */,
				69FC17F417E6534400B96425 /* Cocoa.framework */,
				69FC181217E6534500B96425 /* SenTestingKit.framework */,
				69FC17F617E6534400B96425 /* Other Frameworks */,
			);
			name = Frameworks;
			sourceTree = "<group>";
		};
		69FC17F617E6534400B96425 /* Other Frameworks */ = {
			isa = PBXGroup;
			children = (
				69FC17F717E6534400B96425 /* AppKit.framework */,
				69FC17F917E6534400B96425 /* Foundation.framework */,
			);
			name = "Other Frameworks";
			sourceTree = "<group>";
		};
		69FC17FA17E6534400B96425 /* ui */ = {
			isa = PBXGroup;
			children = (
				BA229D0E21EDEDBA00DEB4B9 /* Theme */,
				BA13E05B21C7B9F800835EC1 /* UserNotification */,
				BAF87DDB21A3E1E700624EBE /* Extension */,
				BAF50DF521A2A16D0090BA95 /* Icon */,
				3C6B246F203E01B70063FC08 /* AutoComplete */,
				BA2DA0C421A542E20027B7A5 /* NSTextField+Ext.h */,
				BA2DA0C521A542E30027B7A5 /* NSTextField+Ext.m */,
				3C068C681C22F25000874B9A /* MKColorWellCustom.h */,
				3C068C691C22F25000874B9A /* MKColorWellCustom.m */,
				746947F81AF3FE3E0024BED7 /* AutotrackerRuleItem.h */,
				746947F91AF3FE3E0024BED7 /* AutotrackerRuleItem.m */,
				7430750118204EFB009019CB /* AboutWindowController.h */,
				7430750218204EFB009019CB /* AboutWindowController.m */,
				7430750318204EFB009019CB /* AboutWindowController.xib */,
				69FC180617E6534400B96425 /* AppDelegate.h */,
				69FC180717E6534400B96425 /* AppDelegate.m */,
				74C15799183BA5DA00550613 /* AutocompleteDataSource.h */,
				74C1579A183BA5DA00550613 /* AutocompleteDataSource.m */,
				74C15794183A8CE600550613 /* AutocompleteItem.h */,
				74C15795183A8CE600550613 /* AutocompleteItem.m */,
				747B74841A0AD28200BB3791 /* ConsoleViewController.h */,
				747B74851A0AD28200BB3791 /* ConsoleViewController.m */,
				747B74861A0AD28200BB3791 /* ConsoleViewController.xib */,
				7408EDB918C532C200CBE8F1 /* const.h */,
				74A7346818297DD100525BBC /* ConvertHexColor.h */,
				74A7346918297DD100525BBC /* ConvertHexColor.m */,
				748B3A3219222DB100F31468 /* DisplayCommand.h */,
				748B3A3319222DB100F31468 /* DisplayCommand.m */,
				74F106FE18993FFE00E93BD5 /* FeedbackWindowController.h */,
				74F106FF18993FFE00E93BD5 /* FeedbackWindowController.m */,
				74F1070018993FFE00E93BD5 /* FeedbackWindowController.xib */,
				743D942D1827C633000E6F70 /* IdleEvent.h */,
				743D942E1827C633000E6F70 /* IdleEvent.m */,
				742339391829B99C00063FA9 /* IdleNotificationWindowController.h */,
				7423393A1829B99C00063FA9 /* IdleNotificationWindowController.m */,
				7423393B1829B99C00063FA9 /* IdleNotificationWindowController.xib */,
				743D7829182791FA00978BCC /* idler.c */,
				743D94291827A0E0000E6F70 /* idler.h */,
				C5DA1FC117F1B38B001C4565 /* LoginViewController.h */,
				C5DA1FC217F1B38B001C4565 /* LoginViewController.m */,
				C5DA1FC317F1B38B001C4565 /* LoginViewController.xib */,
				95DBF8D618C48B300021FB41 /* logo.png */,
				69FC180917E6534500B96425 /* MainMenu.xib */,
				C5DA1FBC17F1B08A001C4565 /* MainWindowController.h */,
				C5DA1FBD17F1B08A001C4565 /* MainWindowController.m */,
				C5DA1FBE17F1B08A001C4565 /* MainWindowController.xib */,
				7438B3D118253CD2002AE43C /* MenuItemTags.h */,
				7438B3D218253CD2002AE43C /* MenuItemTags.m */,
				749BD0BB1833E28400980494 /* NSBoxClickable.h */,
				749BD0BC1833E28400980494 /* NSBoxClickable.m */,
				74762B9E18A12DB8004433A9 /* NSComboBox_Expansion.h */,
				95C0707818CDB91500A34D0D /* NSCustomComboBox.h */,
				95C0707918CDB91500A34D0D /* NSCustomComboBox.m */,
				95C0707518CDB67300A34D0D /* NSCustomComboBoxCell.h */,
				95C0707618CDB67300A34D0D /* NSCustomComboBoxCell.m */,
				3C07B758193C88AE00ED6E6F /* NSCustomTimerComboBox.h */,
				3C07B759193C88AE00ED6E6F /* NSCustomTimerComboBox.m */,
				74BA5FCD18B6E770009DAA2D /* NSHoverButton.h */,
				74BA5FCE18B6E770009DAA2D /* NSHoverButton.m */,
				3CD7AD6D19ED579700372797 /* NSResize.h */,
				3CD7AD6E19ED579700372797 /* NSResize.m */,
				3C7B4EB1190FB57A00627DC3 /* NSSecureTextFieldVerticallyAligned.h */,
				3C7B4EB2190FB57A00627DC3 /* NSSecureTextFieldVerticallyAligned.m */,
				74F8FBA118313FA6000F09EE /* NSTextFieldClickable.h */,
				74F8FBA218313FA6000F09EE /* NSTextFieldClickable.m */,
				3C8979C819235EA2007061E0 /* NSTextFieldClickablePointer.h */,
				3C8979C919235EA2007061E0 /* NSTextFieldClickablePointer.m */,
				3CC450E71A31ED540012440B /* NSTextFieldDuration.h */,
				3CC450E81A31ED540012440B /* NSTextFieldDuration.m */,
				3C7B4E8B190FA6D200627DC3 /* NSTextFieldVerticallyAligned.h */,
				3C7B4E8C190FA6D200627DC3 /* NSTextFieldVerticallyAligned.m */,
				741104BD18C7682700BC7A49 /* NSTextFieldWithBackground.h */,
				741104BE18C7682700BC7A49 /* NSTextFieldWithBackground.m */,
				74762B9F18A139D4004433A9 /* NSUnstripedTableView.h */,
				74762BA018A139D4004433A9 /* NSUnstripedTableView.m */,
				3CA14527192DE32300414620 /* NSViewEscapable.h */,
				3CA14528192DE32300414620 /* NSViewEscapable.m */,
				749CB8C918167D6E00814841 /* PreferencesWindowController.h */,
				749CB8CA18167D6E00814841 /* PreferencesWindowController.m */,
				749CB8CB18167D6E00814841 /* PreferencesWindowController.xib */,
				7484F620191D92C30038885C /* Settings.h */,
				7484F621191D92C30038885C /* Settings.m */,
				69FC17FB17E6534400B96425 /* Supporting Files */,
				C5CB7F0217F43EE100A2AEB1 /* TimeEntryCell.h */,
				C5CB7F0317F43EE100A2AEB1 /* TimeEntryCell.m */,
				7498D2471888B226001390B9 /* TimeEntryCell.xib */,
				74D1D25A17EB71C100E709B0 /* TimeEntryEditViewController.h */,
				74D1D25B17EB71C100E709B0 /* TimeEntryEditViewController.m */,
				74D1D25C17EB71C100E709B0 /* TimeEntryEditViewController.xib */,
				74D1D25317EB713F00E709B0 /* TimeEntryListViewController.h */,
				74D1D25417EB713F00E709B0 /* TimeEntryListViewController.m */,
				74D1D25517EB713F00E709B0 /* TimeEntryListViewController.xib */,
				74BAAA0917F37B140079386F /* TimeEntryViewItem.h */,
				74BAAA0A17F37B140079386F /* TimeEntryViewItem.m */,
				74D1D26F17EB72D900E709B0 /* TimerEditViewController.h */,
				74D1D27017EB72D900E709B0 /* TimerEditViewController.m */,
				74D1D27117EB72D900E709B0 /* TimerEditViewController.xib */,
				C5DA1FBA17F197BF001C4565 /* toggl_api.h */,
				7424949C17F1E3D20030121C /* UIEvents.h */,
				7424949D17F1E3D20030121C /* UIEvents.m */,
				3CD30F401F58B02C006FAA0D /* OverlayViewController.h */,
				3CD30F411F58B02C006FAA0D /* OverlayViewController.m */,
				3CD30F421F58B02C006FAA0D /* OverlayViewController.xib */,
				74098C311919899600CBDFB9 /* Utils.h */,
				74098C321919899600CBDFB9 /* Utils.m */,
				74BAD31C18BD7D83002FD4CF /* ViewItem.h */,
				74BAD31D18BD7D83002FD4CF /* ViewItem.m */,
				3C3AF64C20ACC6280088A3A6 /* CountryViewItem.h */,
				3C3AF64D20ACC6280088A3A6 /* CountryViewItem.m */,
				3CE1CABF1C774F2B00D0ADD5 /* LoadMoreCell.h */,
				3CE1CAC01C774F2B00D0ADD5 /* LoadMoreCell.m */,
				3C0158EF1C7B414E00FE63AA /* LoadMoreCell.xib */,
				BA2DA11E21A691FF0027B7A5 /* TrackingService.h */,
				BA2DA11F21A691FF0027B7A5 /* TrackingService.m */,
				3C2F239B21A7B43300CBE6BC /* UnsupportedNotice.h */,
				3C2F239C21A7B43300CBE6BC /* UnsupportedNotice.m */,
				BA7B4C3521C24B9D00B75B14 /* UndoTextField.h */,
				BA7B4C3621C24B9D00B75B14 /* UndoTextField.m */,
				BAFBFCC621CD1D3C004B443F /* SystemService.h */,
				BAFBFCC721CD1D3C004B443F /* SystemService.m */,
				BA03725421FE9FD400FC277B /* FlatButton.swift */,
				BA08E085222E709C0075F68E /* ProjectTextField.h */,
				BA08E086222E709C0075F68E /* ProjectTextField.m */,
				BAE49CAD222FC1C900773814 /* TimerContainerBox.swift */,
				BA6EB8752249DB33003BB8EF /* VerticallyCenteredTextFieldCell.swift */,
				BA763B7A2268601700DC245A /* PopoverRootView.swift */,
			);
			name = ui;
			path = test2;
			sourceTree = "<group>";
		};
		69FC17FB17E6534400B96425 /* Supporting Files */ = {
			isa = PBXGroup;
			children = (
				743E584F1A775BB300F17CB0 /* Localizable.strings */,
				69FC17FC17E6534400B96425 /* TogglDesktop-Info.plist */,
				69FC17FD17E6534400B96425 /* InfoPlist.strings */,
				69FC180017E6534400B96425 /* main.m */,
				69FC180217E6534400B96425 /* TogglDesktop-Prefix.pch */,
				69FC180317E6534400B96425 /* Credits.rtf */,
			);
			name = "Supporting Files";
			sourceTree = "<group>";
		};
		69FC181717E6534500B96425 /* kopsikTests */ = {
			isa = PBXGroup;
			children = (
				69FC181D17E6534500B96425 /* test2Tests.h */,
				69FC181E17E6534500B96425 /* test2Tests.m */,
				69FC181817E6534500B96425 /* Supporting Files */,
			);
			name = kopsikTests;
			path = test2Tests;
			sourceTree = "<group>";
		};
		69FC181817E6534500B96425 /* Supporting Files */ = {
			isa = PBXGroup;
			children = (
				69FC181917E6534500B96425 /* TogglDesktopTests-Info.plist */,
				69FC181A17E6534500B96425 /* InfoPlist.strings */,
			);
			name = "Supporting Files";
			sourceTree = "<group>";
		};
		742134C3195C63AE007EF78B /* poco */ = {
			isa = PBXGroup;
			children = (
			);
			name = poco;
			sourceTree = "<group>";
		};
		74456B871A774858002A6338 /* Products */ = {
			isa = PBXGroup;
			children = (
				74456B9A1A774858002A6338 /* TogglDesktopLibrary.dylib */,
			);
			name = Products;
			sourceTree = "<group>";
		};
		745E7FC1192D247300747C18 /* images */ = {
			isa = PBXGroup;
			children = (
				3C65A7CE1DE574E7005586B4 /* continue_light.pdf */,
				3C65A7E41DE5757A005586B4 /* continue_regular.pdf */,
				3C65A7CF1DE574E7005586B4 /* group_icon_closed.pdf */,
				3C65A7D01DE574E7005586B4 /* group_icon_open.pdf */,
				3C1C09C41C298ABA00BF9B6C /* warning-icon.png */,
				3CAFDFF41AA713830022CD40 /* icon-google.pdf */,
				3C4237151A9F612E00643059 /* toggl-logo-white.pdf */,
				3C4237161A9F612E00643059 /* toggl-desktop-bg.png */,
				74664DAF18AA860800AAD282 /* on.pdf */,
				74664DB018AA860800AAD282 /* off.pdf */,
				3C7B4E9D190FA7F900627DC3 /* logo-white@2x.png */,
				3CDA2C571913A4E200A94967 /* icon-start-gray@2x.png */,
				3CDA2C591913B60F00A94967 /* icon-billable@2x.png */,
				3CDA2C5A1913B60F00A94967 /* icon-tags@2x.png */,
				3C8979B61920B7B7007061E0 /* continue.pdf */,
				95DBF8CA18BF7A910021FB41 /* offline_off.pdf */,
				95DBF8CB18BF7A910021FB41 /* offline_on.pdf */,
				3CA1453B192DF0DE00414620 /* trash_can.pdf */,
			);
			name = images;
			sourceTree = "<group>";
		};
		749A3A4418D889BD000AD2DB /* Products */ = {
			isa = PBXGroup;
			children = (
				749A3A5718D889BE000AD2DB /* libCrashReporter-MacOSX-Static.a */,
				749A3A5918D889BE000AD2DB /* CrashReporter.framework */,
				745126C719A28AA600390F47 /* CrashReporter.framework */,
				749A3A5D18D889BE000AD2DB /* libCrashReporter-iphoneos.a */,
				749A3A5F18D889BE000AD2DB /* libCrashReporter-iphonesimulator.a */,
				749A3A6118D889BE000AD2DB /* plcrashutil */,
				749A3A6318D889BE000AD2DB /* Tests-MacOSX.xctest */,
				749A3A6518D889BE000AD2DB /* Tests-iOS-Simulator.xctest */,
				749A3A6718D889BE000AD2DB /* Tests-iOS-Device.xctest */,
				749A3A6918D889BE000AD2DB /* DemoCrash.app */,
				749A3A6B18D889BE000AD2DB /* DemoCrash-iOS-Device.app */,
				749A3A6D18D889BE000AD2DB /* DemoCrash-iOS-Simulator.app */,
				749A3A6F18D889BE000AD2DB /* Fuzz Testing */,
			);
			name = Products;
			sourceTree = "<group>";
		};
		74E1682E180F269F0026261C /* gtm */ = {
			isa = PBXGroup;
			children = (
				74AA9466180909F50000539F /* GTMHTTPFetcher.h */,
				74AA9467180909F50000539F /* GTMHTTPFetcher.m */,
				74AA9468180909F50000539F /* GTMHTTPFetchHistory.h */,
				74AA9469180909F50000539F /* GTMHTTPFetchHistory.m */,
				74AA946A180909F50000539F /* GTMOAuth2Authentication.h */,
				74AA946B180909F50000539F /* GTMOAuth2Authentication.m */,
				74AA946C180909F50000539F /* GTMOAuth2SignIn.h */,
				74AA946D180909F50000539F /* GTMOAuth2SignIn.m */,
				74AA946E180909F50000539F /* GTMOAuth2Window.xib */,
				74AA946F180909F50000539F /* GTMOAuth2WindowController.h */,
				74AA9470180909F50000539F /* GTMOAuth2WindowController.m */,
			);
			name = gtm;
			sourceTree = "<group>";
		};
		74E857AA194F8807007A88B9 /* ssl */ = {
			isa = PBXGroup;
			children = (
				74E857AB194F8807007A88B9 /* cacert.pem */,
			);
			name = ssl;
			path = ../../../ssl;
			sourceTree = "<group>";
		};
		74FD8CD818A8EEE200F7DB80 /* Products */ = {
			isa = PBXGroup;
			children = (
				74FD8CDC18A8EEE200F7DB80 /* TFDatePicker.framework */,
			);
			name = Products;
			sourceTree = "<group>";
		};
		BA014026225707F1000E5B91 /* Tag */ = {
			isa = PBXGroup;
			children = (
				BA01404922570893000E5B91 /* Tag.swift */,
				BA01404522570805000E5B91 /* TagCellView.swift */,
				BA0140472257080F000E5B91 /* TagCellView.xib */,
				BA01405122571199000E5B91 /* TagTokenView.swift */,
				BA014053225711A3000E5B91 /* TagTokenView.xib */,
			);
			path = Tag;
			sourceTree = "<group>";
		};
		BA0C3A45223219330081C6DE /* AutoComplete */ = {
			isa = PBXGroup;
			children = (
				BA0C3A64223219470081C6DE /* AutoCompleteCellType.swift */,
				BA0C3A6622321FBC0081C6DE /* AutoCompleteTableCell+Ext.swift */,
			);
			path = AutoComplete;
			sourceTree = "<group>";
		};
		BA0CEBA421BA851700F1BF01 /* Products */ = {
			isa = PBXGroup;
			children = (
				BA0CEBC121BA851700F1BF01 /* DeepDiff.framework */,
				BA0CEBC321BA851700F1BF01 /* DeepDiff-macOS-Tests.xctest */,
			);
			name = Products;
			sourceTree = "<group>";
		};
		BA0CEC4C21BE516F00F1BF01 /* Diff */ = {
			isa = PBXGroup;
			children = (
				BA0CEC5221BE528900F1BF01 /* TableViewDiffer.swift */,
				BA0CEC6421BE590200F1BF01 /* NSTableView+Diff.swift */,
				BAB8D49321BE742D00D63DA5 /* NSTableView+TimeEntryDiff.swift */,
				BA0CEC5121BE528900F1BF01 /* TogglDesktop-Bridging-Header.h */,
			);
			path = Diff;
			sourceTree = "<group>";
		};
		BA13D1E42269B4F600EB3833 /* Calendar */ = {
			isa = PBXGroup;
			children = (
				BA13D20B2269BA8600EB3833 /* Cell */,
				BA13D2092269BA6500EB3833 /* CalendarDataSource.swift */,
				BA13D2102269BE2F00EB3833 /* DateInfo.swift */,
				BA13D2142269C01500EB3833 /* Date+Utils.swift */,
				BA13D2052269B7C400EB3833 /* CalendarViewController.swift */,
				BA13D2192269E0B500EB3833 /* CalendarViewController.xib */,
				BA50ED8422705F9E008323FA /* CalendarFlowLayout.swift */,
				BAB0027E22731248005ECC93 /* DayLabel.swift */,
				BAB0029E2273125C005ECC93 /* DayLabel.xib */,
			);
			path = Calendar;
			sourceTree = "<group>";
		};
		BA13D20B2269BA8600EB3833 /* Cell */ = {
			isa = PBXGroup;
			children = (
				BA13D20C2269BAA600EB3833 /* DateCellViewItem.swift */,
				BA13D20D2269BAA600EB3833 /* DateCellViewItem.xib */,
			);
			path = Cell;
			sourceTree = "<group>";
		};
		BA13E05B21C7B9F800835EC1 /* UserNotification */ = {
			isa = PBXGroup;
			children = (
				BA13E05A21C7B9D900835EC1 /* UserNotificationCenter.h */,
				BA13E05921C7B9D900835EC1 /* UserNotificationCenter.m */,
			);
			name = UserNotification;
			sourceTree = "<unknown>";
		};
		BA229D0E21EDEDBA00DEB4B9 /* Theme */ = {
			isa = PBXGroup;
			children = (
				BA6F1B3721EEE998009265E4 /* Theme+Notification.swift */,
				BA2E3F2B22375E640035D034 /* NSView+Appearance.swift */,
			);
			name = Theme;
			sourceTree = "<group>";
		};
		BA34F0DB22439BF300C27A15 /* TimeEntryEditor */ = {
			isa = PBXGroup;
			children = (
				BAB818E7228D5A66008C2367 /* Description */,
				BA014026225707F1000E5B91 /* Tag */,
				BA8B4C522251FA6900592BC7 /* Workspace */,
				BA412C1B224E0D3E003CA17A /* Client */,
				BA9C2DD8224C7E2E002AD2A1 /* Project */,
				BA7D332B2248940800B953A8 /* AutoComplete */,
				BA13D2162269DE3400EB3833 /* NoVibrantPopoverView.swift */,
				BA2E5FB0223787C300EB866E /* EditorPopover.swift */,
				BA34F0FE22439C3000C27A15 /* EditorViewController.swift */,
				BA34F0FF22439C3000C27A15 /* EditorViewController.xib */,
				BA0F67B6224A32F700ED0F91 /* CursorButton.swift */,
				BA84363922533A6600EF5830 /* DesktopLibraryBridge.h */,
				BA84363A22533A6600EF5830 /* DesktopLibraryBridge.m */,
				BA053658225DDDBB00C26E1F /* CustomFocusRingButton.swift */,
			);
			path = TimeEntryEditor;
			sourceTree = "<group>";
		};
		BA3E75B422291C9D009AD291 /* SystemMessage */ = {
			isa = PBXGroup;
			children = (
				BA3E75D322291CEB009AD291 /* SystemMessage.swift */,
				BA3E75D52229356D009AD291 /* SystemMessageView.swift */,
				BA3E75D722293576009AD291 /* SystemMessageView.xib */,
				BA276A122240F5B500810C51 /* FloatingErrorView.swift */,
				BA276A132240F5B500810C51 /* FloatingErrorView.xib */,
			);
			path = SystemMessage;
			sourceTree = "<group>";
		};
		BA4059AD221D2147002969B8 /* TimeEntry */ = {
			isa = PBXGroup;
			children = (
				BA4059B2221D4697002969B8 /* Views */,
				BA4059B8221D53E7002969B8 /* TimeEntryDatasource.swift */,
			);
			path = TimeEntry;
			sourceTree = "<group>";
		};
		BA4059B2221D4697002969B8 /* Views */ = {
			isa = PBXGroup;
			children = (
				BA4059AE221D215A002969B8 /* TimeHeaderView.swift */,
				BA4059B0221D2186002969B8 /* TimeHeaderView.xib */,
				BAAF56A12223E18B003D0D73 /* TimeDecoratorView.swift */,
				BAAF56A32223E19C003D0D73 /* TimeDecoratorView.xib */,
				BA4059B5221D46F4002969B8 /* TimeEntryCollectionView.h */,
				BA4059B6221D46F4002969B8 /* TimeEntryCollectionView.m */,
				BA80BEB1221EAE6F00BDFD35 /* Array+ByGroup.swift */,
				BAAF567D2223CAC5003D0D73 /* NSButton+TextColor.swift */,
				BAAF569D2223D4C7003D0D73 /* DotImageView.swift */,
				BAAF569F2223DF9A003D0D73 /* VertificalTimeEntryFlowLayout.swift */,
				BA0E380F2225257D00D0121B /* BezierPath+Corner.swift */,
				BA0E38112225260B00D0121B /* TimeEntryCell+Ext.swift */,
			);
			path = Views;
			sourceTree = "<group>";
		};
		BA412C1B224E0D3E003CA17A /* Client */ = {
			isa = PBXGroup;
			children = (
				BA412C20224E1189003CA17A /* ClientCellView.swift */,
				BA412C22224E11AC003CA17A /* ClientCellView.xib */,
				BA412C26224E195C003CA17A /* NoClientCellView.swift */,
				BA412C28224E196D003CA17A /* NoClientCellView.xib */,
			);
			path = Client;
			sourceTree = "<group>";
		};
		BA412C1E224E1158003CA17A /* Cells */ = {
			isa = PBXGroup;
			children = (
				BA7D334E224897FC00B953A8 /* ProjectHeaderCellView.swift */,
				BA7D33522248981200B953A8 /* ProjectHeaderCellView.xib */,
				BA7D33502248980B00B953A8 /* ProjectContentCellView.swift */,
				BA7D3354224898E400B953A8 /* ProjectContentCellView.xib */,
				BA05367E225E238D00C26E1F /* ProjectWorksapceCellView.swift */,
				BA05369E225E239600C26E1F /* ProjectWorksapceCellView.xib */,
			);
			path = Cells;
			sourceTree = "<group>";
		};
		BA657280224DFA4F00BA4C60 /* ColorWheel */ = {
			isa = PBXGroup;
			children = (
				BA6572A3224DFA6F00BA4C60 /* ColorGraphicsView.swift */,
				BA6572A2224DFA6F00BA4C60 /* CurrentColorView.swift */,
				BA6572A1224DFA6E00BA4C60 /* HSBGen.swift */,
				BA6572A4224DFA6F00BA4C60 /* HSV.swift */,
				BA6572A0224DFA6E00BA4C60 /* RGB.swift */,
			);
			path = ColorWheel;
			sourceTree = "<group>";
		};
		BA6E86A621DDB331005E2451 /* Products */ = {
			isa = PBXGroup;
			children = (
				BA6E86B621DDB331005E2451 /* Sparkle.framework */,
				BA6E86B821DDB331005E2451 /* Sparkle Test App.app */,
				BA6E86BA21DDB331005E2451 /* Sparkle Unit Tests.xctest */,
				BA6E86BC21DDB331005E2451 /* BinaryDelta */,
				BA6E86BE21DDB331005E2451 /* Autoupdate.app */,
				BA6E86C021DDB331005E2451 /* UI Tests.xctest */,
				BA6E86C221DDB331005E2451 /* fileop */,
				BA6E86C421DDB331005E2451 /* generate_appcast */,
				BA6E86C621DDB331005E2451 /* generate_keys */,
				BA6E86C821DDB331005E2451 /* sign_update */,
			);
			name = Products;
			sourceTree = "<unknown>";
		};
		BA6EB8202248CBD3003BB8EF /* Storage */ = {
			isa = PBXGroup;
			children = (
				BA6EB83F2248CBE3003BB8EF /* ProjectStorage.swift */,
				BAB818E2228D594D008C2367 /* DescriptionTimeEntryStorage.swift */,
				BA412BFB224E0CBE003CA17A /* ClientStorage.swift */,
				BAA11AC02251F49E007F31D2 /* WorkspaceStorage.swift */,
				BA01404B22570967000E5B91 /* TagStorage.swift */,
			);
			path = Storage;
			sourceTree = "<group>";
		};
		BA712EAF21BF904E00A2D8DD /* Feature */ = {
			isa = PBXGroup;
			children = (
				BA13D1E42269B4F600EB3833 /* Calendar */,
				BA657280224DFA4F00BA4C60 /* ColorWheel */,
				BA34F0DB22439BF300C27A15 /* TimeEntryEditor */,
				BAD15FDC223A521900A8CCC9 /* TimeEntryEmptyView */,
				BA0C3A45223219330081C6DE /* AutoComplete */,
				BA3E75B422291C9D009AD291 /* SystemMessage */,
				BA4059AD221D2147002969B8 /* TimeEntry */,
				BA712EC021BF905B00A2D8DD /* Undo */,
			);
			path = Feature;
			sourceTree = "<group>";
		};
		BA712EC021BF905B00A2D8DD /* Undo */ = {
			isa = PBXGroup;
			children = (
				BA712EC121BF907200A2D8DD /* UndoManager.swift */,
				BA712EC721BF9F1200A2D8DD /* UndoStack.swift */,
				BA712EC521BF913800A2D8DD /* TimeEntrySnapshot.swift */,
				BA7B4C7B21C293E700B75B14 /* String+Optional.swift */,
			);
			path = Undo;
			sourceTree = "<group>";
		};
		BA7D332B2248940800B953A8 /* AutoComplete */ = {
			isa = PBXGroup;
			children = (
				BA6EB8202248CBD3003BB8EF /* Storage */,
				BA7D335C2248B46A00B953A8 /* Input */,
				BA7D335822489C6E00B953A8 /* DataSource */,
				BA7D334A2248944C00B953A8 /* AutoCompleteView.swift */,
				BA7D334C2248945300B953A8 /* AutoCompleteView.xib */,
				BA9C2E0B224C8F58002AD2A1 /* KeyboardTableView.swift */,
				BAC4D398225470DA00254DAD /* AutoCompleteRowView.swift */,
				BA013FF4225705B6000E5B91 /* HoverTableCellView.swift */,
			);
			path = AutoComplete;
			sourceTree = "<group>";
		};
		BA7D335822489C6E00B953A8 /* DataSource */ = {
			isa = PBXGroup;
			children = (
				BA7D335622489BD000B953A8 /* AutoCompleteViewDataSource.swift */,
				BA7D335922489C8000B953A8 /* ProjectDataSource.swift */,
				BA412C1C224E0D61003CA17A /* ClientDataSource.swift */,
				BAA11AC42251F502007F31D2 /* WorkspaceDataSource.swift */,
				BA01404D22571081000E5B91 /* TagDataSource.swift */,
				BAB818E4228D5A16008C2367 /* DescriptionDataSource.swift */,
			);
			path = DataSource;
			sourceTree = "<group>";
		};
		BA7D335C2248B46A00B953A8 /* Input */ = {
			isa = PBXGroup;
			children = (
				BA7D335D2248B48000B953A8 /* AutoCompleteTextField.swift */,
				BAE8E844224CA9AC006D534E /* ProjectAutoCompleteTextField.swift */,
				BA412C24224E147A003CA17A /* ClientAutoCompleteTextField.swift */,
				BAA11AC22251F4D6007F31D2 /* WorkspaceAutoCompleteTextField.swift */,
				BA01404F225710FD000E5B91 /* TagAutoCompleteTextField.swift */,
				BAB818C2228D5847008C2367 /* DescriptionAutoCompleteTextField.swift */,
			);
			path = Input;
			sourceTree = "<group>";
		};
		BA7DB6BC21F9C7660059239B /* Products */ = {
			isa = PBXGroup;
			children = (
				BA7DB6D221F9C7660059239B /* MASShortcut.framework */,
				BA7DB6D421F9C7660059239B /* MASShortcutTests.xctest */,
				BA7DB6D621F9C7660059239B /* Demo.app */,
			);
			name = Products;
			sourceTree = "<group>";
		};
		BA8B4C522251FA6900592BC7 /* Workspace */ = {
			isa = PBXGroup;
			children = (
				BA8B4C742251FAD500592BC7 /* WorkspaceCellView.swift */,
				BA8B4C762251FADF00592BC7 /* WorkspaceCellView.xib */,
			);
			path = Workspace;
			sourceTree = "<group>";
		};
		BA9C2DD8224C7E2E002AD2A1 /* Project */ = {
			isa = PBXGroup;
			children = (
				BA412C1E224E1158003CA17A /* Cells */,
				BA9C2DF7224C7E44002AD2A1 /* ProjectCreationView.swift */,
				BA9C2DF9224C7E77002AD2A1 /* ProjectCreationView.xib */,
				BA9C2DFB224C8235002AD2A1 /* ColorPickerView.swift */,
				BA9C2DFD224C823C002AD2A1 /* ColorPickerView.xib */,
				BA9C2E03224C84E7002AD2A1 /* ColorViewItem.swift */,
				BA9C2E04224C84E7002AD2A1 /* ColorViewItem.xib */,
				BA9C2E07224C854C002AD2A1 /* ProjectColor.swift */,
			);
			path = Project;
			sourceTree = "<group>";
		};
		BAB818E7228D5A66008C2367 /* Description */ = {
			isa = PBXGroup;
			children = (
				BAB818E8228D5A97008C2367 /* DescriptionContentCellView.swift */,
				BAB818EA228D5AA8008C2367 /* DescriptionContentCellView.xib */,
			);
			path = Description;
			sourceTree = "<group>";
		};
		BAD15FDC223A521900A8CCC9 /* TimeEntryEmptyView */ = {
			isa = PBXGroup;
			children = (
				BAD15FFB223A52D600A8CCC9 /* TimeEntryEmptyView.swift */,
				BAD15FFD223A530600A8CCC9 /* TimeEntryEmptyView.xib */,
			);
			path = TimeEntryEmptyView;
			sourceTree = "<group>";
		};
		BAD8589E228EAE0E00226C71 /* Products */ = {
			isa = PBXGroup;
			children = (
				BAD858A3228EAE0E00226C71 /* Bugsnag.framework */,
				BAD858A5228EAE0E00226C71 /* Tests.xctest */,
			);
			name = Products;
			sourceTree = "<group>";
		};
		BAF50DF521A2A16D0090BA95 /* Icon */ = {
			isa = PBXGroup;
			children = (
				BAF50DF621A2A18D0090BA95 /* AppIconFactory.h */,
				BAF50DF721A2A18D0090BA95 /* AppIconFactory.m */,
			);
			name = Icon;
			sourceTree = "<group>";
		};
		BAF87DDB21A3E1E700624EBE /* Extension */ = {
			isa = PBXGroup;
			children = (
				BAF87DEB21A3E1F600624EBE /* NSTextField+Ext.h */,
				BAF87DEC21A3E1F600624EBE /* NSTextField+Ext.m */,
				BA7B4BC921C0EF8800B75B14 /* NSAlert+Utils.h */,
				BA7B4BCA21C0EF8800B75B14 /* NSAlert+Utils.m */,
				BAF6319B21E6F868002DD6AB /* NotificationCenter+MainThread.swift */,
				BA6F1B1921EEE258009265E4 /* NSColor+Utils.swift */,
				BA03729C21FED85700FC277B /* NSView+Xib.swift */,
				BA46E09E2226707F00C25763 /* Collection+Safe.swift */,
				BA9D90B3222D14ED00D5EC0E /* NSView+Animation.swift */,
				BA9D90D3222D155900D5EC0E /* NSView+Ext.swift */,
				BAA260D0222D1DC70094F4E4 /* NSView+Shadow+Border.swift */,
				BA08E011222E32C90075F68E /* NSView+LayoutConstraint.swift */,
				BA89CB382265EA4400D21584 /* String+Search.swift */,
			);
			name = Extension;
			sourceTree = "<group>";
		};
/* End PBXGroup section */

/* Begin PBXLegacyTarget section */
		74607C1C18EDE6D800571BA6 /* poco */ = {
			isa = PBXLegacyTarget;
			buildArgumentsString = poco;
			buildConfigurationList = 74607C1D18EDE6D800571BA6 /* Build configuration list for PBXLegacyTarget "poco" */;
			buildPhases = (
			);
			buildToolPath = /usr/bin/make;
			buildWorkingDirectory = ./../../../../;
			dependencies = (
			);
			name = poco;
			passBuildSettingsInEnvironment = 1;
			productName = poco;
		};
		74607C2018EDE70C00571BA6 /* openssl */ = {
			isa = PBXLegacyTarget;
			buildArgumentsString = openssl;
			buildConfigurationList = 74607C2118EDE70C00571BA6 /* Build configuration list for PBXLegacyTarget "openssl" */;
			buildPhases = (
			);
			buildToolPath = /usr/bin/make;
			buildWorkingDirectory = ./../../../../;
			dependencies = (
			);
			name = openssl;
			passBuildSettingsInEnvironment = 1;
			productName = openssl;
		};
/* End PBXLegacyTarget section */

/* Begin PBXNativeTarget section */
		69FC17F017E6534400B96425 /* TogglDesktop */ = {
			isa = PBXNativeTarget;
			buildConfigurationList = 69FC182217E6534500B96425 /* Build configuration list for PBXNativeTarget "TogglDesktop" */;
			buildPhases = (
				69FC17ED17E6534400B96425 /* Sources */,
				69FC17EE17E6534400B96425 /* Frameworks */,
				69FC17EF17E6534400B96425 /* Resources */,
				74E3CDDA17FC37A500C3ADD3 /* Run Script (install bugsnag) */,
				74A50AA818434D90006F37BB /* CopyFiles */,
				7407F1F41AA80466000380C4 /* Run Script (Fix dynamic library paths in Frameworks) */,
				BA6406F121C8FC690074BC96 /* Run Formatter */,
			);
			buildRules = (
			);
			dependencies = (
				74456B9C1A77486B002A6338 /* PBXTargetDependency */,
				749A3A7318D89F23000AD2DB /* PBXTargetDependency */,
				74FD8CDE18A8EF4800F7DB80 /* PBXTargetDependency */,
				BA0CEC4B21BE4D4600F1BF01 /* PBXTargetDependency */,
				BA6E873821DDC1E2005E2451 /* PBXTargetDependency */,
				BA7DB6E621F9C77A0059239B /* PBXTargetDependency */,
				BAD858CA228EAE6500226C71 /* PBXTargetDependency */,
			);
			name = TogglDesktop;
			productName = test2;
			productReference = 69FC17F117E6534400B96425 /* TogglDesktop.app */;
			productType = "com.apple.product-type.application";
		};
/* End PBXNativeTarget section */

/* Begin PBXProject section */
		69FC17E917E6534400B96425 /* Project object */ = {
			isa = PBXProject;
			attributes = {
				LastUpgradeCheck = 0610;
				ORGANIZATIONNAME = Alari;
				TargetAttributes = {
					69FC17F017E6534400B96425 = {
						LastSwiftMigration = 1010;
					};
				};
			};
			buildConfigurationList = 69FC17EC17E6534400B96425 /* Build configuration list for PBXProject "TogglDesktop" */;
			compatibilityVersion = "Xcode 3.2";
			developmentRegion = English;
			hasScannedForEncodings = 0;
			knownRegions = (
				English,
				en,
				Base,
				et,
			);
			mainGroup = 69FC17E817E6534400B96425;
			productRefGroup = 69FC17F217E6534400B96425 /* Products */;
			projectDirPath = "";
			projectReferences = (
				{
					ProductGroup = BAD8589E228EAE0E00226C71 /* Products */;
					ProjectRef = BAD8589D228EAE0E00226C71 /* Bugsnag.xcodeproj */;
				},
				{
					ProductGroup = 749A3A4418D889BD000AD2DB /* Products */;
					ProjectRef = 749A3A4318D889BD000AD2DB /* CrashReporter.xcodeproj */;
				},
				{
					ProductGroup = BA0CEBA421BA851700F1BF01 /* Products */;
					ProjectRef = BA0CEBA321BA851700F1BF01 /* DeepDiff.xcodeproj */;
				},
				{
					ProductGroup = BA7DB6BC21F9C7660059239B /* Products */;
					ProjectRef = BA7DB6BB21F9C7660059239B /* MASShortcut.xcodeproj */;
				},
				{
					ProductGroup = BA6E86A621DDB331005E2451 /* Products */;
					ProjectRef = BA6E86A521DDB331005E2451 /* Sparkle.xcodeproj */;
				},
				{
					ProductGroup = 74FD8CD818A8EEE200F7DB80 /* Products */;
					ProjectRef = 74FD8CD718A8EEE200F7DB80 /* TFDatePicker.xcodeproj */;
				},
				{
					ProductGroup = 74456B871A774858002A6338 /* Products */;
					ProjectRef = 74B680A8180759C300B697AA /* TogglDesktopLibrary.xcodeproj */;
				},
			);
			projectRoot = "";
			targets = (
				69FC17F017E6534400B96425 /* TogglDesktop */,
				74607C1C18EDE6D800571BA6 /* poco */,
				74607C2018EDE70C00571BA6 /* openssl */,
			);
		};
/* End PBXProject section */

/* Begin PBXReferenceProxy section */
		74456B9A1A774858002A6338 /* TogglDesktopLibrary.dylib */ = {
			isa = PBXReferenceProxy;
			fileType = "compiled.mach-o.dylib";
			path = TogglDesktopLibrary.dylib;
			remoteRef = 74456B991A774858002A6338 /* PBXContainerItemProxy */;
			sourceTree = BUILT_PRODUCTS_DIR;
		};
		745126C719A28AA600390F47 /* CrashReporter.framework */ = {
			isa = PBXReferenceProxy;
			fileType = wrapper.framework;
			path = CrashReporter.framework;
			remoteRef = 745126C619A28AA600390F47 /* PBXContainerItemProxy */;
			sourceTree = BUILT_PRODUCTS_DIR;
		};
		749A3A5718D889BE000AD2DB /* libCrashReporter-MacOSX-Static.a */ = {
			isa = PBXReferenceProxy;
			fileType = archive.ar;
			path = "libCrashReporter-MacOSX-Static.a";
			remoteRef = 749A3A5618D889BE000AD2DB /* PBXContainerItemProxy */;
			sourceTree = BUILT_PRODUCTS_DIR;
		};
		749A3A5918D889BE000AD2DB /* CrashReporter.framework */ = {
			isa = PBXReferenceProxy;
			fileType = wrapper.framework;
			path = CrashReporter.framework;
			remoteRef = 749A3A5818D889BE000AD2DB /* PBXContainerItemProxy */;
			sourceTree = BUILT_PRODUCTS_DIR;
		};
		749A3A5D18D889BE000AD2DB /* libCrashReporter-iphoneos.a */ = {
			isa = PBXReferenceProxy;
			fileType = archive.ar;
			path = "libCrashReporter-iphoneos.a";
			remoteRef = 749A3A5C18D889BE000AD2DB /* PBXContainerItemProxy */;
			sourceTree = BUILT_PRODUCTS_DIR;
		};
		749A3A5F18D889BE000AD2DB /* libCrashReporter-iphonesimulator.a */ = {
			isa = PBXReferenceProxy;
			fileType = archive.ar;
			path = "libCrashReporter-iphonesimulator.a";
			remoteRef = 749A3A5E18D889BE000AD2DB /* PBXContainerItemProxy */;
			sourceTree = BUILT_PRODUCTS_DIR;
		};
		749A3A6118D889BE000AD2DB /* plcrashutil */ = {
			isa = PBXReferenceProxy;
			fileType = "compiled.mach-o.executable";
			path = plcrashutil;
			remoteRef = 749A3A6018D889BE000AD2DB /* PBXContainerItemProxy */;
			sourceTree = BUILT_PRODUCTS_DIR;
		};
		749A3A6318D889BE000AD2DB /* Tests-MacOSX.xctest */ = {
			isa = PBXReferenceProxy;
			fileType = wrapper.cfbundle;
			path = "Tests-MacOSX.xctest";
			remoteRef = 749A3A6218D889BE000AD2DB /* PBXContainerItemProxy */;
			sourceTree = BUILT_PRODUCTS_DIR;
		};
		749A3A6518D889BE000AD2DB /* Tests-iOS-Simulator.xctest */ = {
			isa = PBXReferenceProxy;
			fileType = wrapper.cfbundle;
			path = "Tests-iOS-Simulator.xctest";
			remoteRef = 749A3A6418D889BE000AD2DB /* PBXContainerItemProxy */;
			sourceTree = BUILT_PRODUCTS_DIR;
		};
		749A3A6718D889BE000AD2DB /* Tests-iOS-Device.xctest */ = {
			isa = PBXReferenceProxy;
			fileType = wrapper.cfbundle;
			path = "Tests-iOS-Device.xctest";
			remoteRef = 749A3A6618D889BE000AD2DB /* PBXContainerItemProxy */;
			sourceTree = BUILT_PRODUCTS_DIR;
		};
		749A3A6918D889BE000AD2DB /* DemoCrash.app */ = {
			isa = PBXReferenceProxy;
			fileType = wrapper.application;
			path = DemoCrash.app;
			remoteRef = 749A3A6818D889BE000AD2DB /* PBXContainerItemProxy */;
			sourceTree = BUILT_PRODUCTS_DIR;
		};
		749A3A6B18D889BE000AD2DB /* DemoCrash-iOS-Device.app */ = {
			isa = PBXReferenceProxy;
			fileType = wrapper.application;
			path = "DemoCrash-iOS-Device.app";
			remoteRef = 749A3A6A18D889BE000AD2DB /* PBXContainerItemProxy */;
			sourceTree = BUILT_PRODUCTS_DIR;
		};
		749A3A6D18D889BE000AD2DB /* DemoCrash-iOS-Simulator.app */ = {
			isa = PBXReferenceProxy;
			fileType = wrapper.application;
			path = "DemoCrash-iOS-Simulator.app";
			remoteRef = 749A3A6C18D889BE000AD2DB /* PBXContainerItemProxy */;
			sourceTree = BUILT_PRODUCTS_DIR;
		};
		749A3A6F18D889BE000AD2DB /* Fuzz Testing */ = {
			isa = PBXReferenceProxy;
			fileType = "compiled.mach-o.executable";
			path = "Fuzz Testing";
			remoteRef = 749A3A6E18D889BE000AD2DB /* PBXContainerItemProxy */;
			sourceTree = BUILT_PRODUCTS_DIR;
		};
		74FD8CDC18A8EEE200F7DB80 /* TFDatePicker.framework */ = {
			isa = PBXReferenceProxy;
			fileType = wrapper.framework;
			path = TFDatePicker.framework;
			remoteRef = 74FD8CDB18A8EEE200F7DB80 /* PBXContainerItemProxy */;
			sourceTree = BUILT_PRODUCTS_DIR;
		};
		BA0CEBC121BA851700F1BF01 /* DeepDiff.framework */ = {
			isa = PBXReferenceProxy;
			fileType = wrapper.framework;
			path = DeepDiff.framework;
			remoteRef = BA0CEBC021BA851700F1BF01 /* PBXContainerItemProxy */;
			sourceTree = BUILT_PRODUCTS_DIR;
		};
		BA0CEBC321BA851700F1BF01 /* DeepDiff-macOS-Tests.xctest */ = {
			isa = PBXReferenceProxy;
			fileType = wrapper.cfbundle;
			path = "DeepDiff-macOS-Tests.xctest";
			remoteRef = BA0CEBC221BA851700F1BF01 /* PBXContainerItemProxy */;
			sourceTree = BUILT_PRODUCTS_DIR;
		};
		BA6E86B621DDB331005E2451 /* Sparkle.framework */ = {
			isa = PBXReferenceProxy;
			fileType = wrapper.framework;
			path = Sparkle.framework;
			remoteRef = BA6E86B521DDB331005E2451 /* PBXContainerItemProxy */;
			sourceTree = BUILT_PRODUCTS_DIR;
		};
		BA6E86B821DDB331005E2451 /* Sparkle Test App.app */ = {
			isa = PBXReferenceProxy;
			fileType = wrapper.application;
			path = "Sparkle Test App.app";
			remoteRef = BA6E86B721DDB331005E2451 /* PBXContainerItemProxy */;
			sourceTree = BUILT_PRODUCTS_DIR;
		};
		BA6E86BA21DDB331005E2451 /* Sparkle Unit Tests.xctest */ = {
			isa = PBXReferenceProxy;
			fileType = wrapper.cfbundle;
			path = "Sparkle Unit Tests.xctest";
			remoteRef = BA6E86B921DDB331005E2451 /* PBXContainerItemProxy */;
			sourceTree = BUILT_PRODUCTS_DIR;
		};
		BA6E86BC21DDB331005E2451 /* BinaryDelta */ = {
			isa = PBXReferenceProxy;
			fileType = "compiled.mach-o.executable";
			path = BinaryDelta;
			remoteRef = BA6E86BB21DDB331005E2451 /* PBXContainerItemProxy */;
			sourceTree = BUILT_PRODUCTS_DIR;
		};
		BA6E86BE21DDB331005E2451 /* Autoupdate.app */ = {
			isa = PBXReferenceProxy;
			fileType = wrapper.application;
			path = Autoupdate.app;
			remoteRef = BA6E86BD21DDB331005E2451 /* PBXContainerItemProxy */;
			sourceTree = BUILT_PRODUCTS_DIR;
		};
		BA6E86C021DDB331005E2451 /* UI Tests.xctest */ = {
			isa = PBXReferenceProxy;
			fileType = wrapper.cfbundle;
			path = "UI Tests.xctest";
			remoteRef = BA6E86BF21DDB331005E2451 /* PBXContainerItemProxy */;
			sourceTree = BUILT_PRODUCTS_DIR;
		};
		BA6E86C221DDB331005E2451 /* fileop */ = {
			isa = PBXReferenceProxy;
			fileType = "compiled.mach-o.executable";
			path = fileop;
			remoteRef = BA6E86C121DDB331005E2451 /* PBXContainerItemProxy */;
			sourceTree = BUILT_PRODUCTS_DIR;
		};
		BA6E86C421DDB331005E2451 /* generate_appcast */ = {
			isa = PBXReferenceProxy;
			fileType = "compiled.mach-o.executable";
			path = generate_appcast;
			remoteRef = BA6E86C321DDB331005E2451 /* PBXContainerItemProxy */;
			sourceTree = BUILT_PRODUCTS_DIR;
		};
		BA6E86C621DDB331005E2451 /* generate_keys */ = {
			isa = PBXReferenceProxy;
			fileType = "compiled.mach-o.executable";
			path = generate_keys;
			remoteRef = BA6E86C521DDB331005E2451 /* PBXContainerItemProxy */;
			sourceTree = BUILT_PRODUCTS_DIR;
		};
		BA6E86C821DDB331005E2451 /* sign_update */ = {
			isa = PBXReferenceProxy;
			fileType = "compiled.mach-o.executable";
			path = sign_update;
			remoteRef = BA6E86C721DDB331005E2451 /* PBXContainerItemProxy */;
			sourceTree = BUILT_PRODUCTS_DIR;
		};
		BA7DB6D221F9C7660059239B /* MASShortcut.framework */ = {
			isa = PBXReferenceProxy;
			fileType = wrapper.framework;
			path = MASShortcut.framework;
			remoteRef = BA7DB6D121F9C7660059239B /* PBXContainerItemProxy */;
			sourceTree = BUILT_PRODUCTS_DIR;
		};
		BA7DB6D421F9C7660059239B /* MASShortcutTests.xctest */ = {
			isa = PBXReferenceProxy;
			fileType = wrapper.cfbundle;
			path = MASShortcutTests.xctest;
			remoteRef = BA7DB6D321F9C7660059239B /* PBXContainerItemProxy */;
			sourceTree = BUILT_PRODUCTS_DIR;
		};
		BA7DB6D621F9C7660059239B /* Demo.app */ = {
			isa = PBXReferenceProxy;
			fileType = wrapper.application;
			path = Demo.app;
			remoteRef = BA7DB6D521F9C7660059239B /* PBXContainerItemProxy */;
			sourceTree = BUILT_PRODUCTS_DIR;
		};
		BAD858A3228EAE0E00226C71 /* Bugsnag.framework */ = {
			isa = PBXReferenceProxy;
			fileType = wrapper.framework;
			path = Bugsnag.framework;
			remoteRef = BAD858A2228EAE0E00226C71 /* PBXContainerItemProxy */;
			sourceTree = BUILT_PRODUCTS_DIR;
		};
		BAD858A5228EAE0E00226C71 /* Tests.xctest */ = {
			isa = PBXReferenceProxy;
			fileType = wrapper.cfbundle;
			path = Tests.xctest;
			remoteRef = BAD858A4228EAE0E00226C71 /* PBXContainerItemProxy */;
			sourceTree = BUILT_PRODUCTS_DIR;
		};
/* End PBXReferenceProxy section */

/* Begin PBXResourcesBuildPhase section */
		69FC17EF17E6534400B96425 /* Resources */ = {
			isa = PBXResourcesBuildPhase;
			buildActionMask = 2147483647;
			files = (
				3C65A7E51DE5757A005586B4 /* continue_regular.pdf in Resources */,
				BA7D33532248981200B953A8 /* ProjectHeaderCellView.xib in Resources */,
				BA05369F225E239600C26E1F /* ProjectWorksapceCellView.xib in Resources */,
				BAF50DE521A29FED0090BA95 /* Images.xcassets in Resources */,
				3C65A7D41DE574E7005586B4 /* group_icon_open.pdf in Resources */,
				BA34F10122439C3000C27A15 /* EditorViewController.xib in Resources */,
				74E857BC194F8854007A88B9 /* cacert.pem in Resources */,
				BAB818EB228D5AA8008C2367 /* DescriptionContentCellView.xib in Resources */,
				3C6B2489203E01D90063FC08 /* AutoCompleteTableCell.xib in Resources */,
				BA3E75D822293576009AD291 /* SystemMessageView.xib in Resources */,
				95DBF8D718C48B300021FB41 /* logo.png in Resources */,
				BAD15FFE223A530600A8CCC9 /* TimeEntryEmptyView.xib in Resources */,
				3CDA2C5B1913B61000A94967 /* icon-billable@2x.png in Resources */,
				BA19FC21226DA079006D8741 /* DateCellViewItem.xib in Resources */,
				BA9C2E06224C84E7002AD2A1 /* ColorViewItem.xib in Resources */,
				3CD30F441F58B02C006FAA0D /* OverlayViewController.xib in Resources */,
				74664DB218AA860800AAD282 /* off.pdf in Resources */,
				BA7D3355224898E400B953A8 /* ProjectContentCellView.xib in Resources */,
				BA014054225711A3000E5B91 /* TagTokenView.xib in Resources */,
				7430750518204EFB009019CB /* AboutWindowController.xib in Resources */,
				BA4059B1221D2186002969B8 /* TimeHeaderView.xib in Resources */,
				749CB8CD18167D6E00814841 /* PreferencesWindowController.xib in Resources */,
				69FC17FF17E6534400B96425 /* InfoPlist.strings in Resources */,
				BAB0029F2273125C005ECC93 /* DayLabel.xib in Resources */,
				BA9C2DFE224C823C002AD2A1 /* ColorPickerView.xib in Resources */,
				3CDA2C5C1913B61000A94967 /* icon-tags@2x.png in Resources */,
				747B74881A0AD28200BB3791 /* ConsoleViewController.xib in Resources */,
				3C1C09C51C298ABA00BF9B6C /* warning-icon.png in Resources */,
				743E584D1A775BB300F17CB0 /* Localizable.strings in Resources */,
				BAE007DE21FAF00D00404379 /* Media.xcassets in Resources */,
				C5DA1FC517F1B38B001C4565 /* LoginViewController.xib in Resources */,
				74664DB118AA860800AAD282 /* on.pdf in Resources */,
				69FC180517E6534400B96425 /* Credits.rtf in Resources */,
				BAAF56A42223E19C003D0D73 /* TimeDecoratorView.xib in Resources */,
				3C7B4E9E190FA7F900627DC3 /* logo-white@2x.png in Resources */,
				74F1070218993FFE00E93BD5 /* FeedbackWindowController.xib in Resources */,
				3C4237171A9F612E00643059 /* toggl-logo-white.pdf in Resources */,
				7423393D1829B99C00063FA9 /* IdleNotificationWindowController.xib in Resources */,
				BA8B4C772251FADF00592BC7 /* WorkspaceCellView.xib in Resources */,
				95DBF8CD18BF7A910021FB41 /* offline_on.pdf in Resources */,
				69FC180B17E6534500B96425 /* MainMenu.xib in Resources */,
				BA7D334D2248945300B953A8 /* AutoCompleteView.xib in Resources */,
				3C65A7D31DE574E7005586B4 /* group_icon_closed.pdf in Resources */,
				C5DA1FC017F1B08A001C4565 /* MainWindowController.xib in Resources */,
				BA412C23224E11AC003CA17A /* ClientCellView.xib in Resources */,
				BAF38FEF2241FF20009147D7 /* FloatingErrorView.xib in Resources */,
				74D1D25817EB713F00E709B0 /* TimeEntryListViewController.xib in Resources */,
				3C50BCAC1C1F0574004BAE9E /* (null) in Resources */,
				BA0140482257080F000E5B91 /* TagCellView.xib in Resources */,
				BA9C2DFA224C7E77002AD2A1 /* ProjectCreationView.xib in Resources */,
				3C8979B71920B7B7007061E0 /* continue.pdf in Resources */,
				BA412C29224E196D003CA17A /* NoClientCellView.xib in Resources */,
				74D1D25F17EB71C100E709B0 /* TimeEntryEditViewController.xib in Resources */,
				3CDA2C581913A4E200A94967 /* icon-start-gray@2x.png in Resources */,
				7498D2481888B226001390B9 /* TimeEntryCell.xib in Resources */,
				3C0A57191C22E12E00301D77 /* LICENSE.txt in Resources */,
				3C65A7D21DE574E7005586B4 /* continue_light.pdf in Resources */,
				3C0158F01C7B414E00FE63AA /* LoadMoreCell.xib in Resources */,
				BA13D21B2269E0B500EB3833 /* CalendarViewController.xib in Resources */,
				3CA1453C192DF0DE00414620 /* trash_can.pdf in Resources */,
				3CAFDFF51AA713830022CD40 /* icon-google.pdf in Resources */,
				95DBF8CC18BF7A910021FB41 /* offline_off.pdf in Resources */,
				3C4237181A9F612E00643059 /* toggl-desktop-bg.png in Resources */,
				74D1D27417EB72D900E709B0 /* TimerEditViewController.xib in Resources */,
				74AA9475180909F50000539F /* GTMOAuth2Window.xib in Resources */,
				3C1E013F19D2DAE300DBF9A5 /* dsa_pub.pem in Resources */,
			);
			runOnlyForDeploymentPostprocessing = 0;
		};
/* End PBXResourcesBuildPhase section */

/* Begin PBXShellScriptBuildPhase section */
		7407F1F41AA80466000380C4 /* Run Script (Fix dynamic library paths in Frameworks) */ = {
			isa = PBXShellScriptBuildPhase;
			buildActionMask = 2147483647;
			files = (
			);
			inputPaths = (
			);
			name = "Run Script (Fix dynamic library paths in Frameworks)";
			outputPaths = (
			);
			runOnlyForDeploymentPostprocessing = 0;
			shellPath = /bin/sh;
			shellScript = "fix() {\n    pocolib=$1\n    lib=$2\n    oldpath=$(otool -L $pocolib|fgrep $lib|awk -F' ' '{print $1}'|grep -v @loader_path|grep -v \":\")\n    if [ -z \"$oldpath\" ]; then\n    return\n    fi\n    install_name_tool -change $oldpath @loader_path/$lib $pocolib\n    \n    # get shared library id name\n    file=$(otool -D $pocolib |grep -v \":\")\n    # get base name of the path we got\n    basename=${file##*/}\n        # change shared library id name\n        install_name_tool -id @loader_path/$basename $pocolib\n    }\n    \n    fix_poco_paths() {\n        f=$1\n        fix $f libPocoUtil.60.dylib\n        fix $f libPocoData.60.dylib\n        fix $f libPocoNetSSL.60.dylib\n        fix $f libPocoXML.60.dylib\n        fix $f libPocoDataSQLite.60.dylib\n        fix $f libPocoNet.60.dylib\n        fix $f libPocoFoundation.60.dylib\n        fix $f libPocoCrypto.60.dylib\n        fix $f libPocoJSON.60.dylib\n        fix $f libcrypto.1.1.dylib\n        fix $f libssl.1.1.dylib\n    }\n    \n    # Change dylib references in all dylibs found in Frameworks\n    for f in $BUILT_PRODUCTS_DIR/TogglDesktop.app/Contents/Frameworks/*.dylib\n                                                                                        do\n                                                                                        fix_poco_paths $f\n                                                                                        done\n";
		};
		74E3CDDA17FC37A500C3ADD3 /* Run Script (install bugsnag) */ = {
			isa = PBXShellScriptBuildPhase;
			buildActionMask = 2147483647;
			files = (
			);
			inputPaths = (
			);
			name = "Run Script (install bugsnag)";
			outputPaths = (
			);
			runOnlyForDeploymentPostprocessing = 0;
			shellPath = /usr/bin/ruby;
			shellScript = "if ENV[\"DEBUG_INFORMATION_FORMAT\"] != \"dwarf-with-dsym\"\nexit\nend\n\nfork do\nProcess.setsid\nSTDIN.reopen(\"/dev/null\")\nSTDOUT.reopen(\"/dev/null\", \"a\")\nSTDERR.reopen(\"/dev/null\", \"a\")\n\nrequire 'shellwords'\n\nDir[\"#{ENV[\"DWARF_DSYM_FOLDER_PATH\"]}/#{ENV[\"DWARF_DSYM_FILE_NAME\"]}/Contents/Resources/DWARF/*\"].each do |dsym|\nsystem(\"curl -F dsym=@#{Shellwords.escape(dsym)} -F projectRoot=#{Shellwords.escape(ENV[\"PROJECT_DIR\"])} https://upload.bugsnag.com/\")\nend\nend";
		};
		BA6406F121C8FC690074BC96 /* Run Formatter */ = {
			isa = PBXShellScriptBuildPhase;
			buildActionMask = 2147483647;
			files = (
			);
			inputFileListPaths = (
			);
			inputPaths = (
			);
			name = "Run Formatter";
			outputFileListPaths = (
			);
			outputPaths = (
			);
			runOnlyForDeploymentPostprocessing = 0;
			shellPath = /bin/sh;
			shellScript = "# Type a script or drag a script file from your workspace to insert its path.\nset -e\n\nif ! which uncrustify > /dev/null; then\n    echo \"warning: Uncrustify is not installed.\"\nelse\n    cd $SRCROOT/../../../../\n    make fmt\nfi\n";
		};
/* End PBXShellScriptBuildPhase section */

/* Begin PBXSourcesBuildPhase section */
		69FC17ED17E6534400B96425 /* Sources */ = {
			isa = PBXSourcesBuildPhase;
			buildActionMask = 2147483647;
			files = (
				74C15796183A8CE600550613 /* AutocompleteItem.m in Sources */,
				7484F622191D92C30038885C /* Settings.m in Sources */,
				95C0707A18CDB91500A34D0D /* NSCustomComboBox.m in Sources */,
				3CC450E91A31ED540012440B /* NSTextFieldDuration.m in Sources */,
				7424949E17F1E3D20030121C /* UIEvents.m in Sources */,
				BA13D2152269C01500EB3833 /* Date+Utils.swift in Sources */,
				BAAF56A02223DF9A003D0D73 /* VertificalTimeEntryFlowLayout.swift in Sources */,
				C5CB7F0417F43EE100A2AEB1 /* TimeEntryCell.m in Sources */,
				74762BA118A139D4004433A9 /* NSUnstripedTableView.m in Sources */,
				C5DA1FBF17F1B08A001C4565 /* MainWindowController.m in Sources */,
				BA2DA0C621A542E30027B7A5 /* NSTextField+Ext.m in Sources */,
				747B74871A0AD28200BB3791 /* ConsoleViewController.m in Sources */,
				BA9D90D4222D155900D5EC0E /* NSView+Ext.swift in Sources */,
				BA712EC621BF913800A2D8DD /* TimeEntrySnapshot.swift in Sources */,
				BAB818C3228D5847008C2367 /* DescriptionAutoCompleteTextField.swift in Sources */,
				BA13D2112269BE2F00EB3833 /* DateInfo.swift in Sources */,
				BA13D20E2269BAA600EB3833 /* DateCellViewItem.swift in Sources */,
				BA712EC821BF9F1200A2D8DD /* UndoStack.swift in Sources */,
				BA0CEC5321BE528900F1BF01 /* TableViewDiffer.swift in Sources */,
				BA13D2172269DE3400EB3833 /* NoVibrantPopoverView.swift in Sources */,
				3C6B2488203E01D90063FC08 /* AutoCompleteTable.m in Sources */,
				BA412C1D224E0D61003CA17A /* ClientDataSource.swift in Sources */,
				74AA9472180909F50000539F /* GTMHTTPFetchHistory.m in Sources */,
				BA6EB8402248CBE3003BB8EF /* ProjectStorage.swift in Sources */,
				BAAF567E2223CAC5003D0D73 /* NSButton+TextColor.swift in Sources */,
				BA6EB8942249DB33003BB8EF /* VerticallyCenteredTextFieldCell.swift in Sources */,
				BA01405222571199000E5B91 /* TagTokenView.swift in Sources */,
				BA46E09F2226707F00C25763 /* Collection+Safe.swift in Sources */,
<<<<<<< HEAD
				BA05367F225E238D00C26E1F /* ProjectWorksapceCellView.swift in Sources */,
				74E3CDC617FBABE400C3ADD3 /* Bugsnag.m in Sources */,
=======
>>>>>>> 31e69936
				745126B619A28AA600390F47 /* Reachability.m in Sources */,
				BA412C21224E1189003CA17A /* ClientCellView.swift in Sources */,
				74C1579B183BA5DA00550613 /* AutocompleteDataSource.m in Sources */,
				BA0E38102225257D00D0121B /* BezierPath+Corner.swift in Sources */,
				BA7D33512248980B00B953A8 /* ProjectContentCellView.swift in Sources */,
				74BA5FCF18B6E770009DAA2D /* NSHoverButton.m in Sources */,
				BA3E75D422291CEB009AD291 /* SystemMessage.swift in Sources */,
				BAA11AC32251F4D6007F31D2 /* WorkspaceAutoCompleteTextField.swift in Sources */,
				BAB8D49421BE742D00D63DA5 /* NSTableView+TimeEntryDiff.swift in Sources */,
				3C8979CA19235EA2007061E0 /* NSTextFieldClickablePointer.m in Sources */,
				748B3A3419222DB100F31468 /* DisplayCommand.m in Sources */,
<<<<<<< HEAD
				BA9C2E05224C84E7002AD2A1 /* ColorViewItem.swift in Sources */,
				74E3CDD017FBABE400C3ADD3 /* BugsnagReachability.m in Sources */,
=======
>>>>>>> 31e69936
				3C0A571E1C22E12E00301D77 /* MKColorWell.m in Sources */,
				7438B3D318253CD2002AE43C /* MenuItemTags.m in Sources */,
				3CE1CAC11C774F2B00D0ADD5 /* LoadMoreCell.m in Sources */,
				749CB8CC18167D6E00814841 /* PreferencesWindowController.m in Sources */,
				3C7B4E8D190FA6D200627DC3 /* NSTextFieldVerticallyAligned.m in Sources */,
				BAB0027F22731248005ECC93 /* DayLabel.swift in Sources */,
				3C7B4EB3190FB57A00627DC3 /* NSSecureTextFieldVerticallyAligned.m in Sources */,
				BA0E38122225260B00D0121B /* TimeEntryCell+Ext.swift in Sources */,
				BA9D90B4222D14ED00D5EC0E /* NSView+Animation.swift in Sources */,
				746947FA1AF3FE3E0024BED7 /* AutotrackerRuleItem.m in Sources */,
				3C6B2487203E01D90063FC08 /* AutoCompleteInput.m in Sources */,
				BA13E05C21C7BA6000835EC1 /* UserNotificationCenter.m in Sources */,
				74098C331919899600CBDFB9 /* Utils.m in Sources */,
				BA0F67B7224A32F700ED0F91 /* CursorButton.swift in Sources */,
				BA9C2E0C224C8F58002AD2A1 /* KeyboardTableView.swift in Sources */,
				69FC180117E6534400B96425 /* main.m in Sources */,
				74F1070118993FFE00E93BD5 /* FeedbackWindowController.m in Sources */,
				BAB818E3228D594D008C2367 /* DescriptionTimeEntryStorage.swift in Sources */,
				BA03725521FE9FD400FC277B /* FlatButton.swift in Sources */,
				BA6572AA224DFA6F00BA4C60 /* HSV.swift in Sources */,
				69FC180817E6534400B96425 /* AppDelegate.m in Sources */,
				BA34F10022439C3000C27A15 /* EditorViewController.swift in Sources */,
				BA0C3A6722321FBC0081C6DE /* AutoCompleteTableCell+Ext.swift in Sources */,
				3C6B24A4203FC8200063FC08 /* LiteAutoCompleteDataSource.m in Sources */,
				BAB818E5228D5A17008C2367 /* DescriptionDataSource.swift in Sources */,
				3C068C6A1C22F25000874B9A /* MKColorWellCustom.m in Sources */,
				BA01404E22571081000E5B91 /* TagDataSource.swift in Sources */,
				3CA14529192DE32300414620 /* NSViewEscapable.m in Sources */,
				BA6572A9224DFA6F00BA4C60 /* ColorGraphicsView.swift in Sources */,
				BAA11AC52251F502007F31D2 /* WorkspaceDataSource.swift in Sources */,
				3C0A571B1C22E12E00301D77 /* MKColorSwatchCell.m in Sources */,
				3CD30F431F58B02C006FAA0D /* OverlayViewController.m in Sources */,
				BA412C25224E147A003CA17A /* ClientAutoCompleteTextField.swift in Sources */,
				74D1D25617EB713F00E709B0 /* TimeEntryListViewController.m in Sources */,
				BAAF56A22223E18B003D0D73 /* TimeDecoratorView.swift in Sources */,
				BAD15FFC223A52D600A8CCC9 /* TimeEntryEmptyView.swift in Sources */,
				BA6F1B1A21EEE258009265E4 /* NSColor+Utils.swift in Sources */,
				BA4059B7221D46F4002969B8 /* TimeEntryCollectionView.m in Sources */,
				BA4059AF221D215A002969B8 /* TimeHeaderView.swift in Sources */,
				74AA9476180909F50000539F /* GTMOAuth2WindowController.m in Sources */,
				BA89CB392265EA4400D21584 /* String+Search.swift in Sources */,
				BA9C2E08224C854C002AD2A1 /* ProjectColor.swift in Sources */,
				BA01404622570805000E5B91 /* TagCellView.swift in Sources */,
				BA7D334B2248944C00B953A8 /* AutoCompleteView.swift in Sources */,
				BA03729D21FED85700FC277B /* NSView+Xib.swift in Sources */,
				BA84363B22533A6600EF5830 /* DesktopLibraryBridge.m in Sources */,
				74D1D25D17EB71C100E709B0 /* TimeEntryEditViewController.m in Sources */,
				3C0A571C1C22E12E00301D77 /* MKColorSwatchMatrix.m in Sources */,
				BA4059B9221D53E7002969B8 /* TimeEntryDatasource.swift in Sources */,
				BA3E75D62229356D009AD291 /* SystemMessageView.swift in Sources */,
				BA013FF5225705B6000E5B91 /* HoverTableCellView.swift in Sources */,
				749BD0BD1833E28400980494 /* NSBoxClickable.m in Sources */,
				BA08E087222E709C0075F68E /* ProjectTextField.m in Sources */,
				BA0CEC6521BE590200F1BF01 /* NSTableView+Diff.swift in Sources */,
				BA2E5FB1223787C300EB866E /* EditorPopover.swift in Sources */,
				BA7D334F224897FC00B953A8 /* ProjectHeaderCellView.swift in Sources */,
				BAE49CAE222FC1C900773814 /* TimerContainerBox.swift in Sources */,
				BA13D20A2269BA6500EB3833 /* CalendarDataSource.swift in Sources */,
				74AA9474180909F50000539F /* GTMOAuth2SignIn.m in Sources */,
				BA053659225DDDBB00C26E1F /* CustomFocusRingButton.swift in Sources */,
				BA7D335E2248B48000B953A8 /* AutoCompleteTextField.swift in Sources */,
				BA763B7B2268601700DC245A /* PopoverRootView.swift in Sources */,
				3C07B75A193C88AE00ED6E6F /* NSCustomTimerComboBox.m in Sources */,
				BA7D335722489BD000B953A8 /* AutoCompleteViewDataSource.swift in Sources */,
				BA01404C22570967000E5B91 /* TagStorage.swift in Sources */,
				74BAD31E18BD7D83002FD4CF /* ViewItem.m in Sources */,
				3CD7AD6F19ED579700372797 /* NSResize.m in Sources */,
				BA08E012222E32C90075F68E /* NSView+LayoutConstraint.swift in Sources */,
				BA7D335A22489C8000B953A8 /* ProjectDataSource.swift in Sources */,
				BAC4D399225470DA00254DAD /* AutoCompleteRowView.swift in Sources */,
				BAA260D1222D1DC70094F4E4 /* NSView+Shadow+Border.swift in Sources */,
				BA712EC221BF907200A2D8DD /* UndoManager.swift in Sources */,
				BAA11AC12251F49E007F31D2 /* WorkspaceStorage.swift in Sources */,
				3C3AF64E20ACC6280088A3A6 /* CountryViewItem.m in Sources */,
<<<<<<< HEAD
				74E3CDD417FBABE400C3ADD3 /* BugsnagOSXNotifier.m in Sources */,
				BA13D2062269B7C400EB3833 /* CalendarViewController.swift in Sources */,
=======
>>>>>>> 31e69936
				BAF6319C21E6F868002DD6AB /* NotificationCenter+MainThread.swift in Sources */,
				74AA9471180909F50000539F /* GTMHTTPFetcher.m in Sources */,
				BAFBFCC821CD1D3C004B443F /* SystemService.m in Sources */,
				BAF50DF821A2A18D0090BA95 /* AppIconFactory.m in Sources */,
				74A7346A18297DD100525BBC /* ConvertHexColor.m in Sources */,
				74BAAA0B17F37B140079386F /* TimeEntryViewItem.m in Sources */,
				BA412C27224E195C003CA17A /* NoClientCellView.swift in Sources */,
				7423393C1829B99C00063FA9 /* IdleNotificationWindowController.m in Sources */,
				BA01404A22570893000E5B91 /* Tag.swift in Sources */,
				BAB818E9228D5A97008C2367 /* DescriptionContentCellView.swift in Sources */,
				BA6F1B3821EEE998009265E4 /* Theme+Notification.swift in Sources */,
				7430750418204EFB009019CB /* AboutWindowController.m in Sources */,
				74D1D27217EB72D900E709B0 /* TimerEditViewController.m in Sources */,
				3C2F239D21A7B43400CBE6BC /* UnsupportedNotice.m in Sources */,
				741104BF18C7682700BC7A49 /* NSTextFieldWithBackground.m in Sources */,
				BA80BEB2221EAE6F00BDFD35 /* Array+ByGroup.swift in Sources */,
				74F8FBA318313FA6000F09EE /* NSTextFieldClickable.m in Sources */,
				BA7B4BCB21C0EF8800B75B14 /* NSAlert+Utils.m in Sources */,
				BA403BAE2230CFBC008B202C /* BetterFocusAutoCompleteInput.m in Sources */,
				BA50ED8522705F9E008323FA /* CalendarFlowLayout.swift in Sources */,
				95C0707718CDB67300A34D0D /* NSCustomComboBoxCell.m in Sources */,
				BAAF569E2223D4C7003D0D73 /* DotImageView.swift in Sources */,
				3C0A571A1C22E12E00301D77 /* MKColorPickerView.m in Sources */,
				BA014050225710FD000E5B91 /* TagAutoCompleteTextField.swift in Sources */,
				BAE8E845224CA9AC006D534E /* ProjectAutoCompleteTextField.swift in Sources */,
				BA6572A7224DFA6F00BA4C60 /* HSBGen.swift in Sources */,
				BA8B4C752251FAD500592BC7 /* WorkspaceCellView.swift in Sources */,
				BA2E3F2C22375E640035D034 /* NSView+Appearance.swift in Sources */,
				743D782A182791FA00978BCC /* idler.c in Sources */,
				BA9C2DF8224C7E44002AD2A1 /* ProjectCreationView.swift in Sources */,
				74AA9473180909F50000539F /* GTMOAuth2Authentication.m in Sources */,
				BA412BFC224E0CBE003CA17A /* ClientStorage.swift in Sources */,
				BA7B4C7C21C293E700B75B14 /* String+Optional.swift in Sources */,
				BA6572A8224DFA6F00BA4C60 /* CurrentColorView.swift in Sources */,
				BA2DA12021A691FF0027B7A5 /* TrackingService.m in Sources */,
				3C6B2486203E01D90063FC08 /* AutoCompleteTableCell.m in Sources */,
				BA6572A6224DFA6F00BA4C60 /* RGB.swift in Sources */,
				3CE30E022052BD8B00AF2E2A /* AutoCompleteTableContainer.m in Sources */,
				BA0C3A65223219470081C6DE /* AutoCompleteCellType.swift in Sources */,
				3C0A571D1C22E12E00301D77 /* MKColorWell+Bindings.m in Sources */,
				BA7B4C3721C24B9D00B75B14 /* UndoTextField.m in Sources */,
				BA9C2DFC224C8235002AD2A1 /* ColorPickerView.swift in Sources */,
				BA276A142240F5B500810C51 /* FloatingErrorView.swift in Sources */,
				C5DA1FC417F1B38B001C4565 /* LoginViewController.m in Sources */,
				743D942F1827C633000E6F70 /* IdleEvent.m in Sources */,
			);
			runOnlyForDeploymentPostprocessing = 0;
		};
/* End PBXSourcesBuildPhase section */

/* Begin PBXTargetDependency section */
		74456B9C1A77486B002A6338 /* PBXTargetDependency */ = {
			isa = PBXTargetDependency;
			name = TogglDesktopLibrary;
			targetProxy = 74456B9B1A77486B002A6338 /* PBXContainerItemProxy */;
		};
		749A3A7318D89F23000AD2DB /* PBXTargetDependency */ = {
			isa = PBXTargetDependency;
			name = "CrashReporter-MacOSX";
			targetProxy = 749A3A7218D89F23000AD2DB /* PBXContainerItemProxy */;
		};
		74FD8CDE18A8EF4800F7DB80 /* PBXTargetDependency */ = {
			isa = PBXTargetDependency;
			name = TFDatePicker;
			targetProxy = 74FD8CDD18A8EF4800F7DB80 /* PBXContainerItemProxy */;
		};
		BA0CEC4B21BE4D4600F1BF01 /* PBXTargetDependency */ = {
			isa = PBXTargetDependency;
			name = "DeepDiff-macOS";
			targetProxy = BA0CEC4A21BE4D4600F1BF01 /* PBXContainerItemProxy */;
		};
		BA6E873821DDC1E2005E2451 /* PBXTargetDependency */ = {
			isa = PBXTargetDependency;
			name = Sparkle;
			targetProxy = BA6E873721DDC1E2005E2451 /* PBXContainerItemProxy */;
		};
		BA7DB6E621F9C77A0059239B /* PBXTargetDependency */ = {
			isa = PBXTargetDependency;
			name = MASShortcut;
			targetProxy = BA7DB6E521F9C77A0059239B /* PBXContainerItemProxy */;
		};
		BAD858CA228EAE6500226C71 /* PBXTargetDependency */ = {
			isa = PBXTargetDependency;
			name = Bugsnag;
			targetProxy = BAD858C9228EAE6500226C71 /* PBXContainerItemProxy */;
		};
/* End PBXTargetDependency section */

/* Begin PBXVariantGroup section */
		69FC17FD17E6534400B96425 /* InfoPlist.strings */ = {
			isa = PBXVariantGroup;
			children = (
				69FC17FE17E6534400B96425 /* en */,
				743E58481A775B7700F17CB0 /* et */,
			);
			name = InfoPlist.strings;
			sourceTree = "<group>";
		};
		69FC180317E6534400B96425 /* Credits.rtf */ = {
			isa = PBXVariantGroup;
			children = (
				69FC180417E6534400B96425 /* en */,
				743E58491A775B7700F17CB0 /* et */,
			);
			name = Credits.rtf;
			sourceTree = "<group>";
		};
		69FC180917E6534500B96425 /* MainMenu.xib */ = {
			isa = PBXVariantGroup;
			children = (
				74456B9F1A774E12002A6338 /* Base */,
				743E58461A775B7700F17CB0 /* et */,
			);
			name = MainMenu.xib;
			sourceTree = "<group>";
		};
		69FC181A17E6534500B96425 /* InfoPlist.strings */ = {
			isa = PBXVariantGroup;
			children = (
				69FC181B17E6534500B96425 /* en */,
				743E584A1A775B7700F17CB0 /* et */,
			);
			name = InfoPlist.strings;
			sourceTree = "<group>";
		};
		743E584F1A775BB300F17CB0 /* Localizable.strings */ = {
			isa = PBXVariantGroup;
			children = (
				743E584E1A775BB300F17CB0 /* et */,
			);
			name = Localizable.strings;
			sourceTree = "<group>";
		};
/* End PBXVariantGroup section */

/* Begin XCBuildConfiguration section */
		69FC182017E6534500B96425 /* Debug */ = {
			isa = XCBuildConfiguration;
			buildSettings = {
				ALWAYS_SEARCH_USER_PATHS = NO;
				CLANG_CXX_LANGUAGE_STANDARD = "gnu++0x";
				CLANG_CXX_LIBRARY = "libc++";
				CLANG_ENABLE_OBJC_ARC = YES;
				CLANG_WARN_CONSTANT_CONVERSION = YES;
				CLANG_WARN_EMPTY_BODY = YES;
				CLANG_WARN_ENUM_CONVERSION = YES;
				CLANG_WARN_INT_CONVERSION = YES;
				CLANG_WARN__DUPLICATE_METHOD_MATCH = YES;
				COPY_PHASE_STRIP = NO;
				GCC_C_LANGUAGE_STANDARD = gnu99;
				GCC_DYNAMIC_NO_PIC = NO;
				GCC_ENABLE_OBJC_EXCEPTIONS = YES;
				GCC_OPTIMIZATION_LEVEL = 0;
				GCC_PREPROCESSOR_DEFINITIONS = (
					"DEBUG=1",
					"$(inherited)",
				);
				GCC_SYMBOLS_PRIVATE_EXTERN = NO;
				GCC_WARN_64_TO_32_BIT_CONVERSION = YES;
				GCC_WARN_ABOUT_RETURN_TYPE = YES;
				GCC_WARN_UNINITIALIZED_AUTOS = YES;
				GCC_WARN_UNUSED_VARIABLE = YES;
				MACOSX_DEPLOYMENT_TARGET = 10.11;
				ONLY_ACTIVE_ARCH = YES;
				SDKROOT = macosx;
			};
			name = Debug;
		};
		69FC182117E6534500B96425 /* Release */ = {
			isa = XCBuildConfiguration;
			buildSettings = {
				ALWAYS_SEARCH_USER_PATHS = NO;
				CLANG_CXX_LANGUAGE_STANDARD = "gnu++0x";
				CLANG_CXX_LIBRARY = "libc++";
				CLANG_ENABLE_OBJC_ARC = YES;
				CLANG_WARN_CONSTANT_CONVERSION = YES;
				CLANG_WARN_EMPTY_BODY = YES;
				CLANG_WARN_ENUM_CONVERSION = YES;
				CLANG_WARN_INT_CONVERSION = YES;
				CLANG_WARN__DUPLICATE_METHOD_MATCH = YES;
				COPY_PHASE_STRIP = YES;
				DEBUG_INFORMATION_FORMAT = "dwarf-with-dsym";
				GCC_C_LANGUAGE_STANDARD = gnu99;
				GCC_ENABLE_OBJC_EXCEPTIONS = YES;
				GCC_WARN_64_TO_32_BIT_CONVERSION = YES;
				GCC_WARN_ABOUT_RETURN_TYPE = YES;
				GCC_WARN_UNINITIALIZED_AUTOS = YES;
				GCC_WARN_UNUSED_VARIABLE = YES;
				MACOSX_DEPLOYMENT_TARGET = 10.11;
				SDKROOT = macosx;
			};
			name = Release;
		};
		69FC182317E6534500B96425 /* Debug */ = {
			isa = XCBuildConfiguration;
			buildSettings = {
				ALWAYS_EMBED_SWIFT_STANDARD_LIBRARIES = YES;
				ASSETCATALOG_COMPILER_APPICON_NAME = AppIcon;
				CLANG_CXX_LIBRARY = "compiler-default";
				CLANG_ENABLE_MODULES = YES;
				COMBINE_HIDPI_IMAGES = YES;
				FRAMEWORK_SEARCH_PATHS = (
					"$(inherited)",
					"$(SRCROOT)",
					"$(SRCROOT)/../../../../third_party/plcrashreporter/**",
					"$(SRCROOT)/../../../../third_party/TFDatePicker/TFDatePicker/build/Release",
					"$(PROJECT_DIR)",
					"$(SRCROOT)/../../../../third_party",
					"$(SRCROOT)/../../../../third_party/Sparkle",
					"$(SRCROOT)/../../../../third_party/poco/lib/Darwin/x86_64",
				);
				GCC_PRECOMPILE_PREFIX_HEADER = YES;
				GCC_PREFIX_HEADER = "test2/TogglDesktop-Prefix.pch";
				HEADER_SEARCH_PATHS = (
					"$(inherited)",
					/Applications/Xcode.app/Contents/Developer/Toolchains/XcodeDefault.xctoolchain/usr/include,
					"$(SRCROOT)/../../../../third_party/TFDatePicker/**",
					"$(SRCROOT)/../../../../third_party/plcrashreporter/**",
					"$(SRCROOT)/../../../lib/include",
					"$(SRCROOT)/../../../../third_party/Sparkle/Sparkle.framework/**",
				);
				INFOPLIST_FILE = "test2/TogglDesktop-Info.plist";
				LD_RUNPATH_SEARCH_PATHS = "$(inherited) @executable_path/../Frameworks";
				LIBRARY_SEARCH_PATHS = (
					"$(inherited)",
					"$(SRCROOT)",
					../../../lib/osx/build,
					"$(SRCROOT)/../../../../third_party/poco/lib/Darwin/x86_64",
				);
				MACOSX_DEPLOYMENT_TARGET = 10.11;
				ONLY_ACTIVE_ARCH = YES;
				PRODUCT_NAME = TogglDesktop;
				SCAN_ALL_SOURCE_FILES_FOR_INCLUDES = NO;
				STRIP_INSTALLED_PRODUCT = NO;
				SWIFT_OBJC_BRIDGING_HEADER = "Diff/TogglDesktop-Bridging-Header.h";
				SWIFT_OPTIMIZATION_LEVEL = "-Onone";
				SWIFT_VERSION = 4.2;
				WRAPPER_EXTENSION = app;
			};
			name = Debug;
		};
		69FC182417E6534500B96425 /* Release */ = {
			isa = XCBuildConfiguration;
			buildSettings = {
				ALWAYS_EMBED_SWIFT_STANDARD_LIBRARIES = YES;
				ASSETCATALOG_COMPILER_APPICON_NAME = AppIcon;
				CLANG_CXX_LIBRARY = "compiler-default";
				CLANG_ENABLE_MODULES = YES;
				COMBINE_HIDPI_IMAGES = YES;
				COPY_PHASE_STRIP = NO;
				FRAMEWORK_SEARCH_PATHS = (
					"$(inherited)",
					"$(SRCROOT)",
					"$(SRCROOT)/../../../../third_party/plcrashreporter/**",
					"$(SRCROOT)/../../../../third_party/TFDatePicker/TFDatePicker/build/Release",
					"$(PROJECT_DIR)",
					"$(SRCROOT)/../../../../third_party",
					"$(SRCROOT)/../../../../third_party/Sparkle",
					"$(SRCROOT)/../../../../third_party/poco/lib/Darwin/x86_64",
				);
				GCC_PRECOMPILE_PREFIX_HEADER = YES;
				GCC_PREFIX_HEADER = "test2/TogglDesktop-Prefix.pch";
				HEADER_SEARCH_PATHS = (
					"$(inherited)",
					/Applications/Xcode.app/Contents/Developer/Toolchains/XcodeDefault.xctoolchain/usr/include,
					"$(SRCROOT)/../../../../third_party/TFDatePicker/**",
					"$(SRCROOT)/../../../../third_party/plcrashreporter/**",
					"$(SRCROOT)/../../../lib/include",
					"$(SRCROOT)/../../../../third_party/Sparkle/Sparkle.framework/**",
				);
				INFOPLIST_FILE = "test2/TogglDesktop-Info.plist";
				LD_RUNPATH_SEARCH_PATHS = "$(inherited) @executable_path/../Frameworks";
				LIBRARY_SEARCH_PATHS = (
					"$(inherited)",
					"$(SRCROOT)",
					../../../lib/osx/build,
					"$(SRCROOT)/../../../../third_party/poco/lib/Darwin/x86_64",
				);
				MACOSX_DEPLOYMENT_TARGET = 10.11;
				ONLY_ACTIVE_ARCH = NO;
				PRODUCT_NAME = TogglDesktop;
				SCAN_ALL_SOURCE_FILES_FOR_INCLUDES = NO;
				STRIP_INSTALLED_PRODUCT = NO;
				SWIFT_OBJC_BRIDGING_HEADER = "Diff/TogglDesktop-Bridging-Header.h";
				SWIFT_VERSION = 4.2;
				WRAPPER_EXTENSION = app;
			};
			name = Release;
		};
		74607C1E18EDE6D800571BA6 /* Debug */ = {
			isa = XCBuildConfiguration;
			buildSettings = {
				CLANG_ENABLE_MODULES = YES;
				CLANG_WARN_BOOL_CONVERSION = YES;
				CLANG_WARN_DIRECT_OBJC_ISA_USAGE = YES_ERROR;
				CLANG_WARN_OBJC_ROOT_CLASS = YES_ERROR;
				DEBUGGING_SYMBOLS = YES;
				GCC_GENERATE_DEBUGGING_SYMBOLS = YES;
				GCC_OPTIMIZATION_LEVEL = 0;
				GCC_PREPROCESSOR_DEFINITIONS = (
					"DEBUG=1",
					"$(inherited)",
				);
				GCC_WARN_ABOUT_RETURN_TYPE = YES_ERROR;
				GCC_WARN_UNDECLARED_SELECTOR = YES;
				GCC_WARN_UNINITIALIZED_AUTOS = YES_AGGRESSIVE;
				GCC_WARN_UNUSED_FUNCTION = YES;
				MACOSX_DEPLOYMENT_TARGET = 10.9;
				OTHER_CFLAGS = "";
				OTHER_LDFLAGS = "";
				PRODUCT_NAME = "$(TARGET_NAME)";
			};
			name = Debug;
		};
		74607C1F18EDE6D800571BA6 /* Release */ = {
			isa = XCBuildConfiguration;
			buildSettings = {
				CLANG_ENABLE_MODULES = YES;
				CLANG_WARN_BOOL_CONVERSION = YES;
				CLANG_WARN_DIRECT_OBJC_ISA_USAGE = YES_ERROR;
				CLANG_WARN_OBJC_ROOT_CLASS = YES_ERROR;
				ENABLE_NS_ASSERTIONS = NO;
				GCC_WARN_ABOUT_RETURN_TYPE = YES_ERROR;
				GCC_WARN_UNDECLARED_SELECTOR = YES;
				GCC_WARN_UNINITIALIZED_AUTOS = YES_AGGRESSIVE;
				GCC_WARN_UNUSED_FUNCTION = YES;
				MACOSX_DEPLOYMENT_TARGET = 10.9;
				OTHER_CFLAGS = "";
				OTHER_LDFLAGS = "";
				PRODUCT_NAME = "$(TARGET_NAME)";
			};
			name = Release;
		};
		74607C2218EDE70C00571BA6 /* Debug */ = {
			isa = XCBuildConfiguration;
			buildSettings = {
				CLANG_ENABLE_MODULES = YES;
				CLANG_WARN_BOOL_CONVERSION = YES;
				CLANG_WARN_DIRECT_OBJC_ISA_USAGE = YES_ERROR;
				CLANG_WARN_OBJC_ROOT_CLASS = YES_ERROR;
				DEBUGGING_SYMBOLS = YES;
				GCC_GENERATE_DEBUGGING_SYMBOLS = YES;
				GCC_OPTIMIZATION_LEVEL = 0;
				GCC_PREPROCESSOR_DEFINITIONS = (
					"DEBUG=1",
					"$(inherited)",
				);
				GCC_WARN_ABOUT_RETURN_TYPE = YES_ERROR;
				GCC_WARN_UNDECLARED_SELECTOR = YES;
				GCC_WARN_UNINITIALIZED_AUTOS = YES_AGGRESSIVE;
				GCC_WARN_UNUSED_FUNCTION = YES;
				MACOSX_DEPLOYMENT_TARGET = 10.9;
				OTHER_CFLAGS = "";
				OTHER_LDFLAGS = "";
				PRODUCT_NAME = "$(TARGET_NAME)";
			};
			name = Debug;
		};
		74607C2318EDE70C00571BA6 /* Release */ = {
			isa = XCBuildConfiguration;
			buildSettings = {
				CLANG_ENABLE_MODULES = YES;
				CLANG_WARN_BOOL_CONVERSION = YES;
				CLANG_WARN_DIRECT_OBJC_ISA_USAGE = YES_ERROR;
				CLANG_WARN_OBJC_ROOT_CLASS = YES_ERROR;
				ENABLE_NS_ASSERTIONS = NO;
				GCC_WARN_ABOUT_RETURN_TYPE = YES_ERROR;
				GCC_WARN_UNDECLARED_SELECTOR = YES;
				GCC_WARN_UNINITIALIZED_AUTOS = YES_AGGRESSIVE;
				GCC_WARN_UNUSED_FUNCTION = YES;
				MACOSX_DEPLOYMENT_TARGET = 10.9;
				OTHER_CFLAGS = "";
				OTHER_LDFLAGS = "";
				PRODUCT_NAME = "$(TARGET_NAME)";
			};
			name = Release;
		};
/* End XCBuildConfiguration section */

/* Begin XCConfigurationList section */
		69FC17EC17E6534400B96425 /* Build configuration list for PBXProject "TogglDesktop" */ = {
			isa = XCConfigurationList;
			buildConfigurations = (
				69FC182017E6534500B96425 /* Debug */,
				69FC182117E6534500B96425 /* Release */,
			);
			defaultConfigurationIsVisible = 0;
			defaultConfigurationName = Release;
		};
		69FC182217E6534500B96425 /* Build configuration list for PBXNativeTarget "TogglDesktop" */ = {
			isa = XCConfigurationList;
			buildConfigurations = (
				69FC182317E6534500B96425 /* Debug */,
				69FC182417E6534500B96425 /* Release */,
			);
			defaultConfigurationIsVisible = 0;
			defaultConfigurationName = Release;
		};
		74607C1D18EDE6D800571BA6 /* Build configuration list for PBXLegacyTarget "poco" */ = {
			isa = XCConfigurationList;
			buildConfigurations = (
				74607C1E18EDE6D800571BA6 /* Debug */,
				74607C1F18EDE6D800571BA6 /* Release */,
			);
			defaultConfigurationIsVisible = 0;
			defaultConfigurationName = Release;
		};
		74607C2118EDE70C00571BA6 /* Build configuration list for PBXLegacyTarget "openssl" */ = {
			isa = XCConfigurationList;
			buildConfigurations = (
				74607C2218EDE70C00571BA6 /* Debug */,
				74607C2318EDE70C00571BA6 /* Release */,
			);
			defaultConfigurationIsVisible = 0;
			defaultConfigurationName = Release;
		};
/* End XCConfigurationList section */
	};
	rootObject = 69FC17E917E6534400B96425 /* Project object */;
}<|MERGE_RESOLUTION|>--- conflicted
+++ resolved
@@ -2212,11 +2212,8 @@
 				BA6EB8942249DB33003BB8EF /* VerticallyCenteredTextFieldCell.swift in Sources */,
 				BA01405222571199000E5B91 /* TagTokenView.swift in Sources */,
 				BA46E09F2226707F00C25763 /* Collection+Safe.swift in Sources */,
-<<<<<<< HEAD
 				BA05367F225E238D00C26E1F /* ProjectWorksapceCellView.swift in Sources */,
 				74E3CDC617FBABE400C3ADD3 /* Bugsnag.m in Sources */,
-=======
->>>>>>> 31e69936
 				745126B619A28AA600390F47 /* Reachability.m in Sources */,
 				BA412C21224E1189003CA17A /* ClientCellView.swift in Sources */,
 				74C1579B183BA5DA00550613 /* AutocompleteDataSource.m in Sources */,
@@ -2228,11 +2225,8 @@
 				BAB8D49421BE742D00D63DA5 /* NSTableView+TimeEntryDiff.swift in Sources */,
 				3C8979CA19235EA2007061E0 /* NSTextFieldClickablePointer.m in Sources */,
 				748B3A3419222DB100F31468 /* DisplayCommand.m in Sources */,
-<<<<<<< HEAD
 				BA9C2E05224C84E7002AD2A1 /* ColorViewItem.swift in Sources */,
 				74E3CDD017FBABE400C3ADD3 /* BugsnagReachability.m in Sources */,
-=======
->>>>>>> 31e69936
 				3C0A571E1C22E12E00301D77 /* MKColorWell.m in Sources */,
 				7438B3D318253CD2002AE43C /* MenuItemTags.m in Sources */,
 				3CE1CAC11C774F2B00D0ADD5 /* LoadMoreCell.m in Sources */,
@@ -2307,11 +2301,8 @@
 				BA712EC221BF907200A2D8DD /* UndoManager.swift in Sources */,
 				BAA11AC12251F49E007F31D2 /* WorkspaceStorage.swift in Sources */,
 				3C3AF64E20ACC6280088A3A6 /* CountryViewItem.m in Sources */,
-<<<<<<< HEAD
 				74E3CDD417FBABE400C3ADD3 /* BugsnagOSXNotifier.m in Sources */,
 				BA13D2062269B7C400EB3833 /* CalendarViewController.swift in Sources */,
-=======
->>>>>>> 31e69936
 				BAF6319C21E6F868002DD6AB /* NotificationCenter+MainThread.swift in Sources */,
 				74AA9471180909F50000539F /* GTMHTTPFetcher.m in Sources */,
 				BAFBFCC821CD1D3C004B443F /* SystemService.m in Sources */,
