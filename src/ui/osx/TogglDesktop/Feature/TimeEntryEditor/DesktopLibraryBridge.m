//
//  DesktopLibraryBridge.m
//  TogglDesktop
//
//  Created by Nghia Tran on 4/2/19.
//  Copyright © 2019 Alari. All rights reserved.
//

#import "DesktopLibraryBridge.h"
#import "TimeEntryViewItem.h"
#import "toggl_api.h"
#import "AutocompleteItem.h"
#import "Utils.h"
#import "UIEvents.h"
#import "TogglDesktop-Swift.h"

@interface DesktopLibraryBridge ()
@property (strong, nonatomic) NSUndoManager *undoManager;
@end

@implementation DesktopLibraryBridge

void *ctx;

+ (instancetype)shared
{
	static DesktopLibraryBridge *instance = nil;
	static dispatch_once_t onceToken;

	dispatch_once(&onceToken, ^{
		instance = [[DesktopLibraryBridge alloc] init];
	});
	return instance;
}

- (NSString *)createClientWithWorkspaceID:(uint64_t)workspaceID
							   clientName:(NSString *)clientName
{
	char *clientGUID = toggl_create_client(ctx,
										   workspaceID,
										   [clientName UTF8String]);
	NSString *guid = [NSString stringWithUTF8String:clientGUID];

	free(clientGUID);
	return guid;
}

- (NSString *)createProjectWithTimeEntryGUID:(NSString *)timeEntryGUID
								 workspaceID:(uint64_t)workspaceID
									clientID:(uint64_t)clientID
								  clientGUID:(NSString *)clientGUID
								 projectName:(NSString *)projectName
									colorHex:(NSString *)colorHex
									isPublic:(BOOL)isPublic
{
	char_t *projectGUID = toggl_add_project(ctx,
											[timeEntryGUID UTF8String],
											workspaceID,
											clientID,
											[clientGUID UTF8String],
											[projectName UTF8String],
											!isPublic,
											[colorHex UTF8String]);
    if (projectGUID == NULL) {
        return nil;
    }

	NSString *guid = [NSString stringWithUTF8String:projectGUID];
	free(projectGUID);
	return guid;
}

- (void)setBillableForTimeEntryWithTimeEntryGUID:(NSString *)timeEntryGUID
									  isBillable:(BOOL)isBillable
{
	toggl_set_time_entry_billable(ctx, [timeEntryGUID UTF8String], isBillable);
}

- (void)setProjectForTimeEntryWithGUID:(NSString *)guid
								taskID:(uint64_t)taskID
							 projectID:(uint64_t)projectID
						   projectGUID:(NSString *)projectGUID
{
	toggl_set_time_entry_project(ctx,
								 [guid UTF8String],
								 taskID,
								 projectID,
								 [projectGUID UTF8String]);
}

- (void)updateTimeEntryWithDescription:(NSString *)descriptionName guid:(NSString *)guid
{
	toggl_set_time_entry_description(ctx,
									 [guid UTF8String],
									 [descriptionName UTF8String]);
}

- (void)updateTimeEntryWithTags:(NSArray<NSString *> *)tags guid:(NSString *)guid
{
	const char *value = [[tags componentsJoinedByString:@"\t"] UTF8String];

	toggl_set_time_entry_tags(ctx,
							  [guid UTF8String],
							  value);
}

- (void)updateTimeEntryWithStartDate:(NSDate *)startDate
								guid:(NSString *)guid
{
	toggl_set_time_entry_date(ctx,
							  [guid UTF8String],
							  [startDate timeIntervalSince1970]);
}

- (void)updateTimeEntryWithDuration:(NSString *)duration
							   guid:(NSString *)guid
{
	toggl_set_time_entry_duration(ctx,
								  [guid UTF8String],
								  [duration UTF8String]);
}

- (void)updateTimeEntryWithStartTime:(NSString *)startTime
								guid:(NSString *)guid
{
	toggl_set_time_entry_start(ctx,
							   [guid UTF8String],
							   [startTime UTF8String]);
}

- (void)updateTimeEntryWithStartAtTimestamp:(NSTimeInterval)timestamp
									   guid:(NSString *)guid
                           keepEndTimeFixed:(BOOL)keepEndTimeFixed
{
    toggl_set_time_entry_start_timestamp_with_option(ctx,
                                                     [guid UTF8String],
                                                     timestamp,
                                                     keepEndTimeFixed);
}

- (void)updateTimeEntryWithEndTime:(NSString *)endTime
							  guid:(NSString *)guid
{
	toggl_set_time_entry_end(ctx,
							 [guid UTF8String],
							 [endTime UTF8String]);
}

- (void)updateTimeEntryWithEndAtTimestamp:(NSTimeInterval)timestamp
									 guid:(NSString *)guid
{
	toggl_set_time_entry_end_timestamp(ctx,
									   [guid UTF8String],
									   timestamp);
}

- (void)deleteTimeEntryItem:(TimeEntryViewItem *)item undoManager:(NSUndoManager *) undoManager
{
    self.undoManager = undoManager;
    self.undoManager.levelsOfUndo = 10;

	// If description is empty and duration is less than 15 seconds delete without confirmation
	if ([item confirmlessDelete])
	{
        [self deleteItem:item];
		return;
	}
	NSString *msg = [NSString stringWithFormat:@"Delete time entry \"%@\"?", item.Description];

	NSAlert *alert = [[NSAlert alloc] init];
	[alert addButtonWithTitle:@"OK"];
	[alert addButtonWithTitle:@"Cancel"];
	[alert setMessageText:msg];
	[alert setInformativeText:@"Deleted time entries cannot be restored."];
	[alert setAlertStyle:NSWarningAlertStyle];
	if ([alert runModal] != NSAlertFirstButtonReturn)
	{
		return;
	}

	// Delete
    [self deleteItem:item];
}

- (void) deleteItem:(TimeEntryViewItem *) item
{
    [self registerUndoDeleteItem:item];
    toggl_delete_time_entry(ctx, [item.GUID UTF8String]);
}

- (void) registerUndoDeleteItem:(TimeEntryViewItem *)item
{
    [self.undoManager registerUndoWithTarget:self selector:@selector(createNewTimeEntryWithOldTimeEntry:) object:item];
    [self.undoManager setActionName:@"Delete item"];
}

- (void) registerUndoAddItem:(TimeEntryViewItem *)item
{
    [self.undoManager registerUndoWithTarget:self selector:@selector(deleteItem:) object:item];
    [self.undoManager setActionName:@"Delete Item"];
}

- (void)updateDescriptionForTimeEntry:(TimeEntryViewItem *)timeEntry autocomplete:(AutocompleteItem *)autocomplete
{
    const char *tags = [[autocomplete.tags componentsJoinedByString:@"\t"] UTF8String];
    toggl_update_time_entry(ctx,
                         [timeEntry.GUID UTF8String],
                         [autocomplete.Description UTF8String],
                         autocomplete.TaskID,
                         autocomplete.ProjectID,
                         0,
                         tags,
                         autocomplete.Billable);
}

- (NSString *)convertDuratonInSecond:(int64_t)durationInSecond
{
	char *str = toggl_format_tracking_time_duration(durationInSecond);
	NSString *newValue = [NSString stringWithUTF8String:str];

	free(str);
	return [newValue copy];
}

#pragma mark - Timeline

- (void)enableTimelineRecord:(BOOL)isEnabled
{
	toggl_timeline_toggle_recording(ctx, isEnabled);

    // Try to grant permission
    if (isEnabled)
    {
        [ObjcSystemPermissionManager tryGrantScreenRecordingPermission];
    }
}

- (void)enableAutoTracker:(BOOL)isEnabled
{
    toggl_set_settings_autotrack(ctx, isEnabled);
    if (isEnabled)
    {
        [ObjcSystemPermissionManager tryGrantScreenRecordingPermission];
    }
}

- (void)timelineSetPreviousDate
{
	toggl_view_timeline_prev_day(ctx);
}

- (void)timelineSetNextDate
{
	toggl_view_timeline_next_day(ctx);
}

- (void)timelineSetDate:(NSDate *)date
{
	toggl_view_timeline_set_day(ctx, date.timeIntervalSince1970);
}

- (void)fetchTimelineData
{
	toggl_view_timeline_data(ctx);
}

- (void)timelineGetCurrentDate
{
	toggl_view_timeline_current_day(ctx);
}

- (NSString *)startNewTimeEntryAtStarted:(NSTimeInterval)started ended:(NSTimeInterval)ended
{
	char *guid = toggl_start(ctx,
							 "",
							 "",
							 0,
							 0,
							 0,
							 NULL,
							 false,
							 started,
							 ended
							 );
	NSString *GUID = [NSString stringWithUTF8String:guid];

	free(guid);
	return GUID;
}

- (NSString *)createEmptyTimeEntryAtStarted:(NSTimeInterval)started ended:(NSTimeInterval)ended
{
    char *guid = toggl_create_empty_time_entry(ctx, started, ended);
    NSString *GUID = [NSString stringWithUTF8String:guid];

    free(guid);
    return GUID;
}

- (void)startEditorAtGUID:(NSString *)GUID
{
	toggl_edit(ctx, [GUID UTF8String], false, kFocusedFieldNameDescription);
}

- (void)closeEditor
{
    toggl_view_time_entry_list(ctx);
}

- (void)setEditorWindowSize:(CGSize)size
{
	toggl_set_window_edit_size_width(ctx, size.width);
	toggl_set_window_edit_size_height(ctx, size.height);
	track_edit_size(ctx, size.width, size.height);
}

- (CGSize)getEditorWindowSize
{
	NSInteger width = toggl_get_window_edit_size_width(ctx);
	NSInteger height = toggl_get_window_edit_size_height(ctx);

	// Prevent small size
	const CGSize minimumSize = CGSizeMake(274.0, 381.0);

	width = MAX(minimumSize.width, width);
	height = MAX(minimumSize.height, height);
	return CGSizeMake(width, height);
}

- (void)loadMoreTimeEntry
{
	toggl_load_more(ctx);
}

- (void)setClickCloseBtnInAppMessage
{
    toggl_iam_click(ctx, 2);
}

- (void)setClickActionBtnInAppMessage
{
    toggl_iam_click(ctx, 3);
}

- (void)setActiveTabAtIndex:(NSInteger) index
{
    toggl_set_settings_active_tab(ctx, index);
}

- (NSInteger)getActiveTabIndex
{
    return toggl_get_active_tab(ctx);
}

- (NSString *)createNewTimeEntryWithOldTimeEntry:(TimeEntryViewItem *) item
{
    NSString *tags = [item.tags componentsJoinedByString:@"\t"];
    if (tags == nil) {
        tags = @"";
    }
    char *guid = toggl_start_with_current_running(ctx,
                             [item.Description UTF8String],
                             [item.duration UTF8String],
                             item.TaskID,
                             item.ProjectID,
                             0,
                             [tags UTF8String],
                             false,
                             [item.started timeIntervalSince1970],
                             [item.ended timeIntervalSince1970],
                             false);
    if (guid != nil) {
        NSString *GUID = [NSString stringWithUTF8String:guid];
        free(guid);

        // Update new GUI for redo
        // As the GUI is changed
        item.GUID = GUID;
        [self registerUndoAddItem:item];

        return GUID;
    }
    return nil;
}

- (NSString *) formatDurationTimestampt:(NSTimeInterval) duration
{
    char *durationStr = toggl_format_duration_time(ctx, duration);
    if (durationStr) {
        NSString *duration = [NSString stringWithUTF8String:durationStr];
        free(durationStr);
        return duration;
    }
    return nil;
}

- (NSColor *) getAdaptiveColorForShapeFromColor:(NSColor *) color {
    TogglAdaptiveColor type = [self isDarkTheme] ? AdaptiveColorShapeOnDarkBackground : AdaptiveColorShapeOnLightBackground;
    return [self getAdaptiveColorFromColor:color type:type];
}

- (NSColor *) getAdaptiveColorForTextFromColor:(NSColor *) color {
    TogglAdaptiveColor type = [self isDarkTheme] ? AdaptiveColorTextOnDarkBackground : AdaptiveColorTextOnLightBackground;
    return [self getAdaptiveColorFromColor:color type:type];
}

- (NSColor *) getAdaptiveColorFromColor:(NSColor *) originalColor type:(TogglAdaptiveColor) type {
    // Convert to RGB color space
    // Because some part of the app uses grey color space
    NSColor *color = [originalColor colorUsingColorSpace:NSColorSpace.deviceRGBColorSpace];
    if (color == NULL) {
        return originalColor;
    }

    // adjust color
    TogglRgbColor rgbColor = { color.redComponent, color.greenComponent, color.blueComponent};
    TogglHsvColor hsvColor = toggl_get_adaptive_hsv_color(rgbColor, type);
    return [NSColor colorWithHue:hsvColor.h saturation:hsvColor.s brightness:hsvColor.v alpha:1.0];
}

-(BOOL) isDarkTheme {
    if (@available(macOS 10.14, *)) {
        if ([NSApp.effectiveAppearance.name containsString:@"Dark"]) {
            return YES;
        }
    }
    return NO;
}

- (void)userDidClickOnTimelineTab
{
    toggl_user_did_click_on_timeline_tab(ctx);
}

- (void)userDidTurnOnRecordActivity
{
    toggl_user_did_turn_on_record_activity(ctx);
}

- (void)userDidEditOrAddTimeEntryDirectlyOnTimelineView
{
    toggl_user_did_edit_add_timeentry_on_timeline_view(ctx);
}

<<<<<<< HEAD
- (void)getSSOIdentityProviderWithEmail:(NSString *) email
{
    toggl_get_identity_provider_sso(ctx, [email UTF8String]);
}

- (void)setNeedEnableSSOWithCode:(NSString *) code
{
    toggl_set_need_enable_SSO(ctx, [code UTF8String]);
}

- (void)resetEnableSSO
{
    toggl_reset_enable_SSO(ctx);
}

- (void)loginSSOWithAPIToken:(NSString *) apiToken
{
    toggl_login_sso(ctx, [apiToken UTF8String]);
}

=======
-(void) trackTimelineMenuContextType:(TimelineMenuContextType) type
{
    toggl_track_timeline_menu_context(ctx, type);
}
>>>>>>> 14f6256a
@end<|MERGE_RESOLUTION|>--- conflicted
+++ resolved
@@ -442,7 +442,6 @@
     toggl_user_did_edit_add_timeentry_on_timeline_view(ctx);
 }
 
-<<<<<<< HEAD
 - (void)getSSOIdentityProviderWithEmail:(NSString *) email
 {
     toggl_get_identity_provider_sso(ctx, [email UTF8String]);
@@ -463,10 +462,8 @@
     toggl_login_sso(ctx, [apiToken UTF8String]);
 }
 
-=======
 -(void) trackTimelineMenuContextType:(TimelineMenuContextType) type
 {
     toggl_track_timeline_menu_context(ctx, type);
 }
->>>>>>> 14f6256a
 @end