//
//  ProjectCreationView.swift
//  TogglDesktop
//
//  Created by Nghia Tran on 3/28/19.
//  Copyright © 2019 Alari. All rights reserved.
//

import Cocoa
import Carbon.HIToolbox

protocol ProjectCreationViewDelegate: class {

    func projectCreationDidCancel()
    func projectCreationDidAdd(with name: String, color: String, projectGUID: String)
    func projectCreationDidUpdateSize()
}

final class ProjectCreationView: NSView {

    enum DisplayMode {
        case normal
        case compactColorPicker // Predefined colors
        case fullColorPicker // Predefined colors + wheel color

        var height: CGFloat {
            switch self {
            case .normal:
                return 200.0
            case .fullColorPicker:
                return 400.0
            case .compactColorPicker:
                return 300.0
            }
        }
    }

    // MARK: OUTLET

    @IBOutlet weak var addBtn: CursorButton!
    @IBOutlet weak var cancelBtn: CursorButton!
    @IBOutlet weak var projectTextField: NSTextField!
    @IBOutlet weak var workspaceAutoComplete: WorkspaceAutoCompleteTextField!
    @IBOutlet weak var clientAutoComplete: ClientAutoCompleteTextField!
    @IBOutlet weak var colorBtn: CursorButton!
    @IBOutlet weak var colorPickerContainerBox: NSBox!
    @IBOutlet weak var publicProjectCheckBox: NSButton!
    
    // MARK: Variables

    var selectedTimeEntry: TimeEntryViewItem! {
        didSet {
            resetViews()
        }
    }
    private(set) var selectedWorkspace: Workspace? {
        didSet {
            clientDatasource.selectedWorkspace = selectedWorkspace

            // Reset the current client
            if oldValue?.ID != selectedWorkspace?.ID {
                selectedClient = nil
                clientAutoComplete.stringValue = ""
            }

            // Update Premium plan
            isPremiumWorkspace = selectedWorkspace?.isPremium ?? false
        }
    }
    private var selectedClient: Client?
    private var isPublic = false
    private lazy var clientDatasource: ClientDataSource = {
        let firstWorkspace = workspaceDatasource.items.first as? Workspace
        let clients = ClientStorage.shared.getClients(at: firstWorkspace)
        return ClientDataSource(items: clients,
                                updateNotificationName: .ClientStorageChangedNotification)
    }()
    private lazy var workspaceDatasource = WorkspaceDataSource(items: WorkspaceStorage.shared.workspaces,
                                                               updateNotificationName: .WorkspaceStorageChangedNotification)
    weak var delegate: ProjectCreationViewDelegate?
    private var originalColor = ProjectColorPool.shared.defaultColor
    private var selectedColor = ProjectColorPool.shared.defaultColor {
        didSet {
            updateSelectColorView()
        }
    }
    private lazy var colorPickerView: ColorPickerView = {
        let picker = ColorPickerView.xibView() as ColorPickerView
        picker.delegate = self
        colorPickerContainerBox.addSubview(picker)
        picker.edgesToSuperView()
        return picker
    }()
    private var displayMode = DisplayMode.normal {
        didSet {
            updateLayout()
        }
    }
    private var isPremiumWorkspace = false {
        didSet {
            updateWorkspacePlanLayout()

            // Reset custom color if we switch Premium -> Free
            if oldValue && !isPremiumWorkspace {
                colorPickerView.resetBtnOnTap(self)
            }
        }
    }
    var suitableHeight: CGFloat {
        return displayMode.height
    }
    var isValidDataForProjectCreation: Bool {
        return selectedWorkspace != nil && !projectTextField.stringValue.isEmpty
    }

    // MARK: Public

    override func awakeFromNib() {
        super.awakeFromNib()

        initCommon()
        selectDefaultWorkspace()
        updateLayoutState()
    }

    func setTitleAndFocus(_ title: String) {
        projectTextField.stringValue = title
        window?.makeFirstResponder(projectTextField)
        setInitialProjectColors()
        updateLayoutState()
        colorPickerView.select(selectedColor)
    }

    @IBAction func cancelBtnOnTap(_ sender: Any) {
        closeAllSuggestions()
        delegate?.projectCreationDidCancel()
    }

    private func getSelectedClientData() -> (UInt64, String?) {
        if let selectedClient = ClientStorage.shared.client(with: clientAutoComplete.stringValue) {
            return (selectedClient.ID, selectedClient.guid)
        }
        return (0, nil)
    }

    @IBAction func addBtnOnTap(_ sender: Any) {
        guard isValidDataForProjectCreation else { return }
        guard let selectedWorkspace = selectedWorkspace else {
            return
        }

        closeAllSuggestions()
        let clientData = getSelectedClientData()

        // Safe for unwrapped
        let isBillable = selectedTimeEntry.billable
        let timeEntryGUID = selectedTimeEntry.guid!
        let workspaceID = selectedWorkspace.ID
        let clientID = clientData.0
        let clientGUID = clientData.1
        let projectName = projectTextField.stringValue
        let colorHex = selectedColor.hex

        guard let projectGUID = DesktopLibraryBridge.shared().createProject(withTimeEntryGUID: timeEntryGUID,
                                                                    workspaceID: workspaceID,
                                                                    clientID: clientID,
                                                                    clientGUID: clientGUID,
                                                                    projectName: projectName,
                                                                    colorHex: colorHex,
                                                                    isPublic: isPublic)
            else { return }
        if selectedTimeEntry.billable {
            DesktopLibraryBridge.shared().setBillableForTimeEntryWithTimeEntryGUID(timeEntryGUID,
                                                                                   isBillable: isBillable)
        }

        delegate?.projectCreationDidAdd(with: projectName, color: colorHex, projectGUID: projectGUID)
    }

    @IBAction func publicProjectOnChange(_ sender: Any) {
        isPublic = publicProjectCheckBox.state == .on
    }

    @IBAction func colorBtnOnTap(_ sender: Any) {
        let isON = colorBtn.state == .on
        if isON {
            displayMode = isPremiumWorkspace ? .fullColorPicker : .compactColorPicker
        } else {
            displayMode = .normal
        }
        colorBtn.layer?.borderWidth = isON ? 4.0 : 0.0
    }

    override func keyDown(with event: NSEvent) {
        super.keyDown(with: event)

        // Close if need
        if event.keyCode == UInt16(kVK_Escape) {
            cancelBtnOnTap(self)
        }
    }
}

// MARK: Private

extension ProjectCreationView {

    fileprivate func initCommon() {
        colorPickerView.isHidden = false
        colorPickerContainerBox.isHidden = true
        colorBtn.wantsLayer = true
        colorBtn.layer?.cornerRadius = 12.0
        colorBtn.layer?.borderColor = colorBtnBorderColor.cgColor
        colorBtn.cursor = .pointingHand
        cancelBtn.cursor = .pointingHand
        addBtn.cursor = .pointingHand
        
        // Default value
        displayMode = .normal
        publicProjectCheckBox.state = .off

        // Delegate
        projectTextField.delegate = self
        clientAutoComplete.autoCompleteDelegate = self

        // Setup data source
        clientDatasource.delegate = self
        clientDatasource.setup(with: clientAutoComplete)
        workspaceDatasource.delegate = self
        workspaceDatasource.setup(with: workspaceAutoComplete)

        // Arrow
        workspaceAutoComplete.layoutArrowBtn(with: self)
        clientAutoComplete.layoutArrowBtn(with: self)

        colorPickerContainerBox.wantsLayer = true
        colorPickerContainerBox.layer?.masksToBounds = true
        colorPickerContainerBox.layer?.cornerRadius = 8

        // Hide color wheel for free workspace by default
        isPremiumWorkspace = false
    }

    private func setInitialProjectColors() {
        // random on the color list
        let color = ProjectColorPool.shared.random()
        originalColor = color
        selectedColor = color

        // Default on color wheel
        colorPickerView.setDefaultColor()
    }

    fileprivate func updateLayout() {
        let height = displayMode.height
        switch displayMode {
        case .normal:
            colorPickerContainerBox.isHidden = true
            self.frame = CGRect(x: frame.origin.x, y: frame.origin.y, width: frame.size.width, height: height)
        case .compactColorPicker,
             .fullColorPicker:
            colorPickerContainerBox.isHidden = false
            self.frame = CGRect(x: frame.origin.x, y: frame.origin.y, width: frame.size.width, height: height)
        }
        delegate?.projectCreationDidUpdateSize()
    }

    fileprivate func updateSelectColorView() {
<<<<<<< HEAD
        colorBtn.layer?.backgroundColor = ConvertHexColor.hexCode(toNSColor: selectedColor.hex)!.getAdaptiveColorForShape().cgColor
        colorPickerView.select(selectedColor)
=======
        guard let color = ConvertHexColor.hexCode(toNSColor: selectedColor.hex) else { return }
        colorBtn.layer?.backgroundColor = color.cgColor
>>>>>>> 77028e7a
    }

    fileprivate var colorBtnBorderColor: NSColor {
        if #available(OSX 10.13, *) {
            return NSColor(named: "color-project-btn-border-color")!
        } else {
            return NSColor(white: 0, alpha: 0.1)
        }
    }

    fileprivate func createNewClient(with name: String) {
        guard !name.isEmpty else { return }

        // Focus to workspace text field if user hasn't selected any workspace
        guard let workspace = selectedWorkspace else {
            window?.makeFirstResponder(workspaceAutoComplete)
            return
        }

        let newClientGUID = DesktopLibraryBridge.shared().createClient(withWorkspaceID: workspace.ID, clientName: name)

        // Create fake client
        // because -createClient only return the client GUID and there is no way to construct the real ViewItem
        let newItem = ViewItem()
        newItem.guid = newClientGUID
        newItem.name = name
        self.selectedClient = Client(viewItem: newItem)

        // Update
        updateLayoutState()
    }

    fileprivate func updateLayoutState() {
        guard isValidDataForProjectCreation else {
            addBtn.isEnabled = false
            return
        }

        addBtn.isEnabled = true
    }

    fileprivate func selectDefaultWorkspace() {
        guard let workspaceID = selectedTimeEntry?.workspaceID else { return }
        guard let workspaces = workspaceDatasource.items as? [Workspace] else { return }
        let index = workspaces.firstIndex(where: { $0.WID == workspaceID }) ?? 0
        workspaceDatasource.selectRow(at: index)
    }

    fileprivate func resetViews() {
        selectDefaultWorkspace()
        clientAutoComplete.stringValue = ""
        selectedClient = nil
        selectedColor = originalColor
        updateLayoutState()
    }

    fileprivate func closeAllSuggestions() {
        workspaceAutoComplete.closeSuggestion()
        clientAutoComplete.closeSuggestion()
    }

    fileprivate func updateWorkspacePlanLayout() {
        colorPickerView.setColorWheelHidden(!isPremiumWorkspace)
        if displayMode != .normal {
            displayMode = isPremiumWorkspace ? .fullColorPicker : .compactColorPicker
        }
    }
}

// MARK: ColorPickerViewDelegate

extension ProjectCreationView: ColorPickerViewDelegate {

    func colorPickerDidSelectColor(_ color: ProjectColor) {
        selectedColor = color
    }

    func colorPickerShouldResetColor() {
        selectedColor = originalColor
    }
}

// MARK: AutoCompleteViewDataSourceDelegate

extension ProjectCreationView: AutoCompleteViewDataSourceDelegate {

    func autoCompleteSelectionDidChange(sender: AutoCompleteViewDataSource, item: Any) {
        if sender == clientDatasource {
            guard let client = item as? Client else { return }
            self.selectedClient = client
            clientAutoComplete.stringValue = client.name
            clientAutoComplete.closeSuggestion()
        }
        if sender == workspaceDatasource {
            guard let workspace = item as? Workspace else { return }
            self.selectedWorkspace = workspace
            workspaceAutoComplete.stringValue = workspace.name
            workspaceAutoComplete.closeSuggestion()
        }

        // Update add button
        updateLayoutState()
    }
}

// MARK: AutoCompleteTextFieldDelegate

extension ProjectCreationView: AutoCompleteTextFieldDelegate {

    func autoCompleteDidTapOnCreateButton(_ sender: AutoCompleteTextField) {
        if sender == clientAutoComplete {
            clientAutoComplete.closeSuggestion()
            createNewClient(with: clientAutoComplete.stringValue)
            updateLayoutState()
        }
    }

    func autoCompleteViewDidClose(_ sender: AutoCompleteTextField) {}

    func shouldClearCurrentSelection(_ sender: AutoCompleteTextField) {}

    func autoCompleteTextFieldDidEndEditing(_ sender: AutoCompleteTextField) {}

    func autoCompleteShouldCloseEditor(_ sender: AutoCompleteTextField) {
        cancelBtnOnTap(self)
    }
}

// MARK: NSTextFieldDelegate

extension ProjectCreationView: NSTextFieldDelegate {

    func controlTextDidChange(_ obj: Notification) {
        if let textField = obj.object as? NSTextField, textField == projectTextField {
            updateLayoutState()
        }
    }

    func control(_ control: NSControl, textView: NSTextView, doCommandBy commandSelector: Selector) -> Bool {

        // Escape
        if commandSelector == #selector(NSResponder.cancelOperation(_:)) {
            cancelBtnOnTap(self)
            return true
        }

        // Enter
        // Easy to create a new project by pressing Enter Twice
        if commandSelector == #selector(NSResponder.insertNewline(_:)) {

            if isValidDataForProjectCreation && (control == projectTextField || control == workspaceAutoComplete || control == clientAutoComplete) {

                // Make sure that the user is selected all text
                if let selectedRange = control.currentEditor()?.selectedRange,
                    selectedRange.length == control.stringValue.count {
                    addBtnOnTap(self)
                    return true
                }
            }
        }

        return false
    }
}<|MERGE_RESOLUTION|>--- conflicted
+++ resolved
@@ -266,13 +266,8 @@
     }
 
     fileprivate func updateSelectColorView() {
-<<<<<<< HEAD
-        colorBtn.layer?.backgroundColor = ConvertHexColor.hexCode(toNSColor: selectedColor.hex)!.getAdaptiveColorForShape().cgColor
+        colorBtn.layer?.backgroundColor = ConvertHexColor.hexCode(toNSColor: selectedColor.hex)?.getAdaptiveColorForShape().cgColor
         colorPickerView.select(selectedColor)
-=======
-        guard let color = ConvertHexColor.hexCode(toNSColor: selectedColor.hex) else { return }
-        colorBtn.layer?.backgroundColor = color.cgColor
->>>>>>> 77028e7a
     }
 
     fileprivate var colorBtnBorderColor: NSColor {
