--- conflicted
+++ resolved
@@ -26,13 +26,9 @@
 
     @objc func prepareViewController() {
         let editor = EditorViewController(nibName: NSNib.Name("EditorViewController"), bundle: nil)
-<<<<<<< HEAD
-        editor.delegate = self
-=======
         editor.view.appearance = appearance
         let size = DesktopLibraryBridge.shared().getEditorWindowSize()
         editor.view.frame.size = size
->>>>>>> d7e8b6d0
         contentViewController = editor
     }
 
@@ -48,19 +44,8 @@
             editor.timeEntry = timeEntry
         }
     }
-<<<<<<< HEAD
-}
-
-// MARK: EditorViewControllerDelegate
-
-extension EditorPopover: EditorViewControllerDelegate {
-
-    func editorShouldDismissPopover() {
-        close(focusTimer: false)
-=======
 
     override func popoverDidResize() {
         DesktopLibraryBridge.shared().setEditorWindowSize(contentSize)
->>>>>>> d7e8b6d0
     }
 }