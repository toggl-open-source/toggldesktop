//
//  TimeEntryViewItem.m
//  Toggl Desktop on the Mac
//
//  Created by Tanel Lebedev on 25/09/2013.
//  Copyright (c) 2013 TogglDesktop developers. All rights reserved.
//

#import "TimeEntryViewItem.h"
#import "TogglDesktop-Swift.h"

@implementation TimeEntryViewItem

- (void)load:(TogglTimeEntryView *)te
{
	self.GUID = [NSString stringWithUTF8String:te->GUID];
	self.duration_in_seconds = te->DurationInSeconds;
	if (te->Description)
	{
		self.Description = [NSString stringWithUTF8String:te->Description];
		self.descriptionName = [NSString stringWithUTF8String:te->Description];
	}
	else
	{
		self.Description = @"";
		self.descriptionName = @"";
	}
	if (te->ProjectAndTaskLabel)
	{
		self.ProjectAndTaskLabel = [NSString stringWithUTF8String:te->ProjectAndTaskLabel];
		self.TaskLabel = [NSString stringWithUTF8String:te->TaskLabel];
		self.ProjectLabel = [NSString stringWithUTF8String:te->ProjectLabel];
		self.ClientLabel = [NSString stringWithUTF8String:te->ClientLabel];
	}
	else
	{
		self.ProjectAndTaskLabel = nil;
		self.TaskLabel = nil;
		self.ProjectLabel = nil;
		self.ClientLabel = nil;
	}
	self.WorkspaceID = te->WID;
	self.ProjectID = te->PID;
	self.TaskID = te->TID;
	if (te->Color)
	{
		self.ProjectColor = [NSString stringWithUTF8String:te->Color];
	}
	else
	{
		self.ProjectColor = nil;
	}
	self.duration = [NSString stringWithUTF8String:te->Duration];
	if (te->Tags)
	{
		NSString *tagList = [NSString stringWithUTF8String:te->Tags];
		self.tags = [tagList componentsSeparatedByString:@"\t"];
	}
	else
	{
		self.tags = nil;
	}
	if (te->Billable)
	{
		self.billable = YES;
	}
	else
	{
		self.billable = NO;
	}
	if (te->Unsynced)
	{
		self.unsynced = YES;
	}
	else
	{
		self.unsynced = NO;
	}
	self.started = [NSDate dateWithTimeIntervalSince1970:te->Started];
	self.ended = [NSDate dateWithTimeIntervalSince1970:te->Ended];
	if (te->StartTimeString)
	{
		self.startTimeString = [NSString stringWithUTF8String:te->StartTimeString];
	}
	else
	{
		self.startTimeString = nil;
	}
	if (te->EndTimeString)
	{
		self.endTimeString = [NSString stringWithUTF8String:te->EndTimeString];
	}
	else
	{
		self.endTimeString = nil;
	}
	if (te->UpdatedAt)
	{
		self.updatedAt = [NSDate dateWithTimeIntervalSince1970:te->UpdatedAt];
	}
	else
	{
		self.updatedAt = nil;
	}
	self.formattedDate = [NSString stringWithUTF8String:te->DateHeader];
	if (te->DateDuration)
	{
		self.dateDuration = [NSString stringWithUTF8String:te->DateDuration];
	}
	else
	{
		self.dateDuration = nil;
	}

	self.isHeader = @NO;
	if (te->IsHeader)
	{
		self.isHeader = @YES;
	}

	self.CanAddProjects = te->CanAddProjects;
	self.DefaultWID = te->DefaultWID;
	self.CanSeeBillable = te->CanSeeBillable;
	if (te->WorkspaceName)
	{
		self.WorkspaceName = [NSString stringWithUTF8String:te->WorkspaceName];
	}
	else
	{
		self.WorkspaceName = nil;
	}
	if (te->Error)
	{
		self.Error = [NSString stringWithUTF8String:te->Error];
	}
	else
	{
		self.Error = nil;
	}

	// Grouped mode

	// If this entry is group header
	self.Group = NO;
	if (te->Group)
	{
		self.Group = YES;
	}
	self.GroupOpen = NO;
	if (te->GroupOpen)
	{
		self.GroupOpen = YES;
	}
	self.GroupName = [NSString stringWithUTF8String:te->GroupName];
	self.GroupDuration = [NSString stringWithUTF8String:te->GroupDuration];
	self.GroupItemCount = te->GroupItemCount;

	if (self.descriptionName.length != 0)
	{
		self.touchBarTitle = self.descriptionName;
	}
	else
	{
		if (self.ProjectLabel.length != 0)
		{
			self.touchBarTitle = self.ProjectLabel;
		}
		else
		{
			self.touchBarTitle = @"(no description)";
		}
	}

	[[UndoManager shared] storeWith:self];
}

- (void)setLoadMore
{
	self.loadMore = YES;
}

- (NSString *)description
{
	return [NSString stringWithFormat:@"Address: %@, GUID: %@, description: %@, started: %@, ended: %@, project: %@, seconds: %lld, duration: %@, color: %@, billable: %i, tags: %@", [super description],
			self.GUID, self.Description, self.started, self.ended,
			self.ProjectAndTaskLabel, self.duration_in_seconds, self.duration,
			self.ProjectColor, self.billable, self.tags];
}

- (NSUInteger)hash {
	return self.duration_in_seconds ^ self.Description.hash ^ self.ProjectAndTaskLabel.hash ^ self.TaskLabel.hash ^ self.ProjectLabel.hash ^ self.ClientLabel.hash ^ self.WorkspaceID ^ self.ProjectID ^ self.TaskID ^ self.duration.hash ^ self.ProjectColor.hash ^ self.ProjectGUID.hash ^ self.GUID.hash ^ self.billable ^ self.unsynced ^ self.started.hash ^ self.ended.hash ^ self.startTimeString.hash ^ self.endTimeString.hash ^ self.tags.hash ^ self.updatedAt.hash ^ self.formattedDate.hash ^ self.isHeader.hash ^ self.dateDuration.hash ^ self.focusedFieldName.hash ^ self.CanSeeBillable ^ self.DefaultWID ^ self.CanAddProjects ^ self.WorkspaceName.hash ^ self.Error.hash ^ self.loadMore ^ self.confirmlessDelete ^ self.Group ^ self.GroupOpen ^ self.GroupName.hash ^ self.GroupDuration.hash ^ self.GroupItemCount;
}

- (NSString *)descriptionEntry {
	return self.Description;
}

- (BOOL)confirmlessDelete
{
	if (self.duration_in_seconds < 0)
	{
		int64_t actual_duration = self.duration_in_seconds + time(0);
		return actual_duration < 15;
	}
	else
	{
		return self.duration_in_seconds < 15;
	}
}

- (BOOL)isRunning
{
	return self.duration_in_seconds < 0;
}

<<<<<<< HEAD
+ (NSColor *)defaultProjectColor {
	if (@available(macOS 10.13, *))
	{
		return [NSColor colorNamed:@"timeline-time-entry-default-color"];
	}
	else
	{
		return [ConvertHexColor hexCodeToNSColor:@"#CECECE"];
	}
}

=======
- (BOOL) isSameContentWithTimeEntryViewItem:(TimeEntryViewItem *) item
{
    return [self.descriptionName isEqualToString:item.descriptionName] &&
    [self.ProjectAndTaskLabel isEqualToString:item.ProjectAndTaskLabel] &&
    [self.ProjectColor isEqualToString:item.ProjectColor];
}
>>>>>>> dc3e4a90
@end<|MERGE_RESOLUTION|>--- conflicted
+++ resolved
@@ -213,8 +213,8 @@
 	return self.duration_in_seconds < 0;
 }
 
-<<<<<<< HEAD
-+ (NSColor *)defaultProjectColor {
++ (NSColor *)defaultProjectColor 
+{
 	if (@available(macOS 10.13, *))
 	{
 		return [NSColor colorNamed:@"timeline-time-entry-default-color"];
@@ -225,12 +225,10 @@
 	}
 }
 
-=======
 - (BOOL) isSameContentWithTimeEntryViewItem:(TimeEntryViewItem *) item
 {
     return [self.descriptionName isEqualToString:item.descriptionName] &&
     [self.ProjectAndTaskLabel isEqualToString:item.ProjectAndTaskLabel] &&
     [self.ProjectColor isEqualToString:item.ProjectColor];
 }
->>>>>>> dc3e4a90
 @end