--- conflicted
+++ resolved
@@ -73,17 +73,14 @@
 												 selector:@selector(startDisplayOnlineState:)
 													 name:kDisplayOnlineState
 												   object:nil];
-<<<<<<< HEAD
 		[[NSNotificationCenter defaultCenter] addObserver:self
 												 selector:@selector(startDisplayTimeline:)
 													 name:kDisplayTimeline
 												   object:nil];
-=======
         [[NSNotificationCenter defaultCenter] addObserver:self
                                                  selector:@selector(startDisplayInAppMessage:)
                                                      name:kStartDisplayInAppMessage
                                                    object:nil];
->>>>>>> dc3e4a90
 	}
 	return self;
 }
@@ -337,7 +334,6 @@
 	[self.timeEntryListViewController.timerEditViewController startButtonClicked:self];
 }
 
-<<<<<<< HEAD
 #pragma mark - Timeline Menu
 
 - (IBAction)zoomInBtnOnTap:(id)sender
@@ -349,7 +345,7 @@
 {
     [self.mainDashboardViewController.timelineController zoomLevelDecreaseOnChange:sender];
 }
-=======
+
 #pragma mark - In app message
 
 - (void)startDisplayInAppMessage:(NSNotification *)notification
@@ -381,5 +377,4 @@
     [self.inappMessageView.view removeFromSuperview];
 }
 
->>>>>>> dc3e4a90
 @end