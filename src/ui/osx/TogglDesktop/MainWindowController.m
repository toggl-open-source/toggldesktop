//
//  MainWindowController.m
//  Toggl Desktop on the Mac
//
//  Created by Tambet Masik on 9/24/13.
//  Copyright (c) 2013 TogglDesktop developers. All rights reserved.
//

#import "MainWindowController.h"
#import <Carbon/Carbon.h>
#import "LoginViewController.h"
#import "OverlayViewController.h"
#import "TimeEntryViewItem.h"
#import "UIEvents.h"
#import "DisplayCommand.h"
#import "TrackingService.h"
#import "TogglDesktop-Swift.h"
#import "TimelineDisplayCommand.h"
#import "TimerEditViewController.h"

@interface MainWindowController () <TouchBarServiceDelegate, NSWindowDelegate, InAppMessageViewControllerDelegate>
@property (weak) IBOutlet NSView *contentView;
@property (weak) IBOutlet NSView *mainView;
@property (nonatomic, strong) LoginViewController *loginViewController;
@property (nonatomic, strong) OverlayViewController *overlayViewController;
@property (nonatomic, strong) MainDashboardViewController *mainDashboardViewController;
@property (nonatomic, strong) SystemMessageView *messageView;
@property (nonatomic, strong) InAppMessageViewController *inappMessageView;
@property (nonatomic, assign) CGFloat troubleBoxDefaultHeight;
@end

@implementation MainWindowController

extern void *ctx;

- (id)initWithWindow:(NSWindow *)window
{
	self = [super initWithWindow:window];
	if (self)
	{
		self.loginViewController = [[LoginViewController alloc] initWithNibName:@"LoginViewController" bundle:nil];
		self.mainDashboardViewController = [[MainDashboardViewController alloc] initWithNibName:@"MainDashboardViewController" bundle:nil];
		self.overlayViewController = [[OverlayViewController alloc] initWithNibName:@"OverlayViewController" bundle:nil];

		[self.loginViewController.view setAutoresizingMask:NSViewWidthSizable | NSViewHeightSizable];
		[self.mainDashboardViewController.view setAutoresizingMask:NSViewWidthSizable | NSViewHeightSizable];
		[self.overlayViewController.view setAutoresizingMask:NSViewWidthSizable | NSViewHeightSizable];

		[[NSNotificationCenter defaultCenter] addObserver:self
												 selector:@selector(startDisplayLogin:)
													 name:kDisplayLogin
												   object:nil];
		[[NSNotificationCenter defaultCenter] addObserver:self
												 selector:@selector(startDisplayTimeEntryList:)
													 name:kDisplayTimeEntryList
												   object:nil];
		[[NSNotificationCenter defaultCenter] addObserver:self
												 selector:@selector(startDisplayOverlay:)
													 name:kDisplayOverlay
												   object:nil];
		[[NSNotificationCenter defaultCenter] addObserver:self
												 selector:@selector(startDisplayError:)
													 name:kDisplayError
												   object:nil];
		[[NSNotificationCenter defaultCenter] addObserver:self
												 selector:@selector(stopDisplayError:)
													 name:kHideDisplayError
												   object:nil];
		[[NSNotificationCenter defaultCenter] addObserver:self
												 selector:@selector(startDisplayOnlineState:)
													 name:kDisplayOnlineState
												   object:nil];
		[[NSNotificationCenter defaultCenter] addObserver:self
												 selector:@selector(startDisplayTimeline:)
													 name:kDisplayTimeline
												   object:nil];
        [[NSNotificationCenter defaultCenter] addObserver:self
                                                 selector:@selector(startDisplayInAppMessage:)
                                                     name:kStartDisplayInAppMessage
                                                   object:nil];
        [[NSNotificationCenter defaultCenter] addObserver:self
<<<<<<< HEAD
                                                 selector:@selector(startOnboardingNotification:)
                                                     name:kStartDisplayOnboarding
=======
                                                 selector:@selector(handleContinueSignInNotification:)
                                                     name:kContinueSignIn
>>>>>>> aa1b4cb9
                                                   object:nil];
	}
	return self;
}

- (void)windowDidLoad
{
	[super windowDidLoad];
    self.window.delegate = self;

	// Tracking the size of window after loaded
	[self trackWindowSize];

	// Error View
	[self initErrorView];
	[self setInitialWindowSizeIfNeed];

	// Touch bar
	[self initTouchBar];
}

- (void)initTouchBar
{
    if (@available(macOS 10.12.2, *)) {
        [TouchBarService shared].delegate = self;
    }
}

- (void)initErrorView {
	self.messageView = [SystemMessageView initFromXib];
	self.messageView.translatesAutoresizingMaskIntoConstraints = NO;
	[self.contentView addSubview:self.messageView];

	[self.messageView addConstraint:[NSLayoutConstraint constraintWithItem:self.messageView attribute:NSLayoutAttributeWidth relatedBy:NSLayoutRelationEqual toItem:nil attribute:NSLayoutAttributeNotAnAttribute multiplier:1.0 constant:270.0]];
	NSLayoutConstraint *height = [NSLayoutConstraint constraintWithItem:self.messageView attribute:NSLayoutAttributeHeight relatedBy:NSLayoutRelationEqual toItem:nil attribute:NSLayoutAttributeNotAnAttribute multiplier:1.0 constant:38.0];
	// Message View should be expandable depend on the length of text
	height.priority = NSLayoutPriorityDefaultLow;
	[self.messageView addConstraint:height];
	[self.contentView addConstraint:[NSLayoutConstraint constraintWithItem:self.contentView attribute:NSLayoutAttributeTrailing relatedBy:NSLayoutRelationEqual toItem:self.messageView attribute:NSLayoutAttributeTrailing multiplier:1.0 constant:0]];
	[self.contentView addConstraint:[NSLayoutConstraint constraintWithItem:self.contentView attribute:NSLayoutAttributeBottom relatedBy:NSLayoutRelationEqual toItem:self.messageView attribute:NSLayoutAttributeBottom multiplier:1.0 constant:0]];
    [self.contentView addConstraint:[NSLayoutConstraint constraintWithItem:self.messageView attribute:NSLayoutAttributeTop relatedBy:NSLayoutRelationGreaterThanOrEqual toItem:self.contentView attribute:NSLayoutAttributeTop multiplier:1 constant:16]];

	// Hidden by default
	self.messageView.hidden = YES;

	// Register
	[self.messageView registerToSystemMessage];
}

- (void) initInAppMessageView
{
    self.inappMessageView = [[InAppMessageViewController alloc] initWithNibName:@"InAppMessageViewController" bundle:nil];
    self.inappMessageView.delegate = self;
}

- (void)startDisplayLogin:(NSNotification *)notification
{
	[self displayLogin:notification.object];
}

- (void)displayLogin:(DisplayCommand *)cmd
{
	NSAssert([NSThread isMainThread], @"Rendering stuff should happen on main thread");
	if (cmd.open)
	{
		[self.contentView addSubview:self.loginViewController.view];
		[self.loginViewController.view setFrame:self.contentView.bounds];
		self.loginViewController.view.hidden = NO;

		[self.mainDashboardViewController.view removeFromSuperview];
		[self.overlayViewController.view removeFromSuperview];

		// Reset
        if (@available(macOS 10.12.2, *)) 
		{
            [[TouchBarService shared] resetContent];
        }

        // Reset the apple state
        #ifdef APP_STORE
        if (@available(macOS 10.15, *)) {
            [[AppleAuthenticationService shared] reset];
        }
        #endif
	}
}

- (void)startDisplayTimeEntryList:(NSNotification *)notification
{
	[self displayTimeEntryList:notification.object];
}

- (void)displayTimeEntryList:(DisplayCommand *)cmd
{
	NSAssert([NSThread isMainThread], @"Rendering stuff should happen on main thread");
	if (cmd.open)
	{
		if ([self.loginViewController.view superview] != nil
			|| [self.mainDashboardViewController.view superview] == nil)
		{
			// Close error when loging in
			[self closeError];
			[self.loginViewController resetLoader];

			self.loginViewController.view.hidden = YES;
			[self.contentView addSubview:self.mainDashboardViewController.view];
			[self.mainDashboardViewController.view setFrame:self.contentView.bounds];

			[self.loginViewController.view removeFromSuperview];
			[self.overlayViewController.view removeFromSuperview];

			[[NSNotificationCenter defaultCenter] postNotificationOnMainThread:kFocusTimer
																		object:nil];

			// Prepare the Touch bar
            if (@available(macOS 10.12.2, *)) {
                [[TouchBarService shared] prepareContent];
            }
		}
	}
}

- (void)startDisplayTimeline:(NSNotification *)notification
{
	[self displayTimeline:notification.object];
}

- (void)displayTimeline:(TimelineDisplayCommand *)cmd
{
	NSAssert([NSThread isMainThread], @"Rendering stuff should happen on main thread");
	if (cmd.open)
	{
		[self.mainDashboardViewController timelineBtnOnTap:self];
	}
}

- (void)startDisplayOverlay:(NSNotification *)notification
{
	[self displayOverlay:notification.object];
}

- (void)displayOverlay:(NSNumber *)type
{
	NSAssert([NSThread isMainThread], @"Rendering stuff should happen on main thread");

	// Setup overlay content

	[self.overlayViewController setType:[type intValue]];

	[self.contentView addSubview:self.overlayViewController.view];
	[self.overlayViewController.view setFrame:self.contentView.bounds];

	[self.loginViewController.view removeFromSuperview];
	[self.mainDashboardViewController.view removeFromSuperview];
}

- (void)startDisplayError:(NSNotification *)notification
{
	[self displayError:notification.object];
}

- (void)displayError:(NSString *)msg
{
	NSAssert([NSThread isMainThread], @"Rendering stuff should happen on main thread");

	NSString *errorMessage = msg == nil ? @"Error" : msg;
	[[SystemMessage shared] presentError:errorMessage subTitle:nil];

	// Reset loader if there is error
	// Have to check if login is present
	if (self.loginViewController.view.superview != nil)
	{
		[self.loginViewController resetLoader];
	}
}

- (void)startDisplayOnlineState:(NSNotification *)notification
{
	[self displayOnlineState:notification.object];
}

- (void)displayOnlineState:(NSNumber *)status
{
	NSAssert([NSThread isMainThread], @"Rendering stuff should happen on main thread");

	switch ([status intValue])
	{
		case 1 :
			[[SystemMessage shared] presentOffline:@"Error" subTitle:@"Offline, no network"];
			break;
		case 2 :
			[[SystemMessage shared] presentOffline:@"Error" subTitle:@"Offline, Toggl not responding"];
			break;
		default :
			[self closeError];
			break;
	}

    // Have to check if login is present
    if (self.loginViewController.view.superview != nil)
    {
        [self.loginViewController resetLoader];
    }
}

- (void)stopDisplayError:(NSNotification *)notification
{
	[self closeError];
}

- (void)closeError
{
	self.messageView.hidden = YES;
}

- (void)keyUp:(NSEvent *)event
{
	if ([event keyCode] == kVK_DownArrow && ([event modifierFlags] & NSShiftKeyMask))
	{
		[[NSNotificationCenter defaultCenter] postNotificationOnMainThread:kFocusListing
																	object:nil];
	}
	else
	{
		[super keyUp:event];
	}
}

- (BOOL)isEditOpened
{
	return self.mainDashboardViewController.timeEntryController.isEditorOpen;
}

- (void)trackWindowSize
{
	if (self.window == nil)
	{
		return;
	}
	[[TrackingService sharedInstance] trackWindowSize:self.window.frame.size];
}

- (void)setWindowMode:(WindowMode)mode
{
	switch (mode)
	{
		case WindowModeAlwaysOnTop :
			[self.window setLevel:NSFloatingWindowLevel];
			self.window.collectionBehavior = NSWindowCollectionBehaviorManaged;
			break;
		case WindowModeDefault :
			[self.window setLevel:NSNormalWindowLevel];
			break;
	}
}

- (void)setInitialWindowSizeIfNeed
{
	if (self.contentView == nil || self.mainDashboardViewController.timerController == nil)
	{
		return;
	}

	if (self.contentView.frame.size.height - 2 <= self.mainDashboardViewController.timerController.view.frame.size.height)
	{
		[self.window setContentSize:CGSizeMake(400, 600)];
	}
}

#pragma mark - Touch Bar

- (void)touchBarServiceStartTimeEntryOnTap
{
	[self.mainDashboardViewController.timerController startButtonClicked:self];
}

#pragma mark - Timeline Menu

- (IBAction)zoomInBtnOnTap:(id)sender
{
    [self.mainDashboardViewController.timelineController zoomLevelIncreaseOnChange:sender];
}

- (IBAction)zoomOutBtnOnTap:(id)sender
{
    [self.mainDashboardViewController.timelineController zoomLevelDecreaseOnChange:sender];
}

- (IBAction)showTimeEntryTabBtnOnTap:(id)sender
{
    [self.mainDashboardViewController listBtnOnTap:sender];
}

- (IBAction)showTimelineTabBtnOnTap:(id)sender
{
    [self.mainDashboardViewController timelineBtnOnTap:sender];
}

- (IBAction)nextDayMenuOnClick:(id)sender
{
    [self.mainDashboardViewController nextDay];
}

- (IBAction)previouosDayMenuOnClick:(id)sender
{
    [self.mainDashboardViewController previousDay];
}

#pragma mark - In app message

- (void)startDisplayInAppMessage:(NSNotification *)notification
{
    if (![notification.object isKindOfClass:[InAppMessage class]]) {
        return;
    }

    if (!self.inappMessageView)
    {
        [self initInAppMessageView];
    }
    self.inappMessageView.view.hidden = YES;
    [self.contentView addSubview:self.inappMessageView.view];
    [self.inappMessageView.view edgesToSuperView];

    // Update UI
    InAppMessage *message = (InAppMessage *) notification.object;
    [self.inappMessageView update:message];

    // Prepare for animation
    [self.inappMessageView prepareForAnimation];
    self.inappMessageView.view.hidden = NO;
    [self.inappMessageView present];
}

- (void)InAppMessageViewControllerShouldDismiss
{
    [self.inappMessageView.view removeFromSuperview];
}

- (NSTouchBar *)makeTouchBar
{
    return [[TouchBarService shared] makeTouchBar];
}

<<<<<<< HEAD
#pragma mark - Onboarding

- (void)startOnboardingNotification:(NSNotification *) noti
{
    [OnboardingServiceObjc
     handleOnboardingNotification:noti
     atView:^NSView * _Nullable(enum OnboardingHint hint) {
        return [self getOnboardingViewWithHint:hint];
     }
     switchTo:^(enum OnboardingPresentViewTab tab) {
        [self.mainDashboardViewController switchToTab:tab];
    }];
}

- (NSView * __nullable) getOnboardingViewWithHint:(OnboardingHint) hint
{
    switch (hint) {
        case OnboardingHintNewUser:
            return (NSView *) self.mainDashboardViewController.timerController.mainBox;
        case OnboardingHintOldUser:
            return (NSView *) self.mainDashboardViewController.timerController.mainBox;
        case OnboardingHintManualMode:
            return (NSView *) self.mainDashboardViewController.timerController.mainBox;
        case OnboardingHintTimelineTab:
            return self.mainDashboardViewController.timelineBtn;
        case OnboardingHintEditTimeEntry:
            return [self.mainDashboardViewController.timeEntryController firstTimeEntryCellForOnboarding];
        case OnboardingHintTimelineTimeEntry:
            return self.mainDashboardViewController.timelineController.timelineTimeEntryContainerView;
        case OnboardingHintTimelineView:
            return self.mainDashboardViewController.timelineController.collectionViewContainerView;
        case OnboardingHintTimelineActivity:
            return self.mainDashboardViewController.timelineController.activityContainerView;
        case OnboardingHintRecordActivity:
            return self.mainDashboardViewController.timelineController.recordActivityContainerView;
        default:
            return nil;
=======
-(void) handleContinueSignInNotification:(NSNotification *) noti
{
    if (self.loginViewController.view.superview != nil)
    {
        [self.loginViewController continueSignIn];
>>>>>>> aa1b4cb9
    }
}
@end<|MERGE_RESOLUTION|>--- conflicted
+++ resolved
@@ -79,13 +79,12 @@
                                                      name:kStartDisplayInAppMessage
                                                    object:nil];
         [[NSNotificationCenter defaultCenter] addObserver:self
-<<<<<<< HEAD
                                                  selector:@selector(startOnboardingNotification:)
                                                      name:kStartDisplayOnboarding
-=======
-                                                 selector:@selector(handleContinueSignInNotification:)
+                                                   object:nil];
+        [[NSNotificationCenter defaultCenter] addObserver:self
+												selector:@selector(handleContinueSignInNotification:)
                                                      name:kContinueSignIn
->>>>>>> aa1b4cb9
                                                    object:nil];
 	}
 	return self;
@@ -430,7 +429,6 @@
     return [[TouchBarService shared] makeTouchBar];
 }
 
-<<<<<<< HEAD
 #pragma mark - Onboarding
 
 - (void)startOnboardingNotification:(NSNotification *) noti
@@ -468,13 +466,14 @@
             return self.mainDashboardViewController.timelineController.recordActivityContainerView;
         default:
             return nil;
-=======
+	}
+}
+
 -(void) handleContinueSignInNotification:(NSNotification *) noti
 {
     if (self.loginViewController.view.superview != nil)
     {
         [self.loginViewController continueSignIn];
->>>>>>> aa1b4cb9
     }
 }
 @end