//
//  TimeEntryEditViewController.m
//  kopsik_ui_osx
//
//  Created by Tanel Lebedev on 19/09/2013.
//  Copyright (c) 2013 TogglDesktop developers. All rights reserved.
//
#import "EditNotification.h"
#import "TimeEntryEditViewController.h"
#import "UIEvents.h"
#import "TimeEntryViewItem.h"
#import "Context.h"
#import "ModelChange.h"
#import "ErrorHandler.h"
#import "AutocompleteItem.h"
#import "AutocompleteDataSource.h"
#import "NSComboBox_Expansion.h"
#import "ViewItem.h"
#import "NSCustomComboBoxCell.h"
#import "NSCustomComboBox.h"

@interface TimeEntryEditViewController ()
@property NSString *GUID;
@property AutocompleteDataSource *projectAutocompleteDataSource;
@property AutocompleteDataSource *descriptionComboboxDataSource;
@property NSTimer *timerProjectAutocompleteRendering;
@property NSTimer *timerDescriptionComboboxRendering;
@property NSTimer *timerTagsListRendering;
@property NSTimer *timerClientsListRendering;
@property NSTimer *timerWorkspacesListRendering;
@property NSTimer *timerMenubarTimer;
@property TimeEntryViewItem *runningTimeEntry;
@property NSMutableArray *tagsList;
@property NSMutableArray *clientList;
@property NSMutableArray *workspaceList;
@property NSArray *topConstraint;
@property NSLayoutConstraint *addProjectBoxHeight;
@end

@implementation TimeEntryEditViewController

- (id)initWithNibName:(NSString *)nibNameOrNil bundle:(NSBundle *)nibBundleOrNil {
    self = [super initWithNibName:nibNameOrNil bundle:nibBundleOrNil];
    if (self) {
      self.timerMenubarTimer = [NSTimer scheduledTimerWithTimeInterval:1.0
                                                                target:self
                                                              selector:@selector(timerFired:)
                                                              userInfo:nil
                                                               repeats:YES];

      [[NSNotificationCenter defaultCenter] addObserver:self
                                               selector:@selector(eventHandler:)
                                                   name:kUIStateTimeEntrySelected
                                                 object:nil];
      [[NSNotificationCenter defaultCenter] addObserver:self
                                               selector:@selector(eventHandler:)
                                                   name:kUIStateUserLoggedIn
                                                 object:nil];
      [[NSNotificationCenter defaultCenter] addObserver:self
                                               selector:@selector(eventHandler:)
                                                   name:kUIEventModelChange
                                                 object:nil];
      [[NSNotificationCenter defaultCenter] addObserver:self
                                               selector:@selector(eventHandler:)
                                                   name:kUIStateTimeEntryDeselected
                                                 object:nil];

      self.projectAutocompleteDataSource = [[AutocompleteDataSource alloc] init];

      self.descriptionComboboxDataSource = [[AutocompleteDataSource alloc] init];
    }
    
    return self;
}

- (IBAction)addProjectButtonClicked:(id)sender {
  self.projectNameTextField.stringValue = @"";
  self.clientSelect.stringValue = @"";
  self.workspaceSelect.stringValue = @"";
  [self.descriptionCombobox setNextKeyView:self.projectNameTextField];

  if (!self.addProjectBoxHeight) {
    self.addProjectBoxHeight = [NSLayoutConstraint constraintWithItem:self.addProjectBox
                                                        attribute:NSLayoutAttributeHeight
                                                        relatedBy:NSLayoutRelationEqual
                                                           toItem:nil
                                                         attribute:NSLayoutAttributeNotAnAttribute
                                                       multiplier:1
                                                         constant:108];
    [self.view addConstraint: self.addProjectBoxHeight];
  }

  // If user has only one workspace, do not show the workspace combobox at all.
  BOOL singleWorkspace = YES;
  if (self.workspaceList.count > 1) {
    singleWorkspace = NO;
    _addProjectBoxHeight.constant = 108;
  } else {
    _addProjectBoxHeight.constant = 75;
  }
  [self.workspaceLabel setHidden:singleWorkspace];
  [self.workspaceSelect setHidden:singleWorkspace];

  // Pre-select the workspace that the time entry is tracked to
  TimeEntryViewItem *te = [TimeEntryViewItem findByGUID:self.GUID];
  if (te && te.WorkspaceID) {
    for (int i = 0; i < self.workspaceList.count; i++) {
      ViewItem *workspace = self.workspaceList[i];
      if (workspace.ID == te.WorkspaceID) {
        self.workspaceSelect.stringValue = workspace.Name;
        break;
      }
    }
  }

  [self.addProjectBox setHidden:NO];

  NSDictionary *viewsDict = NSDictionaryOfVariableBindings(_addProjectBox, _dataholderBox);
  self.topConstraint = [NSLayoutConstraint constraintsWithVisualFormat:@"V:[_addProjectBox]-0-[_dataholderBox]"
                                             options:0
                                             metrics:nil
                                               views:viewsDict];
  [self.view addConstraints:self.topConstraint];

  [self.projectSelectBox setHidden:YES];
  [self.addProjectButton setHidden:YES];
  [self.projectNameTextField becomeFirstResponder];
}

- (IBAction)backButtonClicked:(id)sender {
  if (self.topConstraint){
    [self.view removeConstraints:self.topConstraint];
    self.topConstraint = nil;
  }
  [self.descriptionCombobox setNextKeyView:self.projectSelect];
  // This is not a good place for this (on Done button!)
  if (![self applyAddProject]) {
    return;
  }

  [[NSNotificationCenter defaultCenter] postNotificationName:kUIStateTimeEntryDeselected
                                                      object:nil];
}

// Returns NO if there's an error and UI should not go out of the add project
// mode.
- (BOOL)applyAddProject {
  if (self.addProjectBox.isHidden) {
    return YES;
  }
  NSString *projectName = self.projectNameTextField.stringValue;
  if (!projectName || !projectName.length) {
    return YES;
  }
  unsigned int workspaceID = [self selectedWorkspaceID];
  if (!workspaceID) {
    [self.workspaceSelect becomeFirstResponder];
    return NO;
  }
  unsigned int clientID = [self selectedClientID];

  // A new project is being added!
  char errmsg[KOPSIK_ERR_LEN];
  KopsikViewItem *project = 0;
  if (KOPSIK_API_SUCCESS != kopsik_add_project(ctx,
                                               errmsg,
                                               KOPSIK_ERR_LEN,
                                               workspaceID,
                                               clientID,
                                               [projectName UTF8String],
                                               &project)) {
    kopsik_view_item_clear(project);
    handle_error(errmsg);
    return NO;
  }
  if (KOPSIK_API_SUCCESS != kopsik_set_time_entry_project(ctx,
                                                          errmsg,
                                                          KOPSIK_ERR_LEN,
                                                          [self.GUID UTF8String],
                                                          0,
                                                          project->ID,
                                                          project->GUID)) {
    kopsik_view_item_clear(project);
    handle_error(errmsg);
    return NO;
  }
  kopsik_view_item_clear(project);
  return YES;
}

- (IBAction)continueButtonClicked:(id)sender {
  [[NSNotificationCenter defaultCenter] postNotificationName:kUICommandContinue
                                                      object:self.GUID];
  [[NSNotificationCenter defaultCenter] postNotificationName:kUIStateTimeEntryDeselected
                                                      object:nil];
}

- (NSString *)comboBox:(NSComboBox *)comboBox completedString:(NSString *)partialString {
  if (comboBox == self.descriptionCombobox) {
    return [self.descriptionComboboxDataSource completedString:partialString];
  }
  if (comboBox == self.projectSelect) {
    return [self.projectAutocompleteDataSource completedString:partialString];
  }
  if (comboBox == self.clientSelect) {
    return @":"; // Not supported at the moment
  }
  if (comboBox == self.workspaceSelect) {
    return @""; // Not supported at the moment
  }
  NSAssert(false, @"Invalid combo box");
  return nil;
}

- (void)viewDidLoad {
 // Setting button text color to blue
    NSColor *color = [NSColor alternateSelectedControlColor];
    NSMutableAttributedString *colorTitle =
    [[NSMutableAttributedString alloc] initWithAttributedString:[self.addProjectButton attributedTitle]];

    NSRange titleRange = NSMakeRange(0, [colorTitle length]);

    [colorTitle addAttribute:NSForegroundColorAttributeName
                     value:color
                     range:titleRange];

    [self.addProjectButton setAttributedTitle:colorTitle];
}

- (void)loadView {
    [super loadView];
    [self viewDidLoad];
}

- (void)render:(EditNotification *)edit {
  NSAssert([NSThread isMainThread], @"Rendering stuff should happen on main thread");

  NSAssert(edit != nil, @"EditNotification is nil");

  if (nil == edit.GUID) {
    NSLog(@"Cannot render, EditNotification.GUID is nil");
    return;
  }

  NSAssert([edit isKindOfClass:[EditNotification class]], @"EditNotification expected");

  TimeEntryViewItem *item = [TimeEntryViewItem findByGUID:edit.GUID];
  if (nil == item) {
    NSLog(@"Cannot render, time entry not found by GUID %@", edit.GUID);
    return;
  }

  self.runningTimeEntry = item;

  NSLog(@"TimeEntryEditViewController render, %@", item);

  if (nil == self.startDate.listener) {
    self.startDate.listener = self;
  }

  // Reset project autocomplete filter
  [self.projectAutocompleteDataSource setFilter:@""];
  [self.projectSelect reloadData];

  // Reset description autocomplete filter
  [self.descriptionComboboxDataSource setFilter:@""];
  [self.descriptionCombobox reloadData];

  // Check if TE's can be marked as billable at all
  char err[KOPSIK_ERR_LEN];
  unsigned int has_premium_workspaces = 0;
  if (KOPSIK_API_SUCCESS != kopsik_user_has_premium_workspaces(ctx,
                                                             err,
                                                             KOPSIK_ERR_LEN,
                                                            &has_premium_workspaces)) {
    handle_error(err);
    return;
  }

  if (has_premium_workspaces) {
    [self.billableCheckbox setHidden:NO];
  } else {
    [self.billableCheckbox setHidden:YES];
  }
    
  self.GUID = edit.GUID;
  NSAssert(self.GUID != nil, @"GUID is nil");

  // Overwrite description only if user is not editing it:
  if ([self.descriptionCombobox currentEditor] == nil) {
    [self.descriptionCombobox setStringValue:item.Description];
  }
  
  // Overwrite project only if user is not editing it
  if ([self.projectSelect currentEditor] == nil) {
    if (item.ProjectAndTaskLabel != nil) {
      [self.projectSelect setStringValue:item.ProjectAndTaskLabel];
    } else {
      [self.projectSelect setStringValue:@""];
    }
  }

  // Overwrite duration only if user is not editing it:
  if ([self.durationTextField currentEditor] == nil) {
    [self.durationTextField setStringValue:item.duration];
  }

  [self.startTime setDateValue:item.started];
  [self.startDate setDateValue:item.started];

  [self.endTime setDateValue:item.ended];

  if (item.duration_in_seconds < 0) {
    [self.startDate setEnabled:NO];
      [self.continueButton setHidden:YES];
  } else {
    [self.startDate setEnabled:YES];
      [self.continueButton setHidden:NO];
  }

  [self.endTime setHidden:(item.duration_in_seconds < 0)];
  
  [self.startEndTimeBox setHidden:item.durOnly];

  if (YES == item.billable) {
    [self.billableCheckbox setState:NSOnState];
  } else {
    [self.billableCheckbox setState:NSOffState];
  }

  // Overwrite tags only if user is not editing them right now
  if ([self.tagsTokenField currentEditor] == nil) {
    if ([item.tags count] == 0) {
      [self.tagsTokenField setObjectValue:nil];
    } else {
      [self.tagsTokenField setObjectValue:item.tags];
    }
  }

  if (item.updatedAt != nil) {
    NSDateFormatter* df_local = [[NSDateFormatter alloc] init];
    [df_local setTimeZone:[NSTimeZone defaultTimeZone]];
    [df_local setDateFormat:@"yyyy.MM.dd 'at' HH:mm:ss"];
    NSString* localDate = [df_local stringFromDate:item.updatedAt];
    NSString *updatedAt = [@"Last update " stringByAppendingString:localDate];
    [self.lastUpdateTextField setStringValue:updatedAt];
    [self.lastUpdateTextField setHidden:NO];
  } else {
    [self.lastUpdateTextField setHidden:YES];
  }

  if ([edit.FieldName isEqualToString:kUIDurationClicked]){
    [self.durationTextField becomeFirstResponder];
  }
  if ([edit.FieldName isEqualToString:kUIDescriptionClicked]){
    [self.descriptionCombobox becomeFirstResponder];
  }
  
  [self startTagsListRendering];
}

- (void)eventHandler: (NSNotification *) notification {
  if ([notification.name isEqualToString:kUIStateTimeEntryDeselected]) {
    [self.addProjectBox setHidden:YES];
    [self.projectSelectBox setHidden:NO];
    [self.addProjectButton setHidden:NO];
    return;
  }

  if ([notification.name isEqualToString:kUIStateTimeEntrySelected]) {
    [self performSelectorOnMainThread:@selector(render:)
                           withObject:notification.object
                        waitUntilDone:NO];
    return;
  }

  if ([notification.name isEqualToString:kUIStateUserLoggedIn]) {
    [self performSelectorOnMainThread:@selector(startDescriptionComboboxRendering)
                           withObject:nil
                        waitUntilDone:NO];
    [self performSelectorOnMainThread:@selector(startProjectAutocompleteRendering)
                           withObject:nil
                        waitUntilDone:NO];
    [self performSelectorOnMainThread:@selector(startWorkspaceSelectRendering)
                           withObject:nil
                        waitUntilDone:NO];
    return;
  }

  if ([notification.name isEqualToString:kUIEventModelChange]) {
    ModelChange *mc = notification.object;
    if ([mc.ModelType isEqualToString:@"tag"]) {
      [self performSelectorOnMainThread:@selector(startTagsListRendering)
                             withObject:nil
                          waitUntilDone:NO];
      return; // Tags dont affect autocompletes
    }
    
    [self performSelectorOnMainThread:@selector(startProjectAutocompleteRendering)
                           withObject:nil
                        waitUntilDone:NO];
    
    [self performSelectorOnMainThread:@selector(startDescriptionComboboxRendering)
                           withObject:nil
                        waitUntilDone:NO];

    if ([mc.ModelType isEqualToString:@"workspace"]
        || [mc.ModelType isEqualToString:@"client"]) {
      [self performSelectorOnMainThread:@selector(startClientSelectRendering)
                             withObject:nil
                          waitUntilDone:NO];
    }

    if ([mc.ModelType isEqualToString:@"workspace"]) {
      [self performSelectorOnMainThread:@selector(startWorkspaceSelectRendering)
                             withObject:nil
                          waitUntilDone:NO];
    }
    
    if ([self.GUID isEqualToString:mc.GUID] && [mc.ChangeType isEqualToString:@"update"]) {
      EditNotification *edit = [[EditNotification alloc] init];
      edit.GUID = self.GUID;
      [self performSelectorOnMainThread:@selector(render:)
                             withObject:edit
                          waitUntilDone:NO];
    }
    return;
  }
}

- (NSArray *)tokenField:(NSTokenField *)tokenField
completionsForSubstring:(NSString *)substring
           indexOfToken:(NSInteger)tokenIndex
    indexOfSelectedItem:(NSInteger *)selectedIndex {
  NSMutableArray *filteredCompletions = [NSMutableArray array];

  [self.tagsList enumerateObjectsUsingBlock:^(id obj, NSUInteger idx, BOOL *stop) {
    if ([[obj lowercaseString] hasPrefix:[substring lowercaseString]]) {
      [filteredCompletions addObject:obj];
    }
  }];

  return filteredCompletions;
}

- (void) applyTags {
  if (nil == self.GUID) {
    NSLog(@"Cannot apply tags, self.GUID is nil");
    return;
  }
  NSAssert(self.tagsTokenField != nil, @"tags field cant be nil");
  NSArray *tag_names = [self.tagsTokenField objectValue];
  const char *value = [[tag_names componentsJoinedByString:@"|"] UTF8String];
  char errmsg[KOPSIK_ERR_LEN];
  if (KOPSIK_API_SUCCESS != kopsik_set_time_entry_tags(ctx,
                                                       errmsg,
                                                       KOPSIK_ERR_LEN,
                                                       [self.GUID UTF8String],
                                                       value)) {
    handle_error(errmsg);
    return;
  }
}

- (void) startTagsListRendering {
  NSAssert([NSThread isMainThread], @"Rendering stuff should happen on main thread");
  
  if (self.timerTagsListRendering != nil) {
    return;
  }
  @synchronized(self) {
    self.timerTagsListRendering = [NSTimer scheduledTimerWithTimeInterval:kThrottleSeconds
                                                                       target:self
                                                                     selector:@selector(finishTagsListRendering)
                                                                     userInfo:nil
                                                                      repeats:NO];
  }
}

- (void) finishTagsListRendering {
  NSAssert([NSThread isMainThread], @"Rendering stuff should happen on main thread");
  
  self.timerTagsListRendering = nil;
  
  KopsikViewItem *tag = 0;
  char errmsg[KOPSIK_ERR_LEN];
  if (KOPSIK_API_SUCCESS != kopsik_tags(ctx, errmsg, KOPSIK_ERR_LEN, &tag)) {
    handle_error(errmsg);
    kopsik_view_item_clear(tag);
    return;
  }
  NSMutableArray *tags = [[NSMutableArray alloc] init];
  while (tag) {
    NSString *tagName = [NSString stringWithUTF8String:tag->Name];
    [tags addObject:tagName];
    tag = tag->Next;
  }
  kopsik_view_item_clear(tag);
  @synchronized(self) {
    self.tagsList = tags;
  }
}

- (void) startProjectAutocompleteRendering {
  NSAssert([NSThread isMainThread], @"Rendering stuff should happen on main thread");

  if (self.timerProjectAutocompleteRendering != nil) {
    return;
  }
  @synchronized(self) {
    self.timerProjectAutocompleteRendering = [NSTimer scheduledTimerWithTimeInterval:kThrottleSeconds
                                                                       target:self
                                                                     selector:@selector(finishProjectAutocompleteRendering)
                                                                     userInfo:nil
                                                                      repeats:NO];
  }
}

- (void)finishProjectAutocompleteRendering {
  NSAssert([NSThread isMainThread], @"Rendering stuff should happen on main thread");

  self.timerProjectAutocompleteRendering = nil;

  [self.projectAutocompleteDataSource fetch:NO withTasks:YES withProjects:YES];

  if (self.projectSelect.dataSource == nil) {
    self.projectSelect.usesDataSource = YES;
    self.projectSelect.dataSource = self;
  }
  [self.projectSelect reloadData];
}

- (void)startDescriptionComboboxRendering {
  NSAssert([NSThread isMainThread], @"Rendering stuff should happen on main thread");

  if (self.timerDescriptionComboboxRendering != nil) {
    return;
  }
  @synchronized(self) {
    self.timerDescriptionComboboxRendering = [NSTimer scheduledTimerWithTimeInterval:kThrottleSeconds
                                                                              target:self
                                                                            selector:@selector(finishDescriptionComboboxRendering)
                                                                            userInfo:nil
                                                                             repeats:NO];
  }
}

- (void)finishDescriptionComboboxRendering {
  NSAssert([NSThread isMainThread], @"Rendering stuff should happen on main thread");
  
  self.timerDescriptionComboboxRendering = nil;
  
  [self.descriptionComboboxDataSource fetch:YES withTasks:YES withProjects:YES];
  
  if (self.descriptionCombobox.dataSource == nil) {
    self.descriptionCombobox.usesDataSource = YES;
    self.descriptionCombobox.dataSource = self;
  }
  [self.descriptionCombobox reloadData];
}

- (void)startWorkspaceSelectRendering {
  NSAssert([NSThread isMainThread], @"Rendering stuff should happen on main thread");
  
  if (self.timerWorkspacesListRendering != nil) {
    return;
  }
  @synchronized(self) {
    self.timerWorkspacesListRendering = [NSTimer scheduledTimerWithTimeInterval:kThrottleSeconds
                                                                         target:self
                                                                       selector:@selector(finishWorkspaceSelectRendering)
                                                                       userInfo:nil
                                                                        repeats:NO];
   }
}

- (void)finishWorkspaceSelectRendering {
  NSAssert([NSThread isMainThread], @"Rendering stuff should happen on main thread");

  self.timerWorkspacesListRendering = nil;
  
  KopsikViewItem *first = 0;
  char errmsg[KOPSIK_ERR_LEN];
  if (KOPSIK_API_SUCCESS != kopsik_workspaces(ctx,
                                              errmsg,
                                              KOPSIK_ERR_LEN,
                                              &first)) {
    kopsik_view_item_clear(first);
    handle_error(errmsg);
    return;
  }

  NSMutableArray *workspaces = [[NSMutableArray alloc] init];
  while (first) {
    ViewItem *workspace = [[ViewItem alloc] init];
    [workspace load:first];
    [workspaces addObject:workspace];
    first = first->Next;
  }
  kopsik_view_item_clear(first);

  @synchronized(self) {
    self.workspaceList = workspaces;
  }

  if (self.workspaceSelect.dataSource == nil) {
    self.workspaceSelect.usesDataSource = YES;
    self.workspaceSelect.dataSource = self;
  }

  [self.workspaceSelect reloadData];

  NSString *workspaceName = [self.workspaceSelect stringValue];

  // If no workspace is selected, attempt to select the user's
  // default workspace.
  if (!workspaceName.length && self.workspaceList.count) {
    char errmsg[KOPSIK_ERR_LEN];
    unsigned int default_wid = 0;
    if (KOPSIK_API_SUCCESS != kopsik_users_default_wid(
        ctx, errmsg, KOPSIK_ERR_LEN, &default_wid)) {
      handle_error(errmsg);
      return;
    }
    for (int i = 0; i < self.workspaceList.count; i++) {
      ViewItem *workspace = self.workspaceList[i];
      if (workspace.ID == default_wid) {
        workspaceName = workspace.Name;
        break;
      }
    }
  }

  // If user has no default workspace available, select the first WS in the
  // workspace list.
  if (!workspaceName.length && self.workspaceList.count) {
    ViewItem *workspace = self.workspaceList[0];
    workspaceName = workspace.Name;
  }
  [self.workspaceSelect setStringValue:workspaceName];

  [self performSelectorOnMainThread:@selector(startClientSelectRendering)
                         withObject:nil
                      waitUntilDone:NO];
}

- (void)startClientSelectRendering {
  NSAssert([NSThread isMainThread], @"Rendering stuff should happen on main thread");

  if (self.timerClientsListRendering != nil) {
    return;
  }
  @synchronized(self) {
    self.timerClientsListRendering = [NSTimer scheduledTimerWithTimeInterval:kThrottleSeconds
                                                                       target:self
                                                                    selector:@selector(finishClientSelectRendering)
                                                                     userInfo:nil
                                                                      repeats:NO];
  }
}

- (unsigned int)selectedWorkspaceID {
  for (int i = 0; i < self.workspaceList.count; i++ ) {
    ViewItem *workspace = self.workspaceList[i];
    if ([workspace.Name isEqualToString:self.workspaceSelect.stringValue]) {
      return workspace.ID;
    }
  }
  return 0;
}

- (unsigned int)selectedClientID {
  for (int i = 0; i < self.clientList.count; i++ ) {
    ViewItem *client = self.clientList[i];
    if ([client.Name isEqualToString:self.clientSelect.stringValue]) {
      return client.ID;
    }
  }
  return 0;
}

- (void)finishClientSelectRendering {
  NSAssert([NSThread isMainThread], @"Rendering stuff should happen on main thread");

  self.timerClientsListRendering = nil;

  unsigned int workspace_id = [self selectedWorkspaceID];

  KopsikViewItem *first = 0;
  char errmsg[KOPSIK_ERR_LEN];
  // If no workspace is selected, don't render clients yet.
  if (workspace_id && KOPSIK_API_SUCCESS != kopsik_clients(ctx,
                                                           errmsg,
                                                           KOPSIK_ERR_LEN,
                                                           workspace_id,
                                                           &first)) {
    kopsik_view_item_clear(first);
    handle_error(errmsg);
    return;
  }

  NSMutableArray *clients = [[NSMutableArray alloc] init];
  while (first) {
    ViewItem *client = [[ViewItem alloc] init];
    [client load:first];
    [clients addObject:client];
    first = first->Next;
  }
  kopsik_view_item_clear(first);

  @synchronized(self) {
    self.clientList = clients;
  }

  if (self.clientSelect.dataSource == nil) {
    self.clientSelect.usesDataSource = YES;
    self.clientSelect.dataSource = self;
  }
  [self.clientSelect reloadData];
  
  // Client selection is not mandatory, so don't select a client
  // automatically, when nothing's selected yet.
}

- (IBAction)durationTextFieldChanged:(id)sender {
  if (nil == self.GUID) {
    NSLog(@"Cannot apply duration text field changes, self.GUID is nil");
    return;
  }

  char err[KOPSIK_ERR_LEN];
  const char *value = [[self.durationTextField stringValue] UTF8String];
  kopsik_api_result res = kopsik_set_time_entry_duration(ctx,
                                                         err,
                                                         KOPSIK_ERR_LEN,
                                                         [self.GUID UTF8String],
                                                         value);
  handle_result(res, err);
}

- (IBAction)projectSelectChanged:(id)sender {
<<<<<<< HEAD
  if (nil == self.GUID) {
    NSLog(@"Cannot apply project selection changes, self.GUID is nil");
    return;
  }

=======
  NSAssert(self.GUID != nil, @"GUID is nil");
  [self.projectSelect.cell setCalculatedMaxWidth:0];
>>>>>>> f9117ed9
  char err[KOPSIK_ERR_LEN];
  NSString *key = [self.projectSelect stringValue];
  AutocompleteItem *autocomplete = [self.projectAutocompleteDataSource get:key];
  unsigned int task_id = 0;
  unsigned int project_id = 0;
  if (autocomplete != nil) {
    task_id = autocomplete.TaskID;
    project_id = autocomplete.ProjectID;
  }
  kopsik_api_result res = kopsik_set_time_entry_project(ctx,
                                                        err,
                                                        KOPSIK_ERR_LEN,
                                                        [self.GUID UTF8String],
                                                        task_id,
                                                        project_id,
                                                        0);
  handle_result(res, err);
}

- (IBAction)startTimeChanged:(id)sender {
  if (nil == self.GUID) {
    NSLog(@"Cannot apply start time change, self.GUID is nil");
    return;
  }

  [self applyStartTime];
}

- (IBAction)applyStartTime {
  NSDate *startDate = [self.startDate dateValue];
  NSDate *startTime = [self.startTime dateValue];
  
  unsigned unitFlags = NSYearCalendarUnit | NSMonthCalendarUnit |  NSDayCalendarUnit;
  NSDateComponents *comps = [[NSCalendar currentCalendar] components:unitFlags fromDate:startDate];
  NSDate *combined = [[NSCalendar currentCalendar] dateFromComponents:comps];
  
  unitFlags = NSHourCalendarUnit | NSMinuteCalendarUnit | NSSecondCalendarUnit;
  comps = [[NSCalendar currentCalendar] components:unitFlags fromDate:startTime];
  combined = [[NSCalendar currentCalendar] dateByAddingComponents:comps toDate:combined options:0];

  NSDateFormatter *dateFormatter = [[NSDateFormatter alloc] init];
  NSLocale *enUSPOSIXLocale = [[NSLocale alloc] initWithLocaleIdentifier:@"en_US_POSIX"];
  [dateFormatter setLocale:enUSPOSIXLocale];
  [dateFormatter setDateFormat:@"yyyy-MM-dd'T'HH:mm:ssZ"];
  NSString *iso8601String = [dateFormatter stringFromDate:combined];

  char err[KOPSIK_ERR_LEN];
  kopsik_api_result res = kopsik_set_time_entry_start_iso_8601(ctx,
                                                               err,
                                                               KOPSIK_ERR_LEN,
                                                               [self.GUID UTF8String],
                                                               [iso8601String UTF8String]);
  handle_result(res, err);
}

- (IBAction)endTimeChanged:(id)sender {
  if (nil == self.GUID) {
    NSLog(@"Cannot apply end time change, self.GUID is nil");
    return;
  }

  [self applyEndTime];
}

- (IBAction)applyEndTime {
  NSDate *startDate = [self.startDate dateValue];
  NSDate *endTime = [self.endTime dateValue];
  
  unsigned unitFlags = NSYearCalendarUnit | NSMonthCalendarUnit |  NSDayCalendarUnit;
  NSDateComponents *comps = [[NSCalendar currentCalendar] components:unitFlags fromDate:startDate];
  NSDate *combined = [[NSCalendar currentCalendar] dateFromComponents:comps];
  
  unitFlags = NSHourCalendarUnit | NSMinuteCalendarUnit | NSSecondCalendarUnit;
  comps = [[NSCalendar currentCalendar] components:unitFlags fromDate:endTime];
  combined = [[NSCalendar currentCalendar] dateByAddingComponents:comps toDate:combined options:0];
  
  NSDateFormatter *dateFormatter = [[NSDateFormatter alloc] init];
  NSLocale *enUSPOSIXLocale = [[NSLocale alloc] initWithLocaleIdentifier:@"en_US_POSIX"];
  [dateFormatter setLocale:enUSPOSIXLocale];
  [dateFormatter setDateFormat:@"yyyy-MM-dd'T'HH:mm:ssZ"];
  NSString *iso8601String = [dateFormatter stringFromDate:combined];
  
  char err[KOPSIK_ERR_LEN];
  kopsik_api_result res = kopsik_set_time_entry_end_iso_8601(ctx,
                                                             err,
                                                             KOPSIK_ERR_LEN,
                                                             [self.GUID UTF8String],
                                                             [iso8601String UTF8String]);
  handle_result(res, err);
}

- (IBAction)dateChanged:(id)sender {
  if (nil == self.GUID) {
    NSLog(@"Cannot apply date change, self.GUID is nil");
    return;
  }

  [self applyStartTime];
  if (!self.endTime.isHidden) {
    [self applyEndTime];
  }
}

- (IBAction)tagsChanged:(id)sender {
  [self applyTags];
}

- (IBAction)billableCheckBoxClicked:(id)sender {
  if (nil == self.GUID) {
    NSLog(@"Cannot apply billable checkbox change, self.GUID is nil");
    return;
  }

  char err[KOPSIK_ERR_LEN];
  int value = 0;
  if (NSOnState == [self.billableCheckbox state]) {
    value = 1;
  }
  kopsik_api_result res = kopsik_set_time_entry_billable(ctx,
                                                         err,
                                                         KOPSIK_ERR_LEN,
                                                         [self.GUID UTF8String],
                                                         value);
  handle_result(res, err);
}

- (IBAction)descriptionComboboxChanged:(id)sender {
  if (nil == self.GUID) {
    NSLog(@"Cannot apply description change, self.GUID is nil");
    return;
  }

  NSString *key = [self.descriptionCombobox stringValue];

  NSLog(@"descriptionComboboxChanged, stringValue = %@", key);

  [self.descriptionCombobox.cell setCalculatedMaxWidth:0];

  AutocompleteItem *autocomplete =
    [self.descriptionComboboxDataSource get:key];

  if (!autocomplete) {
    char errmsg[KOPSIK_ERR_LEN];
    kopsik_api_result res = kopsik_set_time_entry_description(ctx,
                                                              errmsg,
                                                              KOPSIK_ERR_LEN,
                                                              [self.GUID UTF8String],
                                                              [key UTF8String]);
    handle_result(res, errmsg);
    return;

  }

  char errmsg[KOPSIK_ERR_LEN];
  if (KOPSIK_API_SUCCESS != kopsik_set_time_entry_project(ctx,
                                                          errmsg,
                                                          KOPSIK_ERR_LEN,
                                                          [self.GUID UTF8String],
                                                          autocomplete.TaskID,
                                                          autocomplete.ProjectID,
                                                          0)) {
    handle_error(errmsg);
    return;
  }

  self.descriptionCombobox.stringValue = autocomplete.Description;
  kopsik_api_result res = kopsik_set_time_entry_description(ctx,
                                                            errmsg,
                                                            KOPSIK_ERR_LEN,
                                                            [self.GUID UTF8String],
                                                            [autocomplete.Description UTF8String]);
  handle_result(res, errmsg);
}

- (IBAction)deleteButtonClicked:(id)sender {
  if (nil == self.GUID) {
    NSLog(@"Cannot delete time entry, self.GUID is nil");
    return;
  }
  
  NSAlert *alert = [[NSAlert alloc] init];
  [alert addButtonWithTitle:@"OK"];
  [alert addButtonWithTitle:@"Cancel"];
  [alert setMessageText:@"Delete the time entry?"];
  [alert setInformativeText:@"Deleted time entries cannot be restored."];
  [alert setAlertStyle:NSWarningAlertStyle];
  if ([alert runModal] != NSAlertFirstButtonReturn) {
    return;
  }

  TimeEntryViewItem *item = [TimeEntryViewItem findByGUID:self.GUID];
  if (nil == item) {
    NSLog(@"Cannot delete time entry, not found by GUID %@", self.GUID);
    return;
  }

  char err[KOPSIK_ERR_LEN];
  kopsik_api_result res = kopsik_delete_time_entry(ctx,
                                                   err,
                                                   KOPSIK_ERR_LEN,
                                                   [self.GUID UTF8String]);
  if (res != KOPSIK_API_SUCCESS) {
    handle_error(err);
  }
  [[NSNotificationCenter defaultCenter] postNotificationName:kUIStateTimeEntryDeselected object:nil];
}

-(NSInteger)numberOfItemsInComboBox:(NSComboBox *)aComboBox{
  if (self.descriptionCombobox == aComboBox) {
    return [self.descriptionComboboxDataSource count];
  }
  if (self.projectSelect == aComboBox) {
    return [self.projectAutocompleteDataSource count];
  }
  if (self.clientSelect == aComboBox) {
    return [self.clientList count];
  }
  if (self.workspaceSelect == aComboBox) {
    return [self.workspaceList count];
  }
  NSAssert(false, @"Invalid combo box");
  return 0;
}

-(id)comboBox:(NSComboBox *)aComboBox objectValueForItemAtIndex:(NSInteger)row{
  if (self.descriptionCombobox == aComboBox) {
    return [self.descriptionComboboxDataSource keyAtIndex:row];
  }
  if (self.projectSelect == aComboBox) {
    return [self.projectAutocompleteDataSource keyAtIndex:row];
  }
  if (self.clientSelect == aComboBox) {
    ViewItem *client = [self.clientList objectAtIndex:row];
    return client.Name;
  }
  if (self.workspaceSelect == aComboBox) {
    ViewItem *workspace = [self.workspaceList objectAtIndex:row];
    return workspace.Name;
  }
  NSAssert(false, @"Invalid combo box");
  return nil;
}

- (NSUInteger)comboBox:(NSComboBox *)aComboBox indexOfItemWithStringValue:(NSString *)aString {
  if (self.descriptionCombobox == aComboBox) {
    return [self.descriptionComboboxDataSource indexOfKey:aString];
  }
  if (self.projectSelect == aComboBox) {
    return [self.projectAutocompleteDataSource indexOfKey:aString];
  }
  if (self.clientSelect == aComboBox) {
    for (int i = 0; i < self.clientList.count; i++) {
      ViewItem *client = [self.clientList objectAtIndex:i];
      if ([client.Name isEqualToString:aString]) {
        return i;
      }
    }
    return NSNotFound;
  }
  if (self.workspaceSelect == aComboBox) {
    for (int i = 0; i < self.workspaceList.count; i++) {
      ViewItem *workspace = [self.workspaceList objectAtIndex:i];
      if ([workspace.Name isEqualToString:aString]) {
        return i;
      }
    }
    return NSNotFound;
  }
  NSAssert(false, @"Invalid combo box");
  return NSNotFound;
}

- (void)controlTextDidEndEditing:(NSNotification *)aNotification {
  if (![[aNotification object] isKindOfClass:[NSTokenField class]]) {
    return;
  }
  [self applyTags];
}

- (void)controlTextDidChange:(NSNotification *)aNotification {
  // Don't trigger combobox autocomplete when inside tags field
  if (![[aNotification object] isKindOfClass:[NSComboBox class]]) {
    return;
  }

  NSCustomComboBox *comboBox = [aNotification object];
  NSString *filter = [comboBox stringValue];

  AutocompleteDataSource *dataSource = nil;
  if (comboBox == self.projectSelect) {
    dataSource = self.projectAutocompleteDataSource;
  }
  if (comboBox == self.descriptionCombobox) {
    dataSource = self.descriptionComboboxDataSource;
  }

  [dataSource setFilter:filter];
  [comboBox reloadingData:dataSource.textLength];

  if (!filter || ![filter length] || !dataSource.count) {
    if ([comboBox isExpanded] == YES) {
      [comboBox setExpanded:NO];
    }
    return;
  }

  if ([comboBox isExpanded] == NO) {
    [comboBox setExpanded:YES];
  }
}

// If duration field is not focused, render ticking time
// into duration field
- (void)timerFired:(NSTimer*)timer {
  if (self.runningTimeEntry == nil || self.runningTimeEntry.duration_in_seconds >= 0) {
    return; // time entry is not running, ignore
  }
  if ([self.durationTextField currentEditor] != nil) {
    return; // duration field is focussed by user, don't mess with it
  }
  char str[duration_str_len];
  kopsik_format_duration_in_seconds_hhmmss(self.runningTimeEntry.duration_in_seconds,
                                           str,
                                           duration_str_len);
  NSString *newValue = [NSString stringWithUTF8String:str];
  [self.durationTextField setStringValue:newValue];
}

- (IBAction)workspaceSelectChanged:(id)sender {
  NSLog(@"workspaceSelectChanged");
  // Changing workspace should render the clients
  // of the selected workspace in the client select combobox.
  self.clientSelect.stringValue = @"";
  [self startClientSelectRendering];
}

- (IBAction)clientSelectChanged:(id)sender {
  NSLog(@"clientSelectChanged");
  // Changing client does not change anything in new project view.
}

@end

// http://stackoverflow.com/questions/4499262/how-to-programmatically-open-an-nscomboboxs-list

@implementation NSComboBox (ExpansionAPI)

- (BOOL) isExpanded {
  id ax = NSAccessibilityUnignoredDescendant(self);
  return [[ax accessibilityAttributeValue:
           NSAccessibilityExpandedAttribute] boolValue];
}

- (void) setExpanded: (BOOL)expanded {
  id ax = NSAccessibilityUnignoredDescendant(self);
  [ax accessibilitySetValue: [NSNumber numberWithBool: expanded]
               forAttribute: NSAccessibilityExpandedAttribute];
}

@end<|MERGE_RESOLUTION|>--- conflicted
+++ resolved
@@ -739,16 +739,13 @@
 }
 
 - (IBAction)projectSelectChanged:(id)sender {
-<<<<<<< HEAD
   if (nil == self.GUID) {
     NSLog(@"Cannot apply project selection changes, self.GUID is nil");
     return;
   }
 
-=======
-  NSAssert(self.GUID != nil, @"GUID is nil");
   [self.projectSelect.cell setCalculatedMaxWidth:0];
->>>>>>> f9117ed9
+
   char err[KOPSIK_ERR_LEN];
   NSString *key = [self.projectSelect stringValue];
   AutocompleteItem *autocomplete = [self.projectAutocompleteDataSource get:key];
