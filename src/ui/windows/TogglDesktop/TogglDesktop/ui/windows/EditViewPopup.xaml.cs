--- conflicted
+++ resolved
@@ -1,250 +1,243 @@
-﻿using System;
-using System.Windows;
-using System.Windows.Input;
+﻿using System;
+using System.Windows;
+using System.Windows.Input;
 using System.Windows.Interop;
 using System.Windows.Media.Animation;
-using TogglDesktop.Diagnostics;
-
-namespace TogglDesktop
-{
-    public partial class EditViewPopup
-    {
-        enum AnimationStates
+using TogglDesktop.Diagnostics;
+
+namespace TogglDesktop
+{
+    public partial class EditViewPopup
+    {
+        enum AnimationStates
+        {
+            Opening,
+            Closing,
+        }
+
+        private AnimationStates animationState = AnimationStates.Closing;
+
+        private readonly WindowInteropHelper interopHelper;
+
+        private bool isLeft;
+        private bool isResizing;
+
+        public EditViewPopup()
+        {
+            this.InitializeComponent();
+            this.interopHelper = new WindowInteropHelper(this);
+
+            this.MinWidth = this.EditView.MinWidth;
+            this.mainGrid.Width = 0;
+
+            Toggl.OnTimeEntryEditor += this.onTimeEntryEditor;
+        }
+
+        private void onTimeEntryEditor(bool open, Toggl.TogglTimeEntryView te, string focusedFieldName)
+        {
+            if (this.TryBeginInvoke(this.onTimeEntryEditor, open, te, focusedFieldName))
+                return;
+
+            if (!this.Owner.IsVisible)
+                return;
+            
+            using (Performance.Measure("opening edit popup"))
+            {
+                this.startAnimationOpen();
+                this.Show();
+                this.EditView.FocusField(focusedFieldName);
+            }
+        }
+
+        public void ClosePopup(bool skipAnimation = false)
         {
-            Opening,
-            Closing,
-        }
-
-        private AnimationStates animationState = AnimationStates.Closing;
-
-        private readonly WindowInteropHelper interopHelper;
-
-        private bool isLeft;
-        private bool isResizing;
-
-        public EditViewPopup()
-        {
-            this.InitializeComponent();
-            this.interopHelper = new WindowInteropHelper(this);
-
-            this.MinWidth = this.EditView.MinWidth;
-            this.mainGrid.Width = 0;
-
-            Toggl.OnTimeEntryEditor += this.onTimeEntryEditor;
-        }
-
-        private void onTimeEntryEditor(bool open, Toggl.TogglTimeEntryView te, string focusedFieldName)
-        {
-            if (this.TryBeginInvoke(this.onTimeEntryEditor, open, te, focusedFieldName))
-                return;
-
-            if (!this.Owner.IsVisible)
-                return;
-            
-            using (Performance.Measure("opening edit popup"))
-            {
-                this.startAnimationOpen();
-                this.Show();
-                this.EditView.FocusField(focusedFieldName);
+            if (skipAnimation)
+            {
+                this.EditView.EnsureSaved();
+                this.stopAnimationClose();
+            }
+            else
+            {
+                if (this.animationState == AnimationStates.Closing)
+                    return;
+
+                this.EditView.EnsureSaved();
+                this.startAnimationClose();
             }
-        }
-
-        public void ClosePopup(bool skipAnimation = false)
-        {
-<<<<<<< HEAD
-            if (skipAnimation)
-            {
-                this.EditView.EnsureSaved();
-                this.stopAnimationClose();
-                Toggl.ViewTimeEntryList();
-            }
-            else
-            {
-                if (this.animationState == AnimationStates.Closing)
-                    return;
-
-                this.EditView.EnsureSaved();
-                this.startAnimationClose();
-                Toggl.ViewTimeEntryList();
-            }
-=======
-            this.EditView.EnsureSaved();
-            this.Hide();
->>>>>>> 42d0d6a2
-        }
-
-        #region ui events
-
-        private void onResizeHandleLeftButtonDown(object sender, MouseButtonEventArgs e)
-        {
-            this.startResizing();
-        }
-
-        private void onResizeHandleLeftButtonUp(object sender, MouseButtonEventArgs e)
-        {
-            this.endResizing();
-        }
-
-        private void onWindowMouseMove(object sender, MouseEventArgs e)
-        {
-            if (e.LeftButton == MouseButtonState.Released)
-            {
-                this.endResizing();
-            }
-        }
-
-        #endregion
-
-        #region animate
-
-        private void startAnimationOpen()
-        {
-            if (this.animationState == AnimationStates.Opening)
-                return;
-
-            this.animationState = AnimationStates.Opening;
-
-            this.setAlignmentsForAnimation();
-            this.mainGrid.Width = 0;
-            this.EditView.Width = this.ActualWidth;
-            this.mainGrid.IsEnabled = false;
-
-            this.startAnimation(0, this.ActualWidth, this.stopAnimationOpen);
-        }
-
-        private void stopAnimationOpen()
-        {
-            this.animationState = AnimationStates.Opening;
-
-            this.mainGrid.BeginAnimation(WidthProperty, null);
-
-            this.mainGrid.Width = double.NaN;
-            this.EditView.Width = double.NaN;
-            this.mainGrid.HorizontalAlignment = HorizontalAlignment.Stretch;
-            this.EditView.HorizontalAlignment = HorizontalAlignment.Stretch;
-            this.mainGrid.IsEnabled = true;
-        }
-
-        private void startAnimationClose()
-        {
-            if (this.animationState == AnimationStates.Closing)
-                return;
-
-            this.animationState = AnimationStates.Closing;
-
-            this.setAlignmentsForAnimation();
-            this.EditView.Width = this.ActualWidth;
-            this.mainGrid.IsEnabled = false;
-
-            this.startAnimation(this.ActualWidth, 0, this.stopAnimationClose);
-        }
-
-        private void stopAnimationClose()
-        {
-            this.animationState = AnimationStates.Closing;
-
-            this.mainGrid.BeginAnimation(WidthProperty, null);
-
-            this.mainGrid.Width = 0;
-
-            this.Hide();
-        }
-
-        private void startAnimation(double from, double to, Action stopAction)
-        {
-            var animation = new DoubleAnimation(from, to,
-               new Duration(TimeSpan.FromSeconds(0.15)),
-               FillBehavior.HoldEnd);
-            animation.Completed += (s, e) => stopAction();
-
-            this.mainGrid.BeginAnimation(WidthProperty, animation);
-        }
-
-        private void setAlignmentsForAnimation()
-        {
-            if (this.isLeft)
-            {
-                this.mainGrid.HorizontalAlignment = HorizontalAlignment.Left;
-                this.EditView.HorizontalAlignment = HorizontalAlignment.Right;
-            }
-            else
-            {
-                this.mainGrid.HorizontalAlignment = HorizontalAlignment.Right;
-                this.EditView.HorizontalAlignment = HorizontalAlignment.Left;
-            }
-        }
-
-        #endregion
-
-        #region controlling
-
-        public void SetPlacement(bool left,
-            double x, double y, double height, double maxWidth, bool fixHeight = false)
-        {
-            this.setShadow(left ^ fixHeight, height);
-
-            this.resizeHandle.HorizontalAlignment = left ? HorizontalAlignment.Left : HorizontalAlignment.Right;
-
-            if (!fixHeight)
-                height = Math.Min(700, Math.Max(520, height));
-
-            this.isLeft = !left;
-            this.Height = height;
-
-
-            if (left)
-            {
-                x -= this.Width;
-            }
-
-            this.Left = x;
-            this.Top = y;
-
-            this.MinHeight = height;
-            this.MaxHeight = height;
-
-            this.MaxWidth = maxWidth;
-        }
-
-        private void setShadow(bool left, double height)
-        {
-            this.mainFormShadow.Height = height;
-            this.mainFormShadow.HorizontalAlignment = left ? HorizontalAlignment.Right : HorizontalAlignment.Left;
-        }
-
-        private void startResizing()
-        {
-            if (this.isResizing)
-                return;
-
-            const int htleft = 10;
-            const int htright = 11;
-
-            Mouse.Capture(null);
-
-            this.ResizeMode = ResizeMode.CanResize;
-
-            Win32.SendMessage(this.interopHelper.Handle,
-                Win32.wmNcLButtonDown,
-                this.isLeft ? htright : htleft,
-                0);
-
-            this.resizeHandle.CaptureMouse();
-
-            this.isResizing = true;
-        }
-
-        private void endResizing()
-        {
-            if (!this.isResizing)
-                return;
-
-            Mouse.Capture(null);
-            this.ResizeMode = ResizeMode.NoResize;
-            this.isResizing = false;
-        }
-
-        #endregion
-
-    }
-}
+        }
+
+        #region ui events
+
+        private void onResizeHandleLeftButtonDown(object sender, MouseButtonEventArgs e)
+        {
+            this.startResizing();
+        }
+
+        private void onResizeHandleLeftButtonUp(object sender, MouseButtonEventArgs e)
+        {
+            this.endResizing();
+        }
+
+        private void onWindowMouseMove(object sender, MouseEventArgs e)
+        {
+            if (e.LeftButton == MouseButtonState.Released)
+            {
+                this.endResizing();
+            }
+        }
+
+        #endregion
+
+        #region animate
+
+        private void startAnimationOpen()
+        {
+            if (this.animationState == AnimationStates.Opening)
+                return;
+
+            this.animationState = AnimationStates.Opening;
+
+            this.setAlignmentsForAnimation();
+            this.mainGrid.Width = 0;
+            this.EditView.Width = this.ActualWidth;
+            this.mainGrid.IsEnabled = false;
+
+            this.startAnimation(0, this.ActualWidth, this.stopAnimationOpen);
+        }
+
+        private void stopAnimationOpen()
+        {
+            this.animationState = AnimationStates.Opening;
+
+            this.mainGrid.BeginAnimation(WidthProperty, null);
+
+            this.mainGrid.Width = double.NaN;
+            this.EditView.Width = double.NaN;
+            this.mainGrid.HorizontalAlignment = HorizontalAlignment.Stretch;
+            this.EditView.HorizontalAlignment = HorizontalAlignment.Stretch;
+            this.mainGrid.IsEnabled = true;
+        }
+
+        private void startAnimationClose()
+        {
+            if (this.animationState == AnimationStates.Closing)
+                return;
+
+            this.animationState = AnimationStates.Closing;
+
+            this.setAlignmentsForAnimation();
+            this.EditView.Width = this.ActualWidth;
+            this.mainGrid.IsEnabled = false;
+
+            this.startAnimation(this.ActualWidth, 0, this.stopAnimationClose);
+        }
+
+        private void stopAnimationClose()
+        {
+            this.animationState = AnimationStates.Closing;
+
+            this.mainGrid.BeginAnimation(WidthProperty, null);
+
+            this.mainGrid.Width = 0;
+
+            this.Hide();
+        }
+
+        private void startAnimation(double from, double to, Action stopAction)
+        {
+            var animation = new DoubleAnimation(from, to,
+               new Duration(TimeSpan.FromSeconds(0.15)),
+               FillBehavior.HoldEnd);
+            animation.Completed += (s, e) => stopAction();
+
+            this.mainGrid.BeginAnimation(WidthProperty, animation);
+        }
+
+        private void setAlignmentsForAnimation()
+        {
+            if (this.isLeft)
+            {
+                this.mainGrid.HorizontalAlignment = HorizontalAlignment.Left;
+                this.EditView.HorizontalAlignment = HorizontalAlignment.Right;
+            }
+            else
+            {
+                this.mainGrid.HorizontalAlignment = HorizontalAlignment.Right;
+                this.EditView.HorizontalAlignment = HorizontalAlignment.Left;
+            }
+        }
+
+        #endregion
+
+        #region controlling
+
+        public void SetPlacement(bool left,
+            double x, double y, double height, double maxWidth, bool fixHeight = false)
+        {
+            this.setShadow(left ^ fixHeight, height);
+
+            this.resizeHandle.HorizontalAlignment = left ? HorizontalAlignment.Left : HorizontalAlignment.Right;
+
+            if (!fixHeight)
+                height = Math.Min(700, Math.Max(520, height));
+
+            this.isLeft = !left;
+            this.Height = height;
+
+
+            if (left)
+            {
+                x -= this.Width;
+            }
+
+            this.Left = x;
+            this.Top = y;
+
+            this.MinHeight = height;
+            this.MaxHeight = height;
+
+            this.MaxWidth = maxWidth;
+        }
+
+        private void setShadow(bool left, double height)
+        {
+            this.mainFormShadow.Height = height;
+            this.mainFormShadow.HorizontalAlignment = left ? HorizontalAlignment.Right : HorizontalAlignment.Left;
+        }
+
+        private void startResizing()
+        {
+            if (this.isResizing)
+                return;
+
+            const int htleft = 10;
+            const int htright = 11;
+
+            Mouse.Capture(null);
+
+            this.ResizeMode = ResizeMode.CanResize;
+
+            Win32.SendMessage(this.interopHelper.Handle,
+                Win32.wmNcLButtonDown,
+                this.isLeft ? htright : htleft,
+                0);
+
+            this.resizeHandle.CaptureMouse();
+
+            this.isResizing = true;
+        }
+
+        private void endResizing()
+        {
+            if (!this.isResizing)
+                return;
+
+            Mouse.Capture(null);
+            this.ResizeMode = ResizeMode.NoResize;
+            this.isResizing = false;
+        }
+
+        #endregion
+
+    }
+}