﻿using System;
using System.Collections.Generic;
using System.Diagnostics;
using System.IO;
using System.Runtime.InteropServices;
using System.Windows;
using TogglDesktop.Diagnostics;
using TogglDesktop.WPF;
using MessageBox = TogglDesktop.WPF.MessageBox;

// ReSharper disable InconsistentNaming

namespace TogglDesktop
{
public static partial class Toggl
{
    #region constants and static fields

    public const string Project = "project";
    public const string Duration = "duration";
    public const string Description = "description";

    public const string TagSeparator = "\t";

    private static readonly DateTime UnixEpoch =
        new DateTime(1970, 1, 1, 0, 0, 0, DateTimeKind.Utc);

    private static IntPtr ctx = IntPtr.Zero;

    // User can override some parameters when running the app
    public static string ScriptPath;
    public static string DatabasePath;
    public static string LogPath;
    public static string Env = "production";

<<<<<<< HEAD
    #endregion

    #region callback delegates
=======
    private static Window mainWindow;

    // Callbacks
>>>>>>> e90c94c4

    public delegate void DisplayApp(
        bool open);

    public delegate void DisplayError(
        string errmsg,
        bool user_error);

    public delegate void DisplayOnlineState(
        Int64 state);

    public delegate void DisplayURL(
        string url);

    public delegate void DisplayLogin(
        bool open,
        UInt64 user_id);

    public delegate void DisplayReminder(
        string title,
        string informative_text);

    public delegate void DisplayTimeEntryList(
        bool open,
        List<TogglTimeEntryView> list);

    public delegate void DisplayAutocomplete(
        List<TogglAutocompleteView> list);

    public delegate void DisplayViewItems(
        List<TogglGenericView> list);

    public delegate void DisplayTimeEntryEditor(
        bool open,
        TogglTimeEntryView te,
        string focused_field_name);

    public delegate void DisplaySettings(
        bool open,
        TogglSettingsView settings);

    public delegate void DisplayRunningTimerState(
        TogglTimeEntryView te);

    public delegate void DisplayStoppedTimerState();

    public delegate void DisplayIdleNotification(
        string guid,
        string since,
        string duration,
        UInt64 started,
        string description);

    public delegate void DisplayAutotrackerRules(
        List<TogglAutotrackerRuleView> rules, string[] terms);

    public delegate void DisplayAutotrackerNotification(
        string projectName, ulong projectId);

    #endregion

    #region api calls

    public static void Clear()
    {
        toggl_context_clear(ctx);
    }

    public static void ShowApp()
    {
        toggl_show_app(ctx);
    }

    public static void Debug(string text)
    {
        toggl_debug(text);
    }

    public static bool Signup(string email, string password)
    {
        return toggl_signup(ctx, email, password);
    }

    public static bool Login(string email, string password)
    {
        return toggl_login(ctx, email, password);
    }

    public static bool GoogleLogin(string access_token)
    {
        return toggl_google_login(ctx, access_token);
    }

    public static void PasswordForgot()
    {
        toggl_password_forgot(ctx);
    }

    public static void OpenInBrowser()
    {
        toggl_open_in_browser(ctx);
    }

    public static bool SendFeedback(
        string topic,
        string details,
        string filename)
    {
        return toggl_feedback_send(ctx, topic, details, filename);
    }

    public static void ViewTimeEntryList()
    {
        toggl_view_time_entry_list(ctx);
    }

    public static void Edit(
        string guid,
        bool edit_running_time_entry,
        string focused_field_name)
    {
        toggl_edit(ctx, guid, edit_running_time_entry, focused_field_name);
    }

    public static void EditPreferences()
    {
        toggl_edit_preferences(ctx);
    }

    public static bool Continue(string guid)
    {
        return toggl_continue(ctx, guid);
    }

    public static bool ContinueLatest()
    {
        return toggl_continue_latest(ctx);
    }

    public static bool DeleteTimeEntry(string guid)
    {
        return toggl_delete_time_entry(ctx, guid);
    }

    #region changing time entry

    public static bool SetTimeEntryDuration(string guid, string value)
    {
        using (Performance.Measure("changing time entry duration"))
        {
            return toggl_set_time_entry_duration(ctx, guid, value);
        }
    }

    public static bool SetTimeEntryProject(
        string guid,
        UInt64 task_id,
        UInt64 project_id,
        string project_guid)
    {
        using (Performance.Measure("changing time entry project"))
        {
            return toggl_set_time_entry_project(ctx,
                                                guid, task_id, project_id, project_guid);
        }
    }

    public static bool SetTimeEntryStart(string guid, string value)
    {
        using (Performance.Measure("changing time entry start time"))
        {
            return toggl_set_time_entry_start(ctx, guid, value);
        }
    }

    public static bool SetTimeEntryDate(string guid, DateTime value)
    {
        using (Performance.Measure("changing time entry date"))
        {
            return toggl_set_time_entry_date(ctx, guid, UnixFromDateTime(value));
        }
    }

    public static bool SetTimeEntryEnd(string guid, string value)
    {
        using (Performance.Measure("changing time entry end time"))
        {
            return toggl_set_time_entry_end(ctx, guid, value);
        }
    }

    public static bool SetTimeEntryTags(string guid, List<string> tags)
    {
        using (Performance.Measure("changing time entry tags, count: {0}", tags.Count))
        {
            string value = String.Join(TagSeparator, tags);
            return toggl_set_time_entry_tags(ctx, guid, value);
        }
    }

    public static bool SetTimeEntryBillable(string guid, bool billable)
    {
        using (Performance.Measure("changing time entry billable"))
        {
            return toggl_set_time_entry_billable(ctx, guid, billable);
        }
    }

    public static bool SetTimeEntryDescription(string guid, string value)
    {
        using (Performance.Measure("changing time entry description"))
        {
            return toggl_set_time_entry_description(ctx, guid, value);
        }
    }

    #endregion

    public static bool Stop()
    {
        return toggl_stop(ctx);
    }

    public static bool DiscardTimeAt(string guid, UInt64 at, bool split)
    {
        return toggl_discard_time_at(ctx, guid, at, split);
    }

    public static bool SetSettings(TogglSettingsView settings)
    {
        if (!toggl_set_settings_use_idle_detection(ctx,
                settings.UseIdleDetection)) {
            return false;
        }

        if (!toggl_set_settings_on_top(ctx,
                                       settings.OnTop)) {
            return false;
        }

        if (!toggl_set_settings_reminder(ctx,
                                         settings.Reminder)) {
            return false;
        }

        if (!toggl_set_settings_idle_minutes(ctx,
                                             settings.IdleMinutes)) {
            return false;
        }

        if (!toggl_set_settings_reminder_minutes(ctx,
                settings.ReminderMinutes)) {
            return false;
        }

        if (!toggl_set_settings_focus_on_shortcut(ctx,
                settings.FocusOnShortcut)) {
            return false;
        }

        if (!toggl_set_settings_autodetect_proxy(ctx,
                settings.AutodetectProxy))
        {
            return false;
        }

        if (!toggl_set_proxy_settings(
            ctx,
            settings.UseProxy,
            settings.ProxyHost,
            settings.ProxyPort,
            settings.ProxyUsername,
            settings.ProxyPassword))
        {
            return false;
        }
        if (!toggl_set_settings_remind_days(
            ctx,
            settings.RemindMon,
            settings.RemindTue,
            settings.RemindWed,
            settings.RemindThu,
            settings.RemindFri,
            settings.RemindSat,
            settings.RemindSun
                ))
        {
            return false;
        }
        if (!toggl_set_settings_remind_times(
            ctx,
            settings.RemindStarts,
            settings.RemindEnds
                ))
        {
            return false;
        }

        if (!toggl_set_settings_autotrack(ctx, settings.Autotrack))
        {
            return false;
        }

        return toggl_timeline_toggle_recording(ctx, settings.RecordTimeline);
    }

    public static bool IsTimelineRecordingEnabled()
    {
        return toggl_timeline_is_recording_enabled(ctx);
    }

    public static bool Logout()
    {
        return toggl_logout(ctx);
    }

    public static bool ClearCache()
    {
        return toggl_clear_cache(ctx);
    }

    public static bool SetLoggedInUser(string json) {
        return testing_set_logged_in_user(ctx, json);
    }

    public static string Start(
        string description,
        string duration,
        UInt64 task_id,
        UInt64 project_id,
        string project_guid,
        string tags)
    {
        return toggl_start(ctx,
                           description,
                           duration,
                           task_id,
                           project_id,
                           project_guid,
                           tags);
    }

    public static string AddProject(
        string time_entry_guid,
        UInt64 workspace_id,
        UInt64 client_id,
        string client_guid,
        string project_name,
        bool is_private)
    {
        using (Performance.Measure("adding project"))
        {
            return toggl_add_project(ctx,
                                     time_entry_guid,
                                     workspace_id,
                                     client_id,
                                     client_guid,
                                     project_name,
                                     is_private);
        }
    }

    public static string CreateClient(
        UInt64 workspace_id,
        string client_name)
    {
        using (Performance.Measure("adding client"))
        {
            return toggl_create_client(ctx,
                                       workspace_id,
                                       client_name);
        }
    }

    public static bool SetUpdateChannel(string channel)
    {
        return toggl_set_update_channel(ctx, channel);
    }

    public static string UpdateChannel()
    {
        return toggl_get_update_channel(ctx);
    }

    public static string UserEmail()
    {
        return toggl_get_user_email(ctx);
    }

    public static void Sync()
    {
        toggl_sync(ctx);
    }

    public static void SetSleep()
    {
        toggl_set_sleep(ctx);
    }

    public static void SetWake()
    {
        toggl_set_wake(ctx);
    }

    public static void SetIdleSeconds(UInt64 idle_seconds)
    {
        toggl_set_idle_seconds(ctx, idle_seconds);
    }

    public static string FormatDurationInSecondsHHMMSS(Int64 duration_in_seconds)
    {
        return toggl_format_tracking_time_duration(duration_in_seconds);
    }

    public static string RunScript(string script, ref Int64 err)
    {
        return toggl_run_script(ctx, script, ref err);
    }

    public static long AddAutotrackerRule(string term, ulong projectId)
    {
        return toggl_autotracker_add_rule(ctx, term, projectId);
    }

    public static bool DeleteAutotrackerRule(long id)
    {
        return toggl_autotracker_delete_rule(ctx, id);
    }

    #endregion

    #region callback events

    public static event DisplayApp OnApp = delegate { };
    public static event DisplayError OnError = delegate { };
    public static event DisplayOnlineState OnOnlineState = delegate { };
    public static event DisplayLogin OnLogin = delegate { };
    public static event DisplayReminder OnReminder = delegate { };
    public static event DisplayTimeEntryList OnTimeEntryList = delegate { };
    public static event DisplayAutocomplete OnTimeEntryAutocomplete = delegate { };
    public static event DisplayAutocomplete OnMinitimerAutocomplete = delegate { };
    public static event DisplayAutocomplete OnProjectAutocomplete = delegate { };
    public static event DisplayTimeEntryEditor OnTimeEntryEditor = delegate { };
    public static event DisplayViewItems OnWorkspaceSelect = delegate { };
    public static event DisplayViewItems OnClientSelect = delegate { };
    public static event DisplayViewItems OnTags = delegate { };
    public static event DisplaySettings OnSettings = delegate { };
    public static event DisplayRunningTimerState OnRunningTimerState = delegate { };
    public static event DisplayStoppedTimerState OnStoppedTimerState = delegate { };
    public static event DisplayURL OnURL = delegate { };
    public static event DisplayIdleNotification OnIdleNotification = delegate { };
    public static event DisplayAutotrackerRules OnAutotrackerRules = delegate { };
    public static event DisplayAutotrackerNotification OnAutotrackerNotification = delegate { };

    private static void listenToLibEvents()
    {
        toggl_on_show_app(ctx, open =>
        {
            using (Performance.Measure("Calling OnApp"))
            {
                OnApp(open);
            }
        });

        toggl_on_error(ctx, (errmsg, user_error) =>
        {
            using (Performance.Measure("Calling OnError, user_error: {1}, message: {0}", errmsg, user_error))
            {
                OnError(errmsg, user_error);
            }
        });

        toggl_on_online_state(ctx, state =>
        {
            using (Performance.Measure("Calling OnOnlineState, state: {0}", state))
            {
                OnOnlineState(state);
            }
        });

        toggl_on_login(ctx, (open, user_id) =>
        {
            using (Performance.Measure("Calling OnLogin"))
            {
                OnLogin(open, user_id);
            }
        });

        toggl_on_reminder(ctx, (title, informative_text) =>
        {
            using (Performance.Measure("Calling OnReminder, title: {0}", title))
            {
                OnReminder(title, informative_text);
            }
        });

        toggl_on_time_entry_list(ctx, (open, first) =>
        {
            using (Performance.Measure("Calling OnTimeEntryList"))
            {
                OnTimeEntryList(open, convertToTimeEntryList(first));
            }
        });

        toggl_on_time_entry_autocomplete(ctx, first =>
        {
            using (Performance.Measure("Calling OnTimeEntryAutocomplete"))
            {
                OnTimeEntryAutocomplete(convertToAutocompleteList(first));
            }
        });

        toggl_on_mini_timer_autocomplete(ctx, first =>
        {
            using (Performance.Measure("Calling OnMinitimerAutocomplete"))
            {
                OnMinitimerAutocomplete(convertToAutocompleteList(first));
            }
        });

        toggl_on_project_autocomplete(ctx, first =>
        {
            using (Performance.Measure("Calling OnProjectAutocomplete"))
            {
                OnProjectAutocomplete(convertToAutocompleteList(first));
            }
        });

        toggl_on_time_entry_editor(ctx, (open, te, focused_field_name) =>
        {
            using (Performance.Measure("Calling OnTimeEntryEditor, focused field: {0}", focused_field_name))
            {
                OnTimeEntryEditor(open, marshalStruct<TogglTimeEntryView>(te), focused_field_name);
            }
        });

        toggl_on_workspace_select(ctx, first =>
        {
            using (Performance.Measure("Calling OnWorkspaceSelect"))
            {
                OnWorkspaceSelect(convertToViewItemList(first));
            }
        });

        toggl_on_client_select(ctx, first =>
        {
            using (Performance.Measure("Calling OnClientSelect"))
            {
                OnClientSelect(convertToViewItemList(first));
            }
        });

        toggl_on_tags(ctx, first =>
        {
            using (Performance.Measure("Calling OnTags"))
            {
                OnTags(convertToViewItemList(first));
            }
        });

        toggl_on_settings(ctx, (open, settings) =>
        {
            using (Performance.Measure("Calling OnSettings"))
            {
                OnSettings(open, marshalStruct<TogglSettingsView>(settings));
            }
        });

        toggl_on_timer_state(ctx, te =>
        {
            if (te == IntPtr.Zero)
            {
                using (Performance.Measure("Calling OnStoppedTimerState"))
                {
                    OnStoppedTimerState();
                    return;
                }
            }
            using (Performance.Measure("Calling OnRunningTimerState"))
            {
                OnRunningTimerState(marshalStruct<TogglTimeEntryView>(te));
            }
        });

        toggl_on_url(ctx, url =>
        {
            using (Performance.Measure("Calling OnURL"))
            {
                OnURL(url);
            }
        });

        toggl_on_idle_notification(ctx, (guid, since, duration, started, description) =>
        {
            using (Performance.Measure("Calling OnIdleNotification"))
            {
                OnIdleNotification(guid, since, duration, started, description);
            }
        });

        toggl_on_autotracker_rules(ctx, (first, count, list) =>
        {
            using (Performance.Measure("Calling OnAutotrackerRules"))
            {
                OnAutotrackerRules(convertToAutotrackerEntryList(first), list);
            }
        });

        toggl_on_autotracker_notification(ctx, (name, id) =>
        {
            using (Performance.Measure("Calling OnAutotrackerNotification"))
            {
                OnAutotrackerNotification(name, id);
            }
        });
    }

    #endregion

    #region startup

    private static void parseCommandlineParams()
    {
        string[] args = Environment.GetCommandLineArgs();
        for (int i = 0; i < args.Length; i++)
        {
            if (args[i].Contains("script") && args[i].Contains("path"))
            {
                ScriptPath = args[i + 1];
                Console.WriteLine("ScriptPath = {0}", ScriptPath);
            }
            else if (args[i].Contains("log") && args[i].Contains("path"))
            {
                LogPath = args[i + 1];
                Console.WriteLine("LogPath = {0}", LogPath);
            }
            else if (args[i].Contains("db") && args[i].Contains("path"))
            {
                DatabasePath = args[i + 1];
                Console.WriteLine("DatabasePath = {0}", DatabasePath);
            }
            else if (args[i].Contains("environment"))
            {
                Env = args[i + 1];
                Console.WriteLine("Environment = {0}", Env);
            }
        }
    }

    public static bool StartUI(string version)
    {
        parseCommandlineParams();

        ctx = toggl_context_init("windows_native_app", version);

        toggl_set_environment(ctx, Env);

        string cacert_path = Path.Combine(
            AppDomain.CurrentDomain.BaseDirectory,
            "cacert.pem");
        toggl_set_cacert_path(ctx, cacert_path);

        string err = toggl_check_view_struct_size(
            Marshal.SizeOf(new TogglTimeEntryView()),
            Marshal.SizeOf(new TogglAutocompleteView()),
            Marshal.SizeOf(new TogglGenericView()),
            Marshal.SizeOf(new TogglSettingsView()),
            Marshal.SizeOf(new TogglAutotrackerRuleView()));
        if (null != err) {
            throw new System.InvalidOperationException(err);
        }

        listenToLibEvents();

        if (IsUpdateCheckDisabled())
        {
            toggl_disable_update_check(ctx);
        }

        // Move "old" format app data folder, if it exists
        string oldpath = Path.Combine(Environment.GetFolderPath(
            Environment.SpecialFolder.ApplicationData), "Kopsik");
        string path = Path.Combine(Environment.GetFolderPath(
            Environment.SpecialFolder.LocalApplicationData), "TogglDesktop");
        if (Directory.Exists(oldpath) && !Directory.Exists(path))
        {
            Directory.Move(oldpath, path);
        }

        string updatePath = Path.Combine(path, "updates");

#if !INVS
        installPendingUpdates(updatePath);
#endif

        // Configure log, db path
        Directory.CreateDirectory(path);

        if (null == LogPath)
        {
            LogPath = Path.Combine(path, "toggldesktop.log");
        }
        toggl_set_log_path(LogPath);
        toggl_set_log_level("debug");

        if (null == DatabasePath)
        {
            DatabasePath = Path.Combine(path, "toggldesktop.db");
        }

        // Rename database file, if not done yet
        string olddatabasepath = Path.Combine(path, "kopsik.db");
        if (File.Exists(olddatabasepath) && !File.Exists(DatabasePath))
        {
            File.Move(olddatabasepath, DatabasePath);
        }

        if (!toggl_set_db_path(ctx, DatabasePath))
        {
            throw new System.Exception("Failed to initialize database at " + DatabasePath);
        }

        toggl_set_update_path(ctx, updatePath);

        // Start pumping UI events
        return toggl_ui_start(ctx);
    }

    // ReSharper disable once UnusedMember.Local
    // (updates are disabled in Release_VS configuration to allow for proper debugging)
    private static void installPendingUpdates(string updatePath)
    {
        if (!Directory.Exists(updatePath))
        {
            return;
        }

        var di = new DirectoryInfo(updatePath);
        var files = di.GetFiles("TogglDesktopInstaller*.exe",
                                SearchOption.TopDirectoryOnly);
        if (files.Length > 1)
        {
            // Somethings fubar. Delete the updates to start over
            foreach (var file in files)
            {
                file.Delete();
            }
            return;
        }

        if (files.Length < 1)
        {
            return;
        }

        var updaterPath = Path.Combine(
            AppDomain.CurrentDomain.BaseDirectory,
            "TogglDesktopUpdater.exe");
        if (!File.Exists(updaterPath))
        {
            Debug("TogglDesktopUpdater.exe not found");
            return;
        }

        var psi = new ProcessStartInfo
        {
            FileName = updaterPath,
            Arguments = Process.GetCurrentProcess().Id
            + " " + string.Format("\"{0}\"", files[0].FullName)
            + " " + string.Format("\"{0}\"", System.Reflection.Assembly.GetEntryAssembly().Location)
        };
        var process = Process.Start(psi);
        if (process != null && !process.HasExited && process.Id != 0)
        {
            // Update has started. Quit, installer will restart me.
            Environment.Exit(0);
        }

        Debug("Failed to start updater process");
    }

    public static bool IsUpdateCheckDisabled()
    {
        // On Windows platform, system admin can disable
        // automatic update check via registry key.
        object value = Microsoft.Win32.Registry.GetValue(
            "HKEY_LOCAL_MACHINE\\SOFTWARE\\Policies\\Toggl\\TogglDesktop",
            "UpdateCheckDisabled",
            false);
        if (value == null)
        {
            return false;
        }
        return Convert.ToBoolean(value);
    }
    #endregion

    #region converting data

    #region high level

    private static List<TogglGenericView> convertToViewItemList(IntPtr first)
    {
        return marshalList<TogglGenericView>(
            first, n => n.Next, "marshalling view item list");
    }

<<<<<<< HEAD
    private static List<TogglAutocompleteView> convertToAutocompleteList(IntPtr first)
=======
    private static readonly DateTime UnixEpoch =
        new DateTime(1970, 1, 1, 0, 0, 0, DateTimeKind.Utc);


    public static DateTime DateTimeFromUnix(UInt64 unix_seconds)
>>>>>>> e90c94c4
    {
        return marshalList<TogglAutocompleteView>(
            first, n => n.Next, "marshalling auto complete list");
    }

    private static List<TogglTimeEntryView> convertToTimeEntryList(IntPtr first)
    {
        return marshalList<TogglTimeEntryView>(
            first, n => n.Next, "marshalling time entry list");
    }

    private static List<TogglAutotrackerRuleView> convertToAutotrackerEntryList(IntPtr first)
    {
        return marshalList<TogglAutotrackerRuleView>(
            first, n => n.Next, "marshalling time entry list");
    }

    #endregion

    #region low level

    private static List<T> marshalList<T>(IntPtr node, Func<T, IntPtr> getNext, string performanceMessage)
        where T : struct
    {
        if (performanceMessage == null)
            return marshalList(node, getNext);

        using (var token = Performance.Measure(performanceMessage))
        {
            var list = marshalList(node, getNext);
            token.WithInfo("count: " + list.Count);
            return list;
        }
    }

<<<<<<< HEAD
    private static List<T> marshalList<T>(IntPtr node, Func<T, IntPtr> getNext)
        where T : struct
    {
        var list = new List<T>();

        while (node != IntPtr.Zero)
=======
    public static void RegisterMainWindow(MainWindow window)
    {
        if (mainWindow != null)
            throw new Exception("Can only register main window once!");

        mainWindow = window;
    }

    public static bool AskToDeleteEntry(string guid)
    {
        var result = MessageBox.Show(mainWindow, "Delete time entry?", "Please confirm",
                                     MessageBoxButton.OKCancel, "DELETE ENTRY");

        if (result == MessageBoxResult.OK)
>>>>>>> e90c94c4
        {
            var t = (T)Marshal.PtrToStructure(node, typeof(T));
            list.Add(t);
            node = getNext(t);
        }

        return list;
    }

    private static T marshalStruct<T>(IntPtr pointer)
        where T : struct
    {
        return (T)Marshal.PtrToStructure(pointer, typeof(T));
    }

    #endregion

    #endregion

    #region getting/setting global shortcuts

    public static void SetKeyStart(string key)
    {
        toggl_set_key_start(ctx, key);
    }
    public static string GetKeyStart()
    {
        return toggl_get_key_start(ctx);
    }
    public static void SetKeyShow(string key)
    {
        toggl_set_key_show(ctx, key);
    }
    public static string GetKeyShow()
    {
        return toggl_get_key_show(ctx);
    }
    public static void SetKeyModifierShow(ModifierKeys mods)
    {
        toggl_set_key_modifier_show(ctx, mods.ToString());
    }
    public static ModifierKeys GetKeyModifierShow()
    {
        var s = toggl_get_key_modifier_show(ctx);
        if (string.IsNullOrWhiteSpace(s))
            return ModifierKeys.None;
        return (ModifierKeys)Enum.Parse(typeof(ModifierKeys), s, true);
    }
    public static void SetKeyModifierStart(ModifierKeys mods)
    {
        toggl_set_key_modifier_start(ctx, mods.ToString());
    }
    public static ModifierKeys GetKeyModifierStart()
    {
        var s = toggl_get_key_modifier_start(ctx);
        if(string.IsNullOrWhiteSpace(s))
            return ModifierKeys.None;
        return (ModifierKeys)Enum.Parse(typeof(ModifierKeys), s, true);
    }

    #endregion

    #region getting/setting window settings

    public static void SetWindowMaximized(bool maximised)
    {
        toggl_set_window_maximized(ctx, maximised);
    }
    public static bool GetWindowMaximized()
    {
        return toggl_get_window_maximized(ctx);
    }
    public static void SetWindowMinimized(bool minimized)
    {
        toggl_set_window_minimized(ctx, minimized);
    }
    public static bool GetWindowMinimized()
    {
        return toggl_get_window_minimized(ctx);
    }

    public static void SetEditViewWidth(long width)
    {
        toggl_set_window_edit_size_width(ctx, width);
    }
    public static long GetEditViewWidth()
    {
        return toggl_get_window_edit_size_width(ctx);
    }

    public static bool SetWindowSettings(
        long x, long y, long h, long w)
    {
        return toggl_set_window_settings(ctx, x, y, h, w);
    }


    public static bool WindowSettings(
        ref long x, ref long y, ref long h, ref long w)
    {
        return toggl_window_settings(ctx, ref x, ref y, ref h, ref w);
    }

    #endregion

    #region various

    public static DateTime DateTimeFromUnix(UInt64 unix_seconds)
    {
        return UnixEpoch.AddSeconds(unix_seconds).ToLocalTime();
    }

    public static Int64 UnixFromDateTime(DateTime value)
    {
        TimeSpan span = (value - UnixEpoch.ToLocalTime());
        return (Int64)span.TotalSeconds;
    }

    public static void NewError(string errmsg, bool user_error)
    {
        OnError(errmsg, user_error);
    }

    public static bool AskToDeleteEntry(string guid)
    {
        var result = MessageBox.Show("Delete time entry?", "Please confirm",
                                     MessageBoxButton.YesNo, MessageBoxImage.Question);

        if (result == MessageBoxResult.Yes)
        {
            return DeleteTimeEntry(guid);
        }
        return false;
    }

    #endregion

}
}
<|MERGE_RESOLUTION|>--- conflicted
+++ resolved
@@ -1,1057 +1,1037 @@
-﻿using System;
-using System.Collections.Generic;
-using System.Diagnostics;
-using System.IO;
-using System.Runtime.InteropServices;
-using System.Windows;
-using TogglDesktop.Diagnostics;
-using TogglDesktop.WPF;
-using MessageBox = TogglDesktop.WPF.MessageBox;
-
-// ReSharper disable InconsistentNaming
-
-namespace TogglDesktop
-{
-public static partial class Toggl
-{
-    #region constants and static fields
-
-    public const string Project = "project";
-    public const string Duration = "duration";
-    public const string Description = "description";
-
-    public const string TagSeparator = "\t";
-
-    private static readonly DateTime UnixEpoch =
-        new DateTime(1970, 1, 1, 0, 0, 0, DateTimeKind.Utc);
-
-    private static IntPtr ctx = IntPtr.Zero;
-
-    // User can override some parameters when running the app
-    public static string ScriptPath;
-    public static string DatabasePath;
-    public static string LogPath;
-    public static string Env = "production";
-
-<<<<<<< HEAD
-    #endregion
-
-    #region callback delegates
-=======
-    private static Window mainWindow;
-
-    // Callbacks
->>>>>>> e90c94c4
-
-    public delegate void DisplayApp(
-        bool open);
-
-    public delegate void DisplayError(
-        string errmsg,
-        bool user_error);
-
-    public delegate void DisplayOnlineState(
-        Int64 state);
-
-    public delegate void DisplayURL(
-        string url);
-
-    public delegate void DisplayLogin(
-        bool open,
-        UInt64 user_id);
-
-    public delegate void DisplayReminder(
-        string title,
-        string informative_text);
-
-    public delegate void DisplayTimeEntryList(
-        bool open,
-        List<TogglTimeEntryView> list);
-
-    public delegate void DisplayAutocomplete(
-        List<TogglAutocompleteView> list);
-
-    public delegate void DisplayViewItems(
-        List<TogglGenericView> list);
-
-    public delegate void DisplayTimeEntryEditor(
-        bool open,
-        TogglTimeEntryView te,
-        string focused_field_name);
-
-    public delegate void DisplaySettings(
-        bool open,
-        TogglSettingsView settings);
-
-    public delegate void DisplayRunningTimerState(
-        TogglTimeEntryView te);
-
-    public delegate void DisplayStoppedTimerState();
-
-    public delegate void DisplayIdleNotification(
-        string guid,
-        string since,
-        string duration,
-        UInt64 started,
-        string description);
-
-    public delegate void DisplayAutotrackerRules(
-        List<TogglAutotrackerRuleView> rules, string[] terms);
-
-    public delegate void DisplayAutotrackerNotification(
-        string projectName, ulong projectId);
-
-    #endregion
-
-    #region api calls
-
-    public static void Clear()
-    {
-        toggl_context_clear(ctx);
-    }
-
-    public static void ShowApp()
-    {
-        toggl_show_app(ctx);
-    }
-
-    public static void Debug(string text)
-    {
-        toggl_debug(text);
-    }
-
-    public static bool Signup(string email, string password)
-    {
-        return toggl_signup(ctx, email, password);
-    }
-
-    public static bool Login(string email, string password)
-    {
-        return toggl_login(ctx, email, password);
-    }
-
-    public static bool GoogleLogin(string access_token)
-    {
-        return toggl_google_login(ctx, access_token);
-    }
-
-    public static void PasswordForgot()
-    {
-        toggl_password_forgot(ctx);
-    }
-
-    public static void OpenInBrowser()
-    {
-        toggl_open_in_browser(ctx);
-    }
-
-    public static bool SendFeedback(
-        string topic,
-        string details,
-        string filename)
-    {
-        return toggl_feedback_send(ctx, topic, details, filename);
-    }
-
-    public static void ViewTimeEntryList()
-    {
-        toggl_view_time_entry_list(ctx);
-    }
-
-    public static void Edit(
-        string guid,
-        bool edit_running_time_entry,
-        string focused_field_name)
-    {
-        toggl_edit(ctx, guid, edit_running_time_entry, focused_field_name);
-    }
-
-    public static void EditPreferences()
-    {
-        toggl_edit_preferences(ctx);
-    }
-
-    public static bool Continue(string guid)
-    {
-        return toggl_continue(ctx, guid);
-    }
-
-    public static bool ContinueLatest()
-    {
-        return toggl_continue_latest(ctx);
-    }
-
-    public static bool DeleteTimeEntry(string guid)
-    {
-        return toggl_delete_time_entry(ctx, guid);
-    }
-
-    #region changing time entry
-
-    public static bool SetTimeEntryDuration(string guid, string value)
-    {
-        using (Performance.Measure("changing time entry duration"))
-        {
-            return toggl_set_time_entry_duration(ctx, guid, value);
-        }
-    }
-
-    public static bool SetTimeEntryProject(
-        string guid,
-        UInt64 task_id,
-        UInt64 project_id,
-        string project_guid)
-    {
-        using (Performance.Measure("changing time entry project"))
-        {
-            return toggl_set_time_entry_project(ctx,
-                                                guid, task_id, project_id, project_guid);
-        }
-    }
-
-    public static bool SetTimeEntryStart(string guid, string value)
-    {
-        using (Performance.Measure("changing time entry start time"))
-        {
-            return toggl_set_time_entry_start(ctx, guid, value);
-        }
-    }
-
-    public static bool SetTimeEntryDate(string guid, DateTime value)
-    {
-        using (Performance.Measure("changing time entry date"))
-        {
-            return toggl_set_time_entry_date(ctx, guid, UnixFromDateTime(value));
-        }
-    }
-
-    public static bool SetTimeEntryEnd(string guid, string value)
-    {
-        using (Performance.Measure("changing time entry end time"))
-        {
-            return toggl_set_time_entry_end(ctx, guid, value);
-        }
-    }
-
-    public static bool SetTimeEntryTags(string guid, List<string> tags)
-    {
-        using (Performance.Measure("changing time entry tags, count: {0}", tags.Count))
-        {
-            string value = String.Join(TagSeparator, tags);
-            return toggl_set_time_entry_tags(ctx, guid, value);
-        }
-    }
-
-    public static bool SetTimeEntryBillable(string guid, bool billable)
-    {
-        using (Performance.Measure("changing time entry billable"))
-        {
-            return toggl_set_time_entry_billable(ctx, guid, billable);
-        }
-    }
-
-    public static bool SetTimeEntryDescription(string guid, string value)
-    {
-        using (Performance.Measure("changing time entry description"))
-        {
-            return toggl_set_time_entry_description(ctx, guid, value);
-        }
-    }
-
-    #endregion
-
-    public static bool Stop()
-    {
-        return toggl_stop(ctx);
-    }
-
-    public static bool DiscardTimeAt(string guid, UInt64 at, bool split)
-    {
-        return toggl_discard_time_at(ctx, guid, at, split);
-    }
-
-    public static bool SetSettings(TogglSettingsView settings)
-    {
-        if (!toggl_set_settings_use_idle_detection(ctx,
-                settings.UseIdleDetection)) {
-            return false;
-        }
-
-        if (!toggl_set_settings_on_top(ctx,
-                                       settings.OnTop)) {
-            return false;
-        }
-
-        if (!toggl_set_settings_reminder(ctx,
-                                         settings.Reminder)) {
-            return false;
-        }
-
-        if (!toggl_set_settings_idle_minutes(ctx,
-                                             settings.IdleMinutes)) {
-            return false;
-        }
-
-        if (!toggl_set_settings_reminder_minutes(ctx,
-                settings.ReminderMinutes)) {
-            return false;
-        }
-
-        if (!toggl_set_settings_focus_on_shortcut(ctx,
-                settings.FocusOnShortcut)) {
-            return false;
-        }
-
-        if (!toggl_set_settings_autodetect_proxy(ctx,
-                settings.AutodetectProxy))
-        {
-            return false;
-        }
-
-        if (!toggl_set_proxy_settings(
-            ctx,
-            settings.UseProxy,
-            settings.ProxyHost,
-            settings.ProxyPort,
-            settings.ProxyUsername,
-            settings.ProxyPassword))
-        {
-            return false;
-        }
-        if (!toggl_set_settings_remind_days(
-            ctx,
-            settings.RemindMon,
-            settings.RemindTue,
-            settings.RemindWed,
-            settings.RemindThu,
-            settings.RemindFri,
-            settings.RemindSat,
-            settings.RemindSun
-                ))
-        {
-            return false;
-        }
-        if (!toggl_set_settings_remind_times(
-            ctx,
-            settings.RemindStarts,
-            settings.RemindEnds
-                ))
-        {
-            return false;
-        }
-
-        if (!toggl_set_settings_autotrack(ctx, settings.Autotrack))
-        {
-            return false;
-        }
-
-        return toggl_timeline_toggle_recording(ctx, settings.RecordTimeline);
-    }
-
-    public static bool IsTimelineRecordingEnabled()
-    {
-        return toggl_timeline_is_recording_enabled(ctx);
-    }
-
-    public static bool Logout()
-    {
-        return toggl_logout(ctx);
-    }
-
-    public static bool ClearCache()
-    {
-        return toggl_clear_cache(ctx);
-    }
-
-    public static bool SetLoggedInUser(string json) {
-        return testing_set_logged_in_user(ctx, json);
-    }
-
-    public static string Start(
-        string description,
-        string duration,
-        UInt64 task_id,
-        UInt64 project_id,
-        string project_guid,
-        string tags)
-    {
-        return toggl_start(ctx,
-                           description,
-                           duration,
-                           task_id,
-                           project_id,
-                           project_guid,
-                           tags);
-    }
-
-    public static string AddProject(
-        string time_entry_guid,
-        UInt64 workspace_id,
-        UInt64 client_id,
-        string client_guid,
-        string project_name,
-        bool is_private)
-    {
-        using (Performance.Measure("adding project"))
-        {
-            return toggl_add_project(ctx,
-                                     time_entry_guid,
-                                     workspace_id,
-                                     client_id,
-                                     client_guid,
-                                     project_name,
-                                     is_private);
-        }
-    }
-
-    public static string CreateClient(
-        UInt64 workspace_id,
-        string client_name)
-    {
-        using (Performance.Measure("adding client"))
-        {
-            return toggl_create_client(ctx,
-                                       workspace_id,
-                                       client_name);
-        }
-    }
-
-    public static bool SetUpdateChannel(string channel)
-    {
-        return toggl_set_update_channel(ctx, channel);
-    }
-
-    public static string UpdateChannel()
-    {
-        return toggl_get_update_channel(ctx);
-    }
-
-    public static string UserEmail()
-    {
-        return toggl_get_user_email(ctx);
-    }
-
-    public static void Sync()
-    {
-        toggl_sync(ctx);
-    }
-
-    public static void SetSleep()
-    {
-        toggl_set_sleep(ctx);
-    }
-
-    public static void SetWake()
-    {
-        toggl_set_wake(ctx);
-    }
-
-    public static void SetIdleSeconds(UInt64 idle_seconds)
-    {
-        toggl_set_idle_seconds(ctx, idle_seconds);
-    }
-
-    public static string FormatDurationInSecondsHHMMSS(Int64 duration_in_seconds)
-    {
-        return toggl_format_tracking_time_duration(duration_in_seconds);
-    }
-
-    public static string RunScript(string script, ref Int64 err)
-    {
-        return toggl_run_script(ctx, script, ref err);
-    }
-
-    public static long AddAutotrackerRule(string term, ulong projectId)
-    {
-        return toggl_autotracker_add_rule(ctx, term, projectId);
-    }
-
-    public static bool DeleteAutotrackerRule(long id)
-    {
-        return toggl_autotracker_delete_rule(ctx, id);
-    }
-
-    #endregion
-
-    #region callback events
-
-    public static event DisplayApp OnApp = delegate { };
-    public static event DisplayError OnError = delegate { };
-    public static event DisplayOnlineState OnOnlineState = delegate { };
-    public static event DisplayLogin OnLogin = delegate { };
-    public static event DisplayReminder OnReminder = delegate { };
-    public static event DisplayTimeEntryList OnTimeEntryList = delegate { };
-    public static event DisplayAutocomplete OnTimeEntryAutocomplete = delegate { };
-    public static event DisplayAutocomplete OnMinitimerAutocomplete = delegate { };
-    public static event DisplayAutocomplete OnProjectAutocomplete = delegate { };
-    public static event DisplayTimeEntryEditor OnTimeEntryEditor = delegate { };
-    public static event DisplayViewItems OnWorkspaceSelect = delegate { };
-    public static event DisplayViewItems OnClientSelect = delegate { };
-    public static event DisplayViewItems OnTags = delegate { };
-    public static event DisplaySettings OnSettings = delegate { };
-    public static event DisplayRunningTimerState OnRunningTimerState = delegate { };
-    public static event DisplayStoppedTimerState OnStoppedTimerState = delegate { };
-    public static event DisplayURL OnURL = delegate { };
-    public static event DisplayIdleNotification OnIdleNotification = delegate { };
-    public static event DisplayAutotrackerRules OnAutotrackerRules = delegate { };
-    public static event DisplayAutotrackerNotification OnAutotrackerNotification = delegate { };
-
-    private static void listenToLibEvents()
-    {
-        toggl_on_show_app(ctx, open =>
-        {
-            using (Performance.Measure("Calling OnApp"))
-            {
-                OnApp(open);
-            }
-        });
-
-        toggl_on_error(ctx, (errmsg, user_error) =>
-        {
-            using (Performance.Measure("Calling OnError, user_error: {1}, message: {0}", errmsg, user_error))
-            {
-                OnError(errmsg, user_error);
-            }
-        });
-
-        toggl_on_online_state(ctx, state =>
-        {
-            using (Performance.Measure("Calling OnOnlineState, state: {0}", state))
-            {
-                OnOnlineState(state);
-            }
-        });
-
-        toggl_on_login(ctx, (open, user_id) =>
-        {
-            using (Performance.Measure("Calling OnLogin"))
-            {
-                OnLogin(open, user_id);
-            }
-        });
-
-        toggl_on_reminder(ctx, (title, informative_text) =>
-        {
-            using (Performance.Measure("Calling OnReminder, title: {0}", title))
-            {
-                OnReminder(title, informative_text);
-            }
-        });
-
-        toggl_on_time_entry_list(ctx, (open, first) =>
-        {
-            using (Performance.Measure("Calling OnTimeEntryList"))
-            {
-                OnTimeEntryList(open, convertToTimeEntryList(first));
-            }
-        });
-
-        toggl_on_time_entry_autocomplete(ctx, first =>
-        {
-            using (Performance.Measure("Calling OnTimeEntryAutocomplete"))
-            {
-                OnTimeEntryAutocomplete(convertToAutocompleteList(first));
-            }
-        });
-
-        toggl_on_mini_timer_autocomplete(ctx, first =>
-        {
-            using (Performance.Measure("Calling OnMinitimerAutocomplete"))
-            {
-                OnMinitimerAutocomplete(convertToAutocompleteList(first));
-            }
-        });
-
-        toggl_on_project_autocomplete(ctx, first =>
-        {
-            using (Performance.Measure("Calling OnProjectAutocomplete"))
-            {
-                OnProjectAutocomplete(convertToAutocompleteList(first));
-            }
-        });
-
-        toggl_on_time_entry_editor(ctx, (open, te, focused_field_name) =>
-        {
-            using (Performance.Measure("Calling OnTimeEntryEditor, focused field: {0}", focused_field_name))
-            {
-                OnTimeEntryEditor(open, marshalStruct<TogglTimeEntryView>(te), focused_field_name);
-            }
-        });
-
-        toggl_on_workspace_select(ctx, first =>
-        {
-            using (Performance.Measure("Calling OnWorkspaceSelect"))
-            {
-                OnWorkspaceSelect(convertToViewItemList(first));
-            }
-        });
-
-        toggl_on_client_select(ctx, first =>
-        {
-            using (Performance.Measure("Calling OnClientSelect"))
-            {
-                OnClientSelect(convertToViewItemList(first));
-            }
-        });
-
-        toggl_on_tags(ctx, first =>
-        {
-            using (Performance.Measure("Calling OnTags"))
-            {
-                OnTags(convertToViewItemList(first));
-            }
-        });
-
-        toggl_on_settings(ctx, (open, settings) =>
-        {
-            using (Performance.Measure("Calling OnSettings"))
-            {
-                OnSettings(open, marshalStruct<TogglSettingsView>(settings));
-            }
-        });
-
-        toggl_on_timer_state(ctx, te =>
-        {
-            if (te == IntPtr.Zero)
-            {
-                using (Performance.Measure("Calling OnStoppedTimerState"))
-                {
-                    OnStoppedTimerState();
-                    return;
-                }
-            }
-            using (Performance.Measure("Calling OnRunningTimerState"))
-            {
-                OnRunningTimerState(marshalStruct<TogglTimeEntryView>(te));
-            }
-        });
-
-        toggl_on_url(ctx, url =>
-        {
-            using (Performance.Measure("Calling OnURL"))
-            {
-                OnURL(url);
-            }
-        });
-
-        toggl_on_idle_notification(ctx, (guid, since, duration, started, description) =>
-        {
-            using (Performance.Measure("Calling OnIdleNotification"))
-            {
-                OnIdleNotification(guid, since, duration, started, description);
-            }
-        });
-
-        toggl_on_autotracker_rules(ctx, (first, count, list) =>
-        {
-            using (Performance.Measure("Calling OnAutotrackerRules"))
-            {
-                OnAutotrackerRules(convertToAutotrackerEntryList(first), list);
-            }
-        });
-
-        toggl_on_autotracker_notification(ctx, (name, id) =>
-        {
-            using (Performance.Measure("Calling OnAutotrackerNotification"))
-            {
-                OnAutotrackerNotification(name, id);
-            }
-        });
-    }
-
-    #endregion
-
-    #region startup
-
-    private static void parseCommandlineParams()
-    {
-        string[] args = Environment.GetCommandLineArgs();
-        for (int i = 0; i < args.Length; i++)
-        {
-            if (args[i].Contains("script") && args[i].Contains("path"))
-            {
-                ScriptPath = args[i + 1];
-                Console.WriteLine("ScriptPath = {0}", ScriptPath);
-            }
-            else if (args[i].Contains("log") && args[i].Contains("path"))
-            {
-                LogPath = args[i + 1];
-                Console.WriteLine("LogPath = {0}", LogPath);
-            }
-            else if (args[i].Contains("db") && args[i].Contains("path"))
-            {
-                DatabasePath = args[i + 1];
-                Console.WriteLine("DatabasePath = {0}", DatabasePath);
-            }
-            else if (args[i].Contains("environment"))
-            {
-                Env = args[i + 1];
-                Console.WriteLine("Environment = {0}", Env);
-            }
-        }
-    }
-
-    public static bool StartUI(string version)
-    {
-        parseCommandlineParams();
-
-        ctx = toggl_context_init("windows_native_app", version);
-
-        toggl_set_environment(ctx, Env);
-
-        string cacert_path = Path.Combine(
-            AppDomain.CurrentDomain.BaseDirectory,
-            "cacert.pem");
-        toggl_set_cacert_path(ctx, cacert_path);
-
-        string err = toggl_check_view_struct_size(
-            Marshal.SizeOf(new TogglTimeEntryView()),
-            Marshal.SizeOf(new TogglAutocompleteView()),
-            Marshal.SizeOf(new TogglGenericView()),
-            Marshal.SizeOf(new TogglSettingsView()),
-            Marshal.SizeOf(new TogglAutotrackerRuleView()));
-        if (null != err) {
-            throw new System.InvalidOperationException(err);
-        }
-
-        listenToLibEvents();
-
-        if (IsUpdateCheckDisabled())
-        {
-            toggl_disable_update_check(ctx);
-        }
-
-        // Move "old" format app data folder, if it exists
-        string oldpath = Path.Combine(Environment.GetFolderPath(
-            Environment.SpecialFolder.ApplicationData), "Kopsik");
-        string path = Path.Combine(Environment.GetFolderPath(
-            Environment.SpecialFolder.LocalApplicationData), "TogglDesktop");
-        if (Directory.Exists(oldpath) && !Directory.Exists(path))
-        {
-            Directory.Move(oldpath, path);
-        }
-
-        string updatePath = Path.Combine(path, "updates");
-
-#if !INVS
-        installPendingUpdates(updatePath);
-#endif
-
-        // Configure log, db path
-        Directory.CreateDirectory(path);
-
-        if (null == LogPath)
-        {
-            LogPath = Path.Combine(path, "toggldesktop.log");
-        }
-        toggl_set_log_path(LogPath);
-        toggl_set_log_level("debug");
-
-        if (null == DatabasePath)
-        {
-            DatabasePath = Path.Combine(path, "toggldesktop.db");
-        }
-
-        // Rename database file, if not done yet
-        string olddatabasepath = Path.Combine(path, "kopsik.db");
-        if (File.Exists(olddatabasepath) && !File.Exists(DatabasePath))
-        {
-            File.Move(olddatabasepath, DatabasePath);
-        }
-
-        if (!toggl_set_db_path(ctx, DatabasePath))
-        {
-            throw new System.Exception("Failed to initialize database at " + DatabasePath);
-        }
-
-        toggl_set_update_path(ctx, updatePath);
-
-        // Start pumping UI events
-        return toggl_ui_start(ctx);
-    }
-
-    // ReSharper disable once UnusedMember.Local
-    // (updates are disabled in Release_VS configuration to allow for proper debugging)
-    private static void installPendingUpdates(string updatePath)
-    {
-        if (!Directory.Exists(updatePath))
-        {
-            return;
-        }
-
-        var di = new DirectoryInfo(updatePath);
-        var files = di.GetFiles("TogglDesktopInstaller*.exe",
-                                SearchOption.TopDirectoryOnly);
-        if (files.Length > 1)
-        {
-            // Somethings fubar. Delete the updates to start over
-            foreach (var file in files)
-            {
-                file.Delete();
-            }
-            return;
-        }
-
-        if (files.Length < 1)
-        {
-            return;
-        }
-
-        var updaterPath = Path.Combine(
-            AppDomain.CurrentDomain.BaseDirectory,
-            "TogglDesktopUpdater.exe");
-        if (!File.Exists(updaterPath))
-        {
-            Debug("TogglDesktopUpdater.exe not found");
-            return;
-        }
-
-        var psi = new ProcessStartInfo
-        {
-            FileName = updaterPath,
-            Arguments = Process.GetCurrentProcess().Id
-            + " " + string.Format("\"{0}\"", files[0].FullName)
-            + " " + string.Format("\"{0}\"", System.Reflection.Assembly.GetEntryAssembly().Location)
-        };
-        var process = Process.Start(psi);
-        if (process != null && !process.HasExited && process.Id != 0)
-        {
-            // Update has started. Quit, installer will restart me.
-            Environment.Exit(0);
-        }
-
-        Debug("Failed to start updater process");
-    }
-
-    public static bool IsUpdateCheckDisabled()
-    {
-        // On Windows platform, system admin can disable
-        // automatic update check via registry key.
-        object value = Microsoft.Win32.Registry.GetValue(
-            "HKEY_LOCAL_MACHINE\\SOFTWARE\\Policies\\Toggl\\TogglDesktop",
-            "UpdateCheckDisabled",
-            false);
-        if (value == null)
-        {
-            return false;
-        }
-        return Convert.ToBoolean(value);
-    }
-    #endregion
-
-    #region converting data
-
-    #region high level
-
-    private static List<TogglGenericView> convertToViewItemList(IntPtr first)
-    {
-        return marshalList<TogglGenericView>(
-            first, n => n.Next, "marshalling view item list");
-    }
-
-<<<<<<< HEAD
-    private static List<TogglAutocompleteView> convertToAutocompleteList(IntPtr first)
-=======
-    private static readonly DateTime UnixEpoch =
-        new DateTime(1970, 1, 1, 0, 0, 0, DateTimeKind.Utc);
-
-
-    public static DateTime DateTimeFromUnix(UInt64 unix_seconds)
->>>>>>> e90c94c4
-    {
-        return marshalList<TogglAutocompleteView>(
-            first, n => n.Next, "marshalling auto complete list");
-    }
-
-    private static List<TogglTimeEntryView> convertToTimeEntryList(IntPtr first)
-    {
-        return marshalList<TogglTimeEntryView>(
-            first, n => n.Next, "marshalling time entry list");
-    }
-
-    private static List<TogglAutotrackerRuleView> convertToAutotrackerEntryList(IntPtr first)
-    {
-        return marshalList<TogglAutotrackerRuleView>(
-            first, n => n.Next, "marshalling time entry list");
-    }
-
-    #endregion
-
-    #region low level
-
-    private static List<T> marshalList<T>(IntPtr node, Func<T, IntPtr> getNext, string performanceMessage)
-        where T : struct
-    {
-        if (performanceMessage == null)
-            return marshalList(node, getNext);
-
-        using (var token = Performance.Measure(performanceMessage))
-        {
-            var list = marshalList(node, getNext);
-            token.WithInfo("count: " + list.Count);
-            return list;
-        }
-    }
-
-<<<<<<< HEAD
-    private static List<T> marshalList<T>(IntPtr node, Func<T, IntPtr> getNext)
-        where T : struct
-    {
-        var list = new List<T>();
-
-        while (node != IntPtr.Zero)
-=======
-    public static void RegisterMainWindow(MainWindow window)
-    {
-        if (mainWindow != null)
-            throw new Exception("Can only register main window once!");
-
-        mainWindow = window;
-    }
-
-    public static bool AskToDeleteEntry(string guid)
-    {
-        var result = MessageBox.Show(mainWindow, "Delete time entry?", "Please confirm",
-                                     MessageBoxButton.OKCancel, "DELETE ENTRY");
-
-        if (result == MessageBoxResult.OK)
->>>>>>> e90c94c4
-        {
-            var t = (T)Marshal.PtrToStructure(node, typeof(T));
-            list.Add(t);
-            node = getNext(t);
-        }
-
-        return list;
-    }
-
-    private static T marshalStruct<T>(IntPtr pointer)
-        where T : struct
-    {
-        return (T)Marshal.PtrToStructure(pointer, typeof(T));
-    }
-
-    #endregion
-
-    #endregion
-
-    #region getting/setting global shortcuts
-
-    public static void SetKeyStart(string key)
-    {
-        toggl_set_key_start(ctx, key);
-    }
-    public static string GetKeyStart()
-    {
-        return toggl_get_key_start(ctx);
-    }
-    public static void SetKeyShow(string key)
-    {
-        toggl_set_key_show(ctx, key);
-    }
-    public static string GetKeyShow()
-    {
-        return toggl_get_key_show(ctx);
-    }
-    public static void SetKeyModifierShow(ModifierKeys mods)
-    {
-        toggl_set_key_modifier_show(ctx, mods.ToString());
-    }
-    public static ModifierKeys GetKeyModifierShow()
-    {
-        var s = toggl_get_key_modifier_show(ctx);
-        if (string.IsNullOrWhiteSpace(s))
-            return ModifierKeys.None;
-        return (ModifierKeys)Enum.Parse(typeof(ModifierKeys), s, true);
-    }
-    public static void SetKeyModifierStart(ModifierKeys mods)
-    {
-        toggl_set_key_modifier_start(ctx, mods.ToString());
-    }
-    public static ModifierKeys GetKeyModifierStart()
-    {
-        var s = toggl_get_key_modifier_start(ctx);
-        if(string.IsNullOrWhiteSpace(s))
-            return ModifierKeys.None;
-        return (ModifierKeys)Enum.Parse(typeof(ModifierKeys), s, true);
-    }
-
-    #endregion
-
-    #region getting/setting window settings
-
-    public static void SetWindowMaximized(bool maximised)
-    {
-        toggl_set_window_maximized(ctx, maximised);
-    }
-    public static bool GetWindowMaximized()
-    {
-        return toggl_get_window_maximized(ctx);
-    }
-    public static void SetWindowMinimized(bool minimized)
-    {
-        toggl_set_window_minimized(ctx, minimized);
-    }
-    public static bool GetWindowMinimized()
-    {
-        return toggl_get_window_minimized(ctx);
-    }
-
-    public static void SetEditViewWidth(long width)
-    {
-        toggl_set_window_edit_size_width(ctx, width);
-    }
-    public static long GetEditViewWidth()
-    {
-        return toggl_get_window_edit_size_width(ctx);
-    }
-
-    public static bool SetWindowSettings(
-        long x, long y, long h, long w)
-    {
-        return toggl_set_window_settings(ctx, x, y, h, w);
-    }
-
-
-    public static bool WindowSettings(
-        ref long x, ref long y, ref long h, ref long w)
-    {
-        return toggl_window_settings(ctx, ref x, ref y, ref h, ref w);
-    }
-
-    #endregion
-
-    #region various
-
-    public static DateTime DateTimeFromUnix(UInt64 unix_seconds)
-    {
-        return UnixEpoch.AddSeconds(unix_seconds).ToLocalTime();
-    }
-
-    public static Int64 UnixFromDateTime(DateTime value)
-    {
-        TimeSpan span = (value - UnixEpoch.ToLocalTime());
-        return (Int64)span.TotalSeconds;
-    }
-
-    public static void NewError(string errmsg, bool user_error)
-    {
-        OnError(errmsg, user_error);
-    }
-
-    public static bool AskToDeleteEntry(string guid)
-    {
-        var result = MessageBox.Show("Delete time entry?", "Please confirm",
-                                     MessageBoxButton.YesNo, MessageBoxImage.Question);
-
-        if (result == MessageBoxResult.Yes)
-        {
-            return DeleteTimeEntry(guid);
-        }
-        return false;
-    }
-
-    #endregion
-
-}
-}
+﻿using System;
+using System.Collections.Generic;
+using System.Diagnostics;
+using System.IO;
+using System.Runtime.InteropServices;
+using System.Windows;
+using TogglDesktop.Diagnostics;
+using TogglDesktop.WPF;
+using MessageBox = TogglDesktop.WPF.MessageBox;
+
+// ReSharper disable InconsistentNaming
+
+namespace TogglDesktop
+{
+public static partial class Toggl
+{
+    #region constants and static fields
+
+    public const string Project = "project";
+    public const string Duration = "duration";
+    public const string Description = "description";
+
+    public const string TagSeparator = "\t";
+
+    private static readonly DateTime UnixEpoch =
+        new DateTime(1970, 1, 1, 0, 0, 0, DateTimeKind.Utc);
+
+    private static IntPtr ctx = IntPtr.Zero;
+
+    private static Window mainWindow;
+
+    // User can override some parameters when running the app
+    public static string ScriptPath;
+    public static string DatabasePath;
+    public static string LogPath;
+    public static string Env = "production";
+
+    #endregion
+
+    #region callback delegates
+
+
+    public delegate void DisplayApp(
+        bool open);
+
+    public delegate void DisplayError(
+        string errmsg,
+        bool user_error);
+
+    public delegate void DisplayOnlineState(
+        Int64 state);
+
+    public delegate void DisplayURL(
+        string url);
+
+    public delegate void DisplayLogin(
+        bool open,
+        UInt64 user_id);
+
+    public delegate void DisplayReminder(
+        string title,
+        string informative_text);
+
+    public delegate void DisplayTimeEntryList(
+        bool open,
+        List<TogglTimeEntryView> list);
+
+    public delegate void DisplayAutocomplete(
+        List<TogglAutocompleteView> list);
+
+    public delegate void DisplayViewItems(
+        List<TogglGenericView> list);
+
+    public delegate void DisplayTimeEntryEditor(
+        bool open,
+        TogglTimeEntryView te,
+        string focused_field_name);
+
+    public delegate void DisplaySettings(
+        bool open,
+        TogglSettingsView settings);
+
+    public delegate void DisplayRunningTimerState(
+        TogglTimeEntryView te);
+
+    public delegate void DisplayStoppedTimerState();
+
+    public delegate void DisplayIdleNotification(
+        string guid,
+        string since,
+        string duration,
+        UInt64 started,
+        string description);
+
+    public delegate void DisplayAutotrackerRules(
+        List<TogglAutotrackerRuleView> rules, string[] terms);
+
+    public delegate void DisplayAutotrackerNotification(
+        string projectName, ulong projectId);
+
+    #endregion
+
+    #region api calls
+
+    public static void Clear()
+    {
+        toggl_context_clear(ctx);
+    }
+
+    public static void ShowApp()
+    {
+        toggl_show_app(ctx);
+    }
+
+    public static void Debug(string text)
+    {
+        toggl_debug(text);
+    }
+
+    public static bool Signup(string email, string password)
+    {
+        return toggl_signup(ctx, email, password);
+    }
+
+    public static bool Login(string email, string password)
+    {
+        return toggl_login(ctx, email, password);
+    }
+
+    public static bool GoogleLogin(string access_token)
+    {
+        return toggl_google_login(ctx, access_token);
+    }
+
+    public static void PasswordForgot()
+    {
+        toggl_password_forgot(ctx);
+    }
+
+    public static void OpenInBrowser()
+    {
+        toggl_open_in_browser(ctx);
+    }
+
+    public static bool SendFeedback(
+        string topic,
+        string details,
+        string filename)
+    {
+        return toggl_feedback_send(ctx, topic, details, filename);
+    }
+
+    public static void ViewTimeEntryList()
+    {
+        toggl_view_time_entry_list(ctx);
+    }
+
+    public static void Edit(
+        string guid,
+        bool edit_running_time_entry,
+        string focused_field_name)
+    {
+        toggl_edit(ctx, guid, edit_running_time_entry, focused_field_name);
+    }
+
+    public static void EditPreferences()
+    {
+        toggl_edit_preferences(ctx);
+    }
+
+    public static bool Continue(string guid)
+    {
+        return toggl_continue(ctx, guid);
+    }
+
+    public static bool ContinueLatest()
+    {
+        return toggl_continue_latest(ctx);
+    }
+
+    public static bool DeleteTimeEntry(string guid)
+    {
+        return toggl_delete_time_entry(ctx, guid);
+    }
+
+    #region changing time entry
+
+    public static bool SetTimeEntryDuration(string guid, string value)
+    {
+        using (Performance.Measure("changing time entry duration"))
+        {
+            return toggl_set_time_entry_duration(ctx, guid, value);
+        }
+    }
+
+    public static bool SetTimeEntryProject(
+        string guid,
+        UInt64 task_id,
+        UInt64 project_id,
+        string project_guid)
+    {
+        using (Performance.Measure("changing time entry project"))
+        {
+            return toggl_set_time_entry_project(ctx,
+                                                guid, task_id, project_id, project_guid);
+        }
+    }
+
+    public static bool SetTimeEntryStart(string guid, string value)
+    {
+        using (Performance.Measure("changing time entry start time"))
+        {
+            return toggl_set_time_entry_start(ctx, guid, value);
+        }
+    }
+
+    public static bool SetTimeEntryDate(string guid, DateTime value)
+    {
+        using (Performance.Measure("changing time entry date"))
+        {
+            return toggl_set_time_entry_date(ctx, guid, UnixFromDateTime(value));
+        }
+    }
+
+    public static bool SetTimeEntryEnd(string guid, string value)
+    {
+        using (Performance.Measure("changing time entry end time"))
+        {
+            return toggl_set_time_entry_end(ctx, guid, value);
+        }
+    }
+
+    public static bool SetTimeEntryTags(string guid, List<string> tags)
+    {
+        using (Performance.Measure("changing time entry tags, count: {0}", tags.Count))
+        {
+            string value = String.Join(TagSeparator, tags);
+            return toggl_set_time_entry_tags(ctx, guid, value);
+        }
+    }
+
+    public static bool SetTimeEntryBillable(string guid, bool billable)
+    {
+        using (Performance.Measure("changing time entry billable"))
+        {
+            return toggl_set_time_entry_billable(ctx, guid, billable);
+        }
+    }
+
+    public static bool SetTimeEntryDescription(string guid, string value)
+    {
+        using (Performance.Measure("changing time entry description"))
+        {
+            return toggl_set_time_entry_description(ctx, guid, value);
+        }
+    }
+
+    #endregion
+
+    public static bool Stop()
+    {
+        return toggl_stop(ctx);
+    }
+
+    public static bool DiscardTimeAt(string guid, UInt64 at, bool split)
+    {
+        return toggl_discard_time_at(ctx, guid, at, split);
+    }
+
+    public static bool SetSettings(TogglSettingsView settings)
+    {
+        if (!toggl_set_settings_use_idle_detection(ctx,
+                settings.UseIdleDetection)) {
+            return false;
+        }
+
+        if (!toggl_set_settings_on_top(ctx,
+                                       settings.OnTop)) {
+            return false;
+        }
+
+        if (!toggl_set_settings_reminder(ctx,
+                                         settings.Reminder)) {
+            return false;
+        }
+
+        if (!toggl_set_settings_idle_minutes(ctx,
+                                             settings.IdleMinutes)) {
+            return false;
+        }
+
+        if (!toggl_set_settings_reminder_minutes(ctx,
+                settings.ReminderMinutes)) {
+            return false;
+        }
+
+        if (!toggl_set_settings_focus_on_shortcut(ctx,
+                settings.FocusOnShortcut)) {
+            return false;
+        }
+
+        if (!toggl_set_settings_autodetect_proxy(ctx,
+                settings.AutodetectProxy))
+        {
+            return false;
+        }
+
+        if (!toggl_set_proxy_settings(
+            ctx,
+            settings.UseProxy,
+            settings.ProxyHost,
+            settings.ProxyPort,
+            settings.ProxyUsername,
+            settings.ProxyPassword))
+        {
+            return false;
+        }
+        if (!toggl_set_settings_remind_days(
+            ctx,
+            settings.RemindMon,
+            settings.RemindTue,
+            settings.RemindWed,
+            settings.RemindThu,
+            settings.RemindFri,
+            settings.RemindSat,
+            settings.RemindSun
+                ))
+        {
+            return false;
+        }
+        if (!toggl_set_settings_remind_times(
+            ctx,
+            settings.RemindStarts,
+            settings.RemindEnds
+                ))
+        {
+            return false;
+        }
+
+        if (!toggl_set_settings_autotrack(ctx, settings.Autotrack))
+        {
+            return false;
+        }
+
+        return toggl_timeline_toggle_recording(ctx, settings.RecordTimeline);
+    }
+
+    public static bool IsTimelineRecordingEnabled()
+    {
+        return toggl_timeline_is_recording_enabled(ctx);
+    }
+
+    public static bool Logout()
+    {
+        return toggl_logout(ctx);
+    }
+
+    public static bool ClearCache()
+    {
+        return toggl_clear_cache(ctx);
+    }
+
+    public static bool SetLoggedInUser(string json) {
+        return testing_set_logged_in_user(ctx, json);
+    }
+
+    public static string Start(
+        string description,
+        string duration,
+        UInt64 task_id,
+        UInt64 project_id,
+        string project_guid,
+        string tags)
+    {
+        return toggl_start(ctx,
+                           description,
+                           duration,
+                           task_id,
+                           project_id,
+                           project_guid,
+                           tags);
+    }
+
+    public static string AddProject(
+        string time_entry_guid,
+        UInt64 workspace_id,
+        UInt64 client_id,
+        string client_guid,
+        string project_name,
+        bool is_private)
+    {
+        using (Performance.Measure("adding project"))
+        {
+            return toggl_add_project(ctx,
+                                     time_entry_guid,
+                                     workspace_id,
+                                     client_id,
+                                     client_guid,
+                                     project_name,
+                                     is_private);
+        }
+    }
+
+    public static string CreateClient(
+        UInt64 workspace_id,
+        string client_name)
+    {
+        using (Performance.Measure("adding client"))
+        {
+            return toggl_create_client(ctx,
+                                       workspace_id,
+                                       client_name);
+        }
+    }
+
+    public static bool SetUpdateChannel(string channel)
+    {
+        return toggl_set_update_channel(ctx, channel);
+    }
+
+    public static string UpdateChannel()
+    {
+        return toggl_get_update_channel(ctx);
+    }
+
+    public static string UserEmail()
+    {
+        return toggl_get_user_email(ctx);
+    }
+
+    public static void Sync()
+    {
+        toggl_sync(ctx);
+    }
+
+    public static void SetSleep()
+    {
+        toggl_set_sleep(ctx);
+    }
+
+    public static void SetWake()
+    {
+        toggl_set_wake(ctx);
+    }
+
+    public static void SetIdleSeconds(UInt64 idle_seconds)
+    {
+        toggl_set_idle_seconds(ctx, idle_seconds);
+    }
+
+    public static string FormatDurationInSecondsHHMMSS(Int64 duration_in_seconds)
+    {
+        return toggl_format_tracking_time_duration(duration_in_seconds);
+    }
+
+    public static string RunScript(string script, ref Int64 err)
+    {
+        return toggl_run_script(ctx, script, ref err);
+    }
+
+    public static long AddAutotrackerRule(string term, ulong projectId)
+    {
+        return toggl_autotracker_add_rule(ctx, term, projectId);
+    }
+
+    public static bool DeleteAutotrackerRule(long id)
+    {
+        return toggl_autotracker_delete_rule(ctx, id);
+    }
+
+    #endregion
+
+    #region callback events
+
+    public static event DisplayApp OnApp = delegate { };
+    public static event DisplayError OnError = delegate { };
+    public static event DisplayOnlineState OnOnlineState = delegate { };
+    public static event DisplayLogin OnLogin = delegate { };
+    public static event DisplayReminder OnReminder = delegate { };
+    public static event DisplayTimeEntryList OnTimeEntryList = delegate { };
+    public static event DisplayAutocomplete OnTimeEntryAutocomplete = delegate { };
+    public static event DisplayAutocomplete OnMinitimerAutocomplete = delegate { };
+    public static event DisplayAutocomplete OnProjectAutocomplete = delegate { };
+    public static event DisplayTimeEntryEditor OnTimeEntryEditor = delegate { };
+    public static event DisplayViewItems OnWorkspaceSelect = delegate { };
+    public static event DisplayViewItems OnClientSelect = delegate { };
+    public static event DisplayViewItems OnTags = delegate { };
+    public static event DisplaySettings OnSettings = delegate { };
+    public static event DisplayRunningTimerState OnRunningTimerState = delegate { };
+    public static event DisplayStoppedTimerState OnStoppedTimerState = delegate { };
+    public static event DisplayURL OnURL = delegate { };
+    public static event DisplayIdleNotification OnIdleNotification = delegate { };
+    public static event DisplayAutotrackerRules OnAutotrackerRules = delegate { };
+    public static event DisplayAutotrackerNotification OnAutotrackerNotification = delegate { };
+
+    private static void listenToLibEvents()
+    {
+        toggl_on_show_app(ctx, open =>
+        {
+            using (Performance.Measure("Calling OnApp"))
+            {
+                OnApp(open);
+            }
+        });
+
+        toggl_on_error(ctx, (errmsg, user_error) =>
+        {
+            using (Performance.Measure("Calling OnError, user_error: {1}, message: {0}", errmsg, user_error))
+            {
+                OnError(errmsg, user_error);
+            }
+        });
+
+        toggl_on_online_state(ctx, state =>
+        {
+            using (Performance.Measure("Calling OnOnlineState, state: {0}", state))
+            {
+                OnOnlineState(state);
+            }
+        });
+
+        toggl_on_login(ctx, (open, user_id) =>
+        {
+            using (Performance.Measure("Calling OnLogin"))
+            {
+                OnLogin(open, user_id);
+            }
+        });
+
+        toggl_on_reminder(ctx, (title, informative_text) =>
+        {
+            using (Performance.Measure("Calling OnReminder, title: {0}", title))
+            {
+                OnReminder(title, informative_text);
+            }
+        });
+
+        toggl_on_time_entry_list(ctx, (open, first) =>
+        {
+            using (Performance.Measure("Calling OnTimeEntryList"))
+            {
+                OnTimeEntryList(open, convertToTimeEntryList(first));
+            }
+        });
+
+        toggl_on_time_entry_autocomplete(ctx, first =>
+        {
+            using (Performance.Measure("Calling OnTimeEntryAutocomplete"))
+            {
+                OnTimeEntryAutocomplete(convertToAutocompleteList(first));
+            }
+        });
+
+        toggl_on_mini_timer_autocomplete(ctx, first =>
+        {
+            using (Performance.Measure("Calling OnMinitimerAutocomplete"))
+            {
+                OnMinitimerAutocomplete(convertToAutocompleteList(first));
+            }
+        });
+
+        toggl_on_project_autocomplete(ctx, first =>
+        {
+            using (Performance.Measure("Calling OnProjectAutocomplete"))
+            {
+                OnProjectAutocomplete(convertToAutocompleteList(first));
+            }
+        });
+
+        toggl_on_time_entry_editor(ctx, (open, te, focused_field_name) =>
+        {
+            using (Performance.Measure("Calling OnTimeEntryEditor, focused field: {0}", focused_field_name))
+            {
+                OnTimeEntryEditor(open, marshalStruct<TogglTimeEntryView>(te), focused_field_name);
+            }
+        });
+
+        toggl_on_workspace_select(ctx, first =>
+        {
+            using (Performance.Measure("Calling OnWorkspaceSelect"))
+            {
+                OnWorkspaceSelect(convertToViewItemList(first));
+            }
+        });
+
+        toggl_on_client_select(ctx, first =>
+        {
+            using (Performance.Measure("Calling OnClientSelect"))
+            {
+                OnClientSelect(convertToViewItemList(first));
+            }
+        });
+
+        toggl_on_tags(ctx, first =>
+        {
+            using (Performance.Measure("Calling OnTags"))
+            {
+                OnTags(convertToViewItemList(first));
+            }
+        });
+
+        toggl_on_settings(ctx, (open, settings) =>
+        {
+            using (Performance.Measure("Calling OnSettings"))
+            {
+                OnSettings(open, marshalStruct<TogglSettingsView>(settings));
+            }
+        });
+
+        toggl_on_timer_state(ctx, te =>
+        {
+            if (te == IntPtr.Zero)
+            {
+                using (Performance.Measure("Calling OnStoppedTimerState"))
+                {
+                    OnStoppedTimerState();
+                    return;
+                }
+            }
+            using (Performance.Measure("Calling OnRunningTimerState"))
+            {
+                OnRunningTimerState(marshalStruct<TogglTimeEntryView>(te));
+            }
+        });
+
+        toggl_on_url(ctx, url =>
+        {
+            using (Performance.Measure("Calling OnURL"))
+            {
+                OnURL(url);
+            }
+        });
+
+        toggl_on_idle_notification(ctx, (guid, since, duration, started, description) =>
+        {
+            using (Performance.Measure("Calling OnIdleNotification"))
+            {
+                OnIdleNotification(guid, since, duration, started, description);
+            }
+        });
+
+        toggl_on_autotracker_rules(ctx, (first, count, list) =>
+        {
+            using (Performance.Measure("Calling OnAutotrackerRules"))
+            {
+                OnAutotrackerRules(convertToAutotrackerEntryList(first), list);
+            }
+        });
+
+        toggl_on_autotracker_notification(ctx, (name, id) =>
+        {
+            using (Performance.Measure("Calling OnAutotrackerNotification"))
+            {
+                OnAutotrackerNotification(name, id);
+            }
+        });
+    }
+
+    #endregion
+
+    #region startup
+
+    private static void parseCommandlineParams()
+    {
+        string[] args = Environment.GetCommandLineArgs();
+        for (int i = 0; i < args.Length; i++)
+        {
+            if (args[i].Contains("script") && args[i].Contains("path"))
+            {
+                ScriptPath = args[i + 1];
+                Console.WriteLine("ScriptPath = {0}", ScriptPath);
+            }
+            else if (args[i].Contains("log") && args[i].Contains("path"))
+            {
+                LogPath = args[i + 1];
+                Console.WriteLine("LogPath = {0}", LogPath);
+            }
+            else if (args[i].Contains("db") && args[i].Contains("path"))
+            {
+                DatabasePath = args[i + 1];
+                Console.WriteLine("DatabasePath = {0}", DatabasePath);
+            }
+            else if (args[i].Contains("environment"))
+            {
+                Env = args[i + 1];
+                Console.WriteLine("Environment = {0}", Env);
+            }
+        }
+    }
+
+    public static bool StartUI(string version)
+    {
+        parseCommandlineParams();
+
+        ctx = toggl_context_init("windows_native_app", version);
+
+        toggl_set_environment(ctx, Env);
+
+        string cacert_path = Path.Combine(
+            AppDomain.CurrentDomain.BaseDirectory,
+            "cacert.pem");
+        toggl_set_cacert_path(ctx, cacert_path);
+
+        string err = toggl_check_view_struct_size(
+            Marshal.SizeOf(new TogglTimeEntryView()),
+            Marshal.SizeOf(new TogglAutocompleteView()),
+            Marshal.SizeOf(new TogglGenericView()),
+            Marshal.SizeOf(new TogglSettingsView()),
+            Marshal.SizeOf(new TogglAutotrackerRuleView()));
+        if (null != err) {
+            throw new System.InvalidOperationException(err);
+        }
+
+        listenToLibEvents();
+
+        if (IsUpdateCheckDisabled())
+        {
+            toggl_disable_update_check(ctx);
+        }
+
+        // Move "old" format app data folder, if it exists
+        string oldpath = Path.Combine(Environment.GetFolderPath(
+            Environment.SpecialFolder.ApplicationData), "Kopsik");
+        string path = Path.Combine(Environment.GetFolderPath(
+            Environment.SpecialFolder.LocalApplicationData), "TogglDesktop");
+        if (Directory.Exists(oldpath) && !Directory.Exists(path))
+        {
+            Directory.Move(oldpath, path);
+        }
+
+        string updatePath = Path.Combine(path, "updates");
+
+#if !INVS
+        installPendingUpdates(updatePath);
+#endif
+
+        // Configure log, db path
+        Directory.CreateDirectory(path);
+
+        if (null == LogPath)
+        {
+            LogPath = Path.Combine(path, "toggldesktop.log");
+        }
+        toggl_set_log_path(LogPath);
+        toggl_set_log_level("debug");
+
+        if (null == DatabasePath)
+        {
+            DatabasePath = Path.Combine(path, "toggldesktop.db");
+        }
+
+        // Rename database file, if not done yet
+        string olddatabasepath = Path.Combine(path, "kopsik.db");
+        if (File.Exists(olddatabasepath) && !File.Exists(DatabasePath))
+        {
+            File.Move(olddatabasepath, DatabasePath);
+        }
+
+        if (!toggl_set_db_path(ctx, DatabasePath))
+        {
+            throw new System.Exception("Failed to initialize database at " + DatabasePath);
+        }
+
+        toggl_set_update_path(ctx, updatePath);
+
+        // Start pumping UI events
+        return toggl_ui_start(ctx);
+    }
+
+    // ReSharper disable once UnusedMember.Local
+    // (updates are disabled in Release_VS configuration to allow for proper debugging)
+    private static void installPendingUpdates(string updatePath)
+    {
+        if (!Directory.Exists(updatePath))
+        {
+            return;
+        }
+
+        var di = new DirectoryInfo(updatePath);
+        var files = di.GetFiles("TogglDesktopInstaller*.exe",
+                                SearchOption.TopDirectoryOnly);
+        if (files.Length > 1)
+        {
+            // Somethings fubar. Delete the updates to start over
+            foreach (var file in files)
+            {
+                file.Delete();
+            }
+            return;
+        }
+
+        if (files.Length < 1)
+        {
+            return;
+        }
+
+        var updaterPath = Path.Combine(
+            AppDomain.CurrentDomain.BaseDirectory,
+            "TogglDesktopUpdater.exe");
+        if (!File.Exists(updaterPath))
+        {
+            Debug("TogglDesktopUpdater.exe not found");
+            return;
+        }
+
+        var psi = new ProcessStartInfo
+        {
+            FileName = updaterPath,
+            Arguments = Process.GetCurrentProcess().Id
+            + " " + string.Format("\"{0}\"", files[0].FullName)
+            + " " + string.Format("\"{0}\"", System.Reflection.Assembly.GetEntryAssembly().Location)
+        };
+        var process = Process.Start(psi);
+        if (process != null && !process.HasExited && process.Id != 0)
+        {
+            // Update has started. Quit, installer will restart me.
+            Environment.Exit(0);
+        }
+
+        Debug("Failed to start updater process");
+    }
+
+    public static bool IsUpdateCheckDisabled()
+    {
+        // On Windows platform, system admin can disable
+        // automatic update check via registry key.
+        object value = Microsoft.Win32.Registry.GetValue(
+            "HKEY_LOCAL_MACHINE\\SOFTWARE\\Policies\\Toggl\\TogglDesktop",
+            "UpdateCheckDisabled",
+            false);
+        if (value == null)
+        {
+            return false;
+        }
+        return Convert.ToBoolean(value);
+    }
+    #endregion
+
+    #region converting data
+
+    #region high level
+
+    private static List<TogglGenericView> convertToViewItemList(IntPtr first)
+    {
+        return marshalList<TogglGenericView>(
+            first, n => n.Next, "marshalling view item list");
+    }
+
+    private static List<TogglAutocompleteView> convertToAutocompleteList(IntPtr first)
+    {
+        return marshalList<TogglAutocompleteView>(
+            first, n => n.Next, "marshalling auto complete list");
+    }
+
+    private static List<TogglTimeEntryView> convertToTimeEntryList(IntPtr first)
+    {
+        return marshalList<TogglTimeEntryView>(
+            first, n => n.Next, "marshalling time entry list");
+    }
+
+    private static List<TogglAutotrackerRuleView> convertToAutotrackerEntryList(IntPtr first)
+    {
+        return marshalList<TogglAutotrackerRuleView>(
+            first, n => n.Next, "marshalling time entry list");
+    }
+
+    #endregion
+
+    #region low level
+
+    private static List<T> marshalList<T>(IntPtr node, Func<T, IntPtr> getNext, string performanceMessage)
+        where T : struct
+    {
+        if (performanceMessage == null)
+            return marshalList(node, getNext);
+
+        using (var token = Performance.Measure(performanceMessage))
+        {
+            var list = marshalList(node, getNext);
+            token.WithInfo("count: " + list.Count);
+            return list;
+        }
+    }
+
+    private static List<T> marshalList<T>(IntPtr node, Func<T, IntPtr> getNext)
+        where T : struct
+    {
+        var list = new List<T>();
+
+        while (node != IntPtr.Zero)
+        {
+            var t = (T)Marshal.PtrToStructure(node, typeof(T));
+            list.Add(t);
+            node = getNext(t);
+        }
+
+        return list;
+    }
+
+    private static T marshalStruct<T>(IntPtr pointer)
+        where T : struct
+    {
+        return (T)Marshal.PtrToStructure(pointer, typeof(T));
+    }
+
+    #endregion
+
+    #endregion
+
+    #region getting/setting global shortcuts
+
+    public static void SetKeyStart(string key)
+    {
+        toggl_set_key_start(ctx, key);
+    }
+    public static string GetKeyStart()
+    {
+        return toggl_get_key_start(ctx);
+    }
+    public static void SetKeyShow(string key)
+    {
+        toggl_set_key_show(ctx, key);
+    }
+    public static string GetKeyShow()
+    {
+        return toggl_get_key_show(ctx);
+    }
+    public static void SetKeyModifierShow(ModifierKeys mods)
+    {
+        toggl_set_key_modifier_show(ctx, mods.ToString());
+    }
+    public static ModifierKeys GetKeyModifierShow()
+    {
+        var s = toggl_get_key_modifier_show(ctx);
+        if (string.IsNullOrWhiteSpace(s))
+            return ModifierKeys.None;
+        return (ModifierKeys)Enum.Parse(typeof(ModifierKeys), s, true);
+    }
+    public static void SetKeyModifierStart(ModifierKeys mods)
+    {
+        toggl_set_key_modifier_start(ctx, mods.ToString());
+    }
+    public static ModifierKeys GetKeyModifierStart()
+    {
+        var s = toggl_get_key_modifier_start(ctx);
+        if(string.IsNullOrWhiteSpace(s))
+            return ModifierKeys.None;
+        return (ModifierKeys)Enum.Parse(typeof(ModifierKeys), s, true);
+    }
+
+    #endregion
+
+    #region getting/setting window settings
+
+    public static void SetWindowMaximized(bool maximised)
+    {
+        toggl_set_window_maximized(ctx, maximised);
+    }
+    public static bool GetWindowMaximized()
+    {
+        return toggl_get_window_maximized(ctx);
+    }
+    public static void SetWindowMinimized(bool minimized)
+    {
+        toggl_set_window_minimized(ctx, minimized);
+    }
+    public static bool GetWindowMinimized()
+    {
+        return toggl_get_window_minimized(ctx);
+    }
+
+    public static void SetEditViewWidth(long width)
+    {
+        toggl_set_window_edit_size_width(ctx, width);
+    }
+    public static long GetEditViewWidth()
+    {
+        return toggl_get_window_edit_size_width(ctx);
+    }
+
+    public static bool SetWindowSettings(
+        long x, long y, long h, long w)
+    {
+        return toggl_set_window_settings(ctx, x, y, h, w);
+    }
+
+
+    public static bool WindowSettings(
+        ref long x, ref long y, ref long h, ref long w)
+    {
+        return toggl_window_settings(ctx, ref x, ref y, ref h, ref w);
+    }
+
+    #endregion
+
+    #region various
+
+    public static DateTime DateTimeFromUnix(UInt64 unix_seconds)
+    {
+        return UnixEpoch.AddSeconds(unix_seconds).ToLocalTime();
+    }
+
+    public static Int64 UnixFromDateTime(DateTime value)
+    {
+        TimeSpan span = (value - UnixEpoch.ToLocalTime());
+        return (Int64)span.TotalSeconds;
+    }
+
+    public static void NewError(string errmsg, bool user_error)
+    {
+        OnError(errmsg, user_error);
+    }
+
+    public static bool AskToDeleteEntry(string guid)
+    {
+        var result = MessageBox.Show(mainWindow, "Delete time entry?", "Please confirm",
+                                     MessageBoxButton.OKCancel, "DELETE ENTRY");
+
+        if (result == MessageBoxResult.OK)
+        {
+            return DeleteTimeEntry(guid);
+        }
+        return false;
+    }
+
+    public static void RegisterMainWindow(MainWindow window)
+    {
+        if (mainWindow != null)
+            throw new Exception("Can only register main window once!");
+
+        mainWindow = window;
+    }
+
+    #endregion
+
+}
+}