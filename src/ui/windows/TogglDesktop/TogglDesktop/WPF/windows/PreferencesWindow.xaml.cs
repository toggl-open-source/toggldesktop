--- conflicted
+++ resolved
@@ -1,456 +1,451 @@
-﻿
-using System;
-using System.Threading.Tasks;
-using System.Windows;
-using System.Windows.Controls;
-using System.Windows.Controls.Primitives;
-using System.Windows.Input;
-using TogglDesktop.Diagnostics;
-
-namespace TogglDesktop.WPF
-{
-    partial class PreferencesWindow
-    {
-        private const string recordButtonIdleText = "Record shortcut";
-        private const string recordButtonRecordingText = "Type shortcut...";
-
-        private readonly ShortcutRecorder showHideShortcutRecorder;
-        private readonly ShortcutRecorder continueStopShortcutRecorder;
-        private bool isSaving;
-
-        public PreferencesWindow()
-        {
-            this.InitializeComponent();
-
-            Toggl.OnSettings += this.onSettings;
-            Toggl.OnLogin += this.onLogin;
-
-            this.showHideShortcutRecorder = new ShortcutRecorder(this.showHideShortcutRecordButton, this.showHideShortcutClearButton);
-            this.continueStopShortcutRecorder = new ShortcutRecorder(this.continueStopShortcutRecordButton, this.continueStopShortcutClearButton);
-
-            this.IsVisibleChanged += (sender, args) => this.isVisibleChanged();
-        }
-
-        private void isVisibleChanged()
-        {
-            if (this.IsVisible)
-            {
-                return;
-            }
-
-            this.showHideShortcutRecorder.Reset();
-            this.continueStopShortcutRecorder.Reset();
-        }
-        
-        private void onLogin(bool open, ulong userID)
-        {
-            if (this.TryBeginInvoke(this.onLogin, open, userID))
-                return;
-
-            this.recordTimelineCheckBox.IsEnabled = !open && userID != 0;
-            this.recordTimelineCheckBox.IsChecked = Toggl.IsTimelineRecordingEnabled();
-        }
-
-        private void onSettings(bool open, Toggl.TogglSettingsView settings)
-        {
-            if (this.TryBeginInvoke(this.onSettings, open, settings))
-                return;
-
-            if (this.isSaving)
-                return;
-
-            using (Performance.Measure("filling settings from OnSettings"))
-            {
-                this.updateUI(settings);
-            }
-
-            if (open)
-            {
-                this.Show();
-                this.Topmost = true;
-            }
-        }
-
-        private void updateUI(Toggl.TogglSettingsView settings)
-        {
-            #region general
-
-            this.idleDetectionCheckBox.IsChecked = settings.UseIdleDetection;
-            this.idleDetectionDurationTextBox.Text = settings.IdleMinutes.ToString();
-
-            this.recordTimelineCheckBox.IsChecked = settings.RecordTimeline;
-            this.onTopCheckBox.IsChecked = settings.OnTop;
-
-            #endregion
-
-            #region proxy
-
-            this.useNoProxyRadioButton.IsChecked = true;
-            this.useSystemProxySettingsCheckBox.IsChecked = settings.AutodetectProxy;
-            this.useProxyCheckBox.IsChecked = settings.UseProxy;
-            this.proxyHostTextBox.Text = settings.ProxyHost;
-            this.proxyPortTextBox.Text = settings.ProxyPort.ToString();
-            this.proxyUsernameTextBox.Text = settings.ProxyUsername;
-            this.proxyPasswordBox.Password = settings.ProxyPassword;
-
-            #endregion
-
-            #region reminder
-
-            this.remindToTrackCheckBox.IsChecked = settings.Reminder;
-            this.remindToTrackIntervalTextBox.Text = settings.ReminderMinutes.ToString();
-            this.reminderStartTimeTextBox.Text = settings.RemindStarts;
-            this.reminderEndTimeTextBox.Text = settings.RemindEnds;
-
-            this.remindOnMondayTextBox.IsChecked = settings.RemindMon;
-            this.remindOnTuesdayTextBox.IsChecked = settings.RemindTue;
-            this.remindOnWednesdayTextBox.IsChecked = settings.RemindWed;
-            this.remindOnThursdayTextBox.IsChecked = settings.RemindThu;
-            this.remindOnFridayTextBox.IsChecked = settings.RemindFri;
-            this.remindOnSaturdayTextBox.IsChecked = settings.RemindSat;
-            this.remindOnSundayTextBox.IsChecked = settings.RemindSun;
-
-            #endregion
-
-            #region global shortcuts
-
-            trySetHotKey(
-                Toggl.GetKeyShow,
-                Toggl.GetKeyModifierShow,
-                this.showHideShortcutRecorder
-                );
-            trySetHotKey(
-                Toggl.GetKeyStart,
-                Toggl.GetKeyModifierStart,
-                this.continueStopShortcutRecorder
-                );
-
-            #endregion
-        }
-
-        private static void trySetHotKey(Func<string> getKeyCode, Func<ModifierKeys> getModifiers, ShortcutRecorder recorder)
-        {
-            try
-            {
-                var keyCode = getKeyCode();
-
-                if (string.IsNullOrEmpty(keyCode))
-                {
-                    recorder.Reset(null);
-                    return;
-                }
-
-                var modifiers = getModifiers();
-                recorder.Reset(new Utils.KeyCombination(modifiers, keyCode));
-
-            }
-            catch (Exception e)
-            {
-                Toggl.Debug(string.Format("Could not load hotkey: {0}", e));
-                recorder.Reset(null);
-            }
-        }
-
-        private static string keyEventToString(TogglDesktop.ModifierKeys modifiers, string keyCode)
-        {
-            var res = "";
-            if (modifiers.HasFlag(TogglDesktop.ModifierKeys.Control))
-            {
-                res += "Ctrl + ";
-            }
-            if (modifiers.HasFlag(TogglDesktop.ModifierKeys.Shift))
-            {
-                res += "Shift + ";
-            }
-            if (modifiers.HasFlag(TogglDesktop.ModifierKeys.Alt))
-            {
-                res += "Alt + ";
-            }
-            res += keyCode;
-            return res;
-        }
-
-        private Toggl.TogglSettingsView createSettingsFromUI()
-        {
-            var settings = new Toggl.TogglSettingsView
-            {
-                #region general
-
-                UseIdleDetection = isChecked(this.idleDetectionCheckBox),
-                IdleMinutes = toULong(this.idleDetectionDurationTextBox.Text),
-
-                RecordTimeline = isChecked(this.recordTimelineCheckBox),
-                OnTop = isChecked(this.onTopCheckBox),
-
-                #endregion
-
-                #region proxy
-
-                AutodetectProxy = isChecked(this.useSystemProxySettingsCheckBox),
-                UseProxy = isChecked(this.useProxyCheckBox),
-                ProxyHost = this.proxyHostTextBox.Text,
-                ProxyPort = toULong(this.proxyPortTextBox.Text),
-                ProxyUsername = this.proxyUsernameTextBox.Text,
-                ProxyPassword = this.proxyPasswordBox.Password,
-
-                #endregion
-
-                #region auto tracker
-
-                Autotrack = isChecked(this.enableAutotrackerCheckbox),
-
-                #endregion
-
-                #region reminder
-
-                Reminder = isChecked(this.remindToTrackCheckBox),
-                ReminderMinutes = toULong(this.remindToTrackIntervalTextBox.Text),
-                RemindStarts = this.reminderStartTimeTextBox.Text,
-                RemindEnds = this.reminderEndTimeTextBox.Text,
-
-                RemindMon = isChecked(this.remindOnMondayTextBox),
-                RemindTue = isChecked(this.remindOnTuesdayTextBox),
-                RemindWed = isChecked(this.remindOnWednesdayTextBox),
-                RemindThu = isChecked(this.remindOnThursdayTextBox),
-                RemindFri = isChecked(this.remindOnFridayTextBox),
-                RemindSat = isChecked(this.remindOnSaturdayTextBox),
-                RemindSun = isChecked(this.remindOnSundayTextBox),
-
-                #endregion
-            };
-
-            return settings;
-        }
-
-        private static bool isChecked(ToggleButton checkBox)
-        {
-            return checkBox.IsChecked ?? false;
-        }
-
-        private static ulong toULong(string text)
-        {
-            ulong ret;
-            ulong.TryParse(text, out ret);
-            return ret;
-        }
-
-        private async void saveButtonClicked(object sender, RoutedEventArgs e)
-        {
-            try
-            {
-                this.isSaving = true;
-                this.IsEnabled = false;
-                
-                using (Performance.Measure("saving settings"))
-                {
-                    var settings = this.createSettingsFromUI();
-
-                    var success = await Task.Run(() => this.save(settings));
-
-                    if (success)
-                        this.Hide();
-                }
-            }
-            finally
-            {
-                this.IsEnabled = true;
-                this.isSaving = false;
-            }
-        }
-
-<<<<<<< HEAD
-        private bool save(Toggl.TogglSettingsView settings)
-        {
-            using (Performance.Measure("saving global shortcuts"))
-            {
-                this.saveShortCuts();
-=======
-                if (Toggl.SetSettings(settings))
-                    this.Hide();
->>>>>>> 2eeb5b2b
-            }
-
-            return Toggl.SetSettings(settings);
-        }
-
-        private void saveShortCuts()
-        {
-            if (this.showHideShortcutRecorder.HasChanged)
-                Utils.SetShortcutForShow(this.showHideShortcutRecorder.Shortcut);
-            if (this.continueStopShortcutRecorder.HasChanged)
-                Utils.SetShortcutForStart(this.continueStopShortcutRecorder.Shortcut);
-        }
-
-        private void cancelButtonClicked(object sender, RoutedEventArgs e)
-        {
-            this.Hide();
-        }
-
-        protected override void onCloseButtonClick(object sender, RoutedEventArgs e)
-        {
-            this.Hide();
-        }
-
-        private void windowKeyDown(object sender, KeyEventArgs e)
-        {
-            if(e.Key == Key.Escape)
-            {
-                this.Hide();
-                e.Handled = true;
-            }
-        }
-
-        #region shortcuts
-
-        private class ShortcutRecorder
-        {
-            private readonly Button button;
-            private bool recording;
-            private ModifierKeys prematurelyReleasedModifiers;
-
-            public bool HasChanged { get; private set; }
-            public Utils.KeyCombination? Shortcut { get; private set; }
-
-            public ShortcutRecorder(Button button, Button clearButton)
-            {
-                this.button = button;
-                button.Click += (sender, args) => this.startRecording();
-                button.KeyUp += this.onKeyUp;
-                button.LostKeyboardFocus += (sender, args) =>
-                {
-                    if (this.recording)
-                        this.Reset();
-                };
-                clearButton.Click += (sender, args) => this.clear();
-                this.button.Content = recordButtonIdleText;
-            }
-
-            private void clear()
-            {
-                this.Reset();
-                this.Shortcut = null;
-                this.HasChanged = true;
-                this.button.Content = recordButtonIdleText;
-            }
-
-            private void startRecording()
-            {
-                this.recording = true;
-                this.button.Content = recordButtonRecordingText;
-                this.prematurelyReleasedModifiers = ModifierKeys.None;
-            }
-
-            private const ModifierKeys requiredModifiersUnion =
-                ModifierKeys.Alt | ModifierKeys.Control | ModifierKeys.Win;
-
-            private void onKeyUp(object sender, KeyEventArgs e)
-            {
-                if (!this.recording)
-                    return;
-
-                var key = (e.Key == Key.System ? e.SystemKey : e.Key);
-
-                // this allows modifiers to be released before actual key and still record properly
-                if (this.checkPrematureModifiers(key))
-                    return;
-
-                var mods = getCurrentModifiers() | this.prematurelyReleasedModifiers;
-
-                if ((mods & requiredModifiersUnion) == ModifierKeys.None)
-                {
-                    if (key == Key.Enter || key == Key.Space)
-                    {
-                        // this happens when user starts recoding with keyboard
-                        return;
-                    }
-
-                    this.cancelRecording();
-                    return;
-                }
-
-                this.cancelRecording();
-
-                if (key == Key.None)
-                {
-                    return;
-                }
-
-                var keyString = key.ToString();
-
-                this.button.Content = keyEventToString(mods, keyString);
-
-                this.Shortcut = new Utils.KeyCombination(mods, keyString);
-                this.HasChanged = true;
-
-                e.Handled = true;
-            }
-
-            private bool checkPrematureModifier(
-                Key capturedKey, Key modifierLeft, Key modifierRight, ModifierKeys modifier)
-            {
-                if (capturedKey != modifierLeft && capturedKey != modifierRight)
-                    return false;
-
-                this.prematurelyReleasedModifiers |= modifier;
-                return true;
-            }
-
-
-            private bool checkPrematureModifiers(Key key)
-            {
-                return this.checkPrematureModifier(key, Key.LeftShift, Key.RightShift, ModifierKeys.Shift)
-                    || this.checkPrematureModifier(key, Key.LeftAlt, Key.RightAlt, ModifierKeys.Alt)
-                    || this.checkPrematureModifier(key, Key.LeftCtrl, Key.RightCtrl, ModifierKeys.Control)
-                    || this.checkPrematureModifier(key, Key.LWin, Key.RWin, ModifierKeys.Win);
-            }
-
-            private void cancelRecording()
-            {
-                if (this.Shortcut.HasValue)
-                {
-                    var shortcut = this.Shortcut.Value;
-                    this.button.Content = keyEventToString(shortcut.Modifiers, shortcut.KeyCode);
-                }
-                else
-                {
-                    this.button.Content = recordButtonIdleText;
-                }
-                this.recording = false;
-            }
-
-            public void Reset()
-            {
-                this.cancelRecording();
-                this.HasChanged = false;
-            }
-
-            public void Reset(Utils.KeyCombination? shortcut)
-            {
-                this.Shortcut = shortcut;
-                this.Reset();
-            }
-
-            private static ModifierKeys getCurrentModifiers()
-            {
-                ModifierKeys modifiers = 0;
-
-                var mods = Keyboard.Modifiers;
-
-                if (mods.HasFlag(System.Windows.Input.ModifierKeys.Alt))
-                    modifiers |= ModifierKeys.Alt;
-                if (mods.HasFlag(System.Windows.Input.ModifierKeys.Control))
-                    modifiers |= ModifierKeys.Control;
-                if (mods.HasFlag(System.Windows.Input.ModifierKeys.Shift))
-                    modifiers |= ModifierKeys.Shift;
-                if (mods.HasFlag(System.Windows.Input.ModifierKeys.Windows))
-                    modifiers |= ModifierKeys.Win;
-
-                return modifiers;
-            }
-
-        }
-
-        #endregion
-
-    }
-}
+﻿
+using System;
+using System.Threading.Tasks;
+using System.Windows;
+using System.Windows.Controls;
+using System.Windows.Controls.Primitives;
+using System.Windows.Input;
+using TogglDesktop.Diagnostics;
+
+namespace TogglDesktop.WPF
+{
+    partial class PreferencesWindow
+    {
+        private const string recordButtonIdleText = "Record shortcut";
+        private const string recordButtonRecordingText = "Type shortcut...";
+
+        private readonly ShortcutRecorder showHideShortcutRecorder;
+        private readonly ShortcutRecorder continueStopShortcutRecorder;
+        private bool isSaving;
+
+        public PreferencesWindow()
+        {
+            this.InitializeComponent();
+
+            Toggl.OnSettings += this.onSettings;
+            Toggl.OnLogin += this.onLogin;
+
+            this.showHideShortcutRecorder = new ShortcutRecorder(this.showHideShortcutRecordButton, this.showHideShortcutClearButton);
+            this.continueStopShortcutRecorder = new ShortcutRecorder(this.continueStopShortcutRecordButton, this.continueStopShortcutClearButton);
+
+            this.IsVisibleChanged += (sender, args) => this.isVisibleChanged();
+        }
+
+        private void isVisibleChanged()
+        {
+            if (this.IsVisible)
+            {
+                return;
+            }
+
+            this.showHideShortcutRecorder.Reset();
+            this.continueStopShortcutRecorder.Reset();
+        }
+        
+        private void onLogin(bool open, ulong userID)
+        {
+            if (this.TryBeginInvoke(this.onLogin, open, userID))
+                return;
+
+            this.recordTimelineCheckBox.IsEnabled = !open && userID != 0;
+            this.recordTimelineCheckBox.IsChecked = Toggl.IsTimelineRecordingEnabled();
+        }
+
+        private void onSettings(bool open, Toggl.TogglSettingsView settings)
+        {
+            if (this.TryBeginInvoke(this.onSettings, open, settings))
+                return;
+
+            if (this.isSaving)
+                return;
+
+            using (Performance.Measure("filling settings from OnSettings"))
+            {
+                this.updateUI(settings);
+            }
+
+            if (open)
+            {
+                this.Show();
+                this.Topmost = true;
+            }
+        }
+
+        private void updateUI(Toggl.TogglSettingsView settings)
+        {
+            #region general
+
+            this.idleDetectionCheckBox.IsChecked = settings.UseIdleDetection;
+            this.idleDetectionDurationTextBox.Text = settings.IdleMinutes.ToString();
+
+            this.recordTimelineCheckBox.IsChecked = settings.RecordTimeline;
+            this.onTopCheckBox.IsChecked = settings.OnTop;
+
+            #endregion
+
+            #region proxy
+
+            this.useNoProxyRadioButton.IsChecked = true;
+            this.useSystemProxySettingsCheckBox.IsChecked = settings.AutodetectProxy;
+            this.useProxyCheckBox.IsChecked = settings.UseProxy;
+            this.proxyHostTextBox.Text = settings.ProxyHost;
+            this.proxyPortTextBox.Text = settings.ProxyPort.ToString();
+            this.proxyUsernameTextBox.Text = settings.ProxyUsername;
+            this.proxyPasswordBox.Password = settings.ProxyPassword;
+
+            #endregion
+
+            #region reminder
+
+            this.remindToTrackCheckBox.IsChecked = settings.Reminder;
+            this.remindToTrackIntervalTextBox.Text = settings.ReminderMinutes.ToString();
+            this.reminderStartTimeTextBox.Text = settings.RemindStarts;
+            this.reminderEndTimeTextBox.Text = settings.RemindEnds;
+
+            this.remindOnMondayTextBox.IsChecked = settings.RemindMon;
+            this.remindOnTuesdayTextBox.IsChecked = settings.RemindTue;
+            this.remindOnWednesdayTextBox.IsChecked = settings.RemindWed;
+            this.remindOnThursdayTextBox.IsChecked = settings.RemindThu;
+            this.remindOnFridayTextBox.IsChecked = settings.RemindFri;
+            this.remindOnSaturdayTextBox.IsChecked = settings.RemindSat;
+            this.remindOnSundayTextBox.IsChecked = settings.RemindSun;
+
+            #endregion
+
+            #region global shortcuts
+
+            trySetHotKey(
+                Toggl.GetKeyShow,
+                Toggl.GetKeyModifierShow,
+                this.showHideShortcutRecorder
+                );
+            trySetHotKey(
+                Toggl.GetKeyStart,
+                Toggl.GetKeyModifierStart,
+                this.continueStopShortcutRecorder
+                );
+
+            #endregion
+        }
+
+        private static void trySetHotKey(Func<string> getKeyCode, Func<ModifierKeys> getModifiers, ShortcutRecorder recorder)
+        {
+            try
+            {
+                var keyCode = getKeyCode();
+
+                if (string.IsNullOrEmpty(keyCode))
+                {
+                    recorder.Reset(null);
+                    return;
+                }
+
+                var modifiers = getModifiers();
+                recorder.Reset(new Utils.KeyCombination(modifiers, keyCode));
+
+            }
+            catch (Exception e)
+            {
+                Toggl.Debug(string.Format("Could not load hotkey: {0}", e));
+                recorder.Reset(null);
+            }
+        }
+
+        private static string keyEventToString(TogglDesktop.ModifierKeys modifiers, string keyCode)
+        {
+            var res = "";
+            if (modifiers.HasFlag(TogglDesktop.ModifierKeys.Control))
+            {
+                res += "Ctrl + ";
+            }
+            if (modifiers.HasFlag(TogglDesktop.ModifierKeys.Shift))
+            {
+                res += "Shift + ";
+            }
+            if (modifiers.HasFlag(TogglDesktop.ModifierKeys.Alt))
+            {
+                res += "Alt + ";
+            }
+            res += keyCode;
+            return res;
+        }
+
+        private Toggl.TogglSettingsView createSettingsFromUI()
+        {
+            var settings = new Toggl.TogglSettingsView
+            {
+                #region general
+
+                UseIdleDetection = isChecked(this.idleDetectionCheckBox),
+                IdleMinutes = toULong(this.idleDetectionDurationTextBox.Text),
+
+                RecordTimeline = isChecked(this.recordTimelineCheckBox),
+                OnTop = isChecked(this.onTopCheckBox),
+
+                #endregion
+
+                #region proxy
+
+                AutodetectProxy = isChecked(this.useSystemProxySettingsCheckBox),
+                UseProxy = isChecked(this.useProxyCheckBox),
+                ProxyHost = this.proxyHostTextBox.Text,
+                ProxyPort = toULong(this.proxyPortTextBox.Text),
+                ProxyUsername = this.proxyUsernameTextBox.Text,
+                ProxyPassword = this.proxyPasswordBox.Password,
+
+                #endregion
+
+                #region auto tracker
+
+                Autotrack = isChecked(this.enableAutotrackerCheckbox),
+
+                #endregion
+
+                #region reminder
+
+                Reminder = isChecked(this.remindToTrackCheckBox),
+                ReminderMinutes = toULong(this.remindToTrackIntervalTextBox.Text),
+                RemindStarts = this.reminderStartTimeTextBox.Text,
+                RemindEnds = this.reminderEndTimeTextBox.Text,
+
+                RemindMon = isChecked(this.remindOnMondayTextBox),
+                RemindTue = isChecked(this.remindOnTuesdayTextBox),
+                RemindWed = isChecked(this.remindOnWednesdayTextBox),
+                RemindThu = isChecked(this.remindOnThursdayTextBox),
+                RemindFri = isChecked(this.remindOnFridayTextBox),
+                RemindSat = isChecked(this.remindOnSaturdayTextBox),
+                RemindSun = isChecked(this.remindOnSundayTextBox),
+
+                #endregion
+            };
+
+            return settings;
+        }
+
+        private static bool isChecked(ToggleButton checkBox)
+        {
+            return checkBox.IsChecked ?? false;
+        }
+
+        private static ulong toULong(string text)
+        {
+            ulong ret;
+            ulong.TryParse(text, out ret);
+            return ret;
+        }
+
+        private async void saveButtonClicked(object sender, RoutedEventArgs e)
+        {
+            try
+            {
+                this.isSaving = true;
+                this.IsEnabled = false;
+                
+                using (Performance.Measure("saving settings"))
+                {
+                    var settings = this.createSettingsFromUI();
+
+                    var success = await Task.Run(() => this.save(settings));
+
+                    if (success)
+                        this.Hide();
+                }
+            }
+            finally
+            {
+                this.IsEnabled = true;
+                this.isSaving = false;
+            }
+        }
+
+        private bool save(Toggl.TogglSettingsView settings)
+        {
+            using (Performance.Measure("saving global shortcuts"))
+            {
+                this.saveShortCuts();
+            }
+
+            return Toggl.SetSettings(settings);
+        }
+
+        private void saveShortCuts()
+        {
+            if (this.showHideShortcutRecorder.HasChanged)
+                Utils.SetShortcutForShow(this.showHideShortcutRecorder.Shortcut);
+            if (this.continueStopShortcutRecorder.HasChanged)
+                Utils.SetShortcutForStart(this.continueStopShortcutRecorder.Shortcut);
+        }
+
+        private void cancelButtonClicked(object sender, RoutedEventArgs e)
+        {
+            this.Hide();
+        }
+
+        protected override void onCloseButtonClick(object sender, RoutedEventArgs e)
+        {
+            this.Hide();
+        }
+
+        private void windowKeyDown(object sender, KeyEventArgs e)
+        {
+            if(e.Key == Key.Escape)
+            {
+                this.Hide();
+                e.Handled = true;
+            }
+        }
+
+        #region shortcuts
+
+        private class ShortcutRecorder
+        {
+            private readonly Button button;
+            private bool recording;
+            private ModifierKeys prematurelyReleasedModifiers;
+
+            public bool HasChanged { get; private set; }
+            public Utils.KeyCombination? Shortcut { get; private set; }
+
+            public ShortcutRecorder(Button button, Button clearButton)
+            {
+                this.button = button;
+                button.Click += (sender, args) => this.startRecording();
+                button.KeyUp += this.onKeyUp;
+                button.LostKeyboardFocus += (sender, args) =>
+                {
+                    if (this.recording)
+                        this.Reset();
+                };
+                clearButton.Click += (sender, args) => this.clear();
+                this.button.Content = recordButtonIdleText;
+            }
+
+            private void clear()
+            {
+                this.Reset();
+                this.Shortcut = null;
+                this.HasChanged = true;
+                this.button.Content = recordButtonIdleText;
+            }
+
+            private void startRecording()
+            {
+                this.recording = true;
+                this.button.Content = recordButtonRecordingText;
+                this.prematurelyReleasedModifiers = ModifierKeys.None;
+            }
+
+            private const ModifierKeys requiredModifiersUnion =
+                ModifierKeys.Alt | ModifierKeys.Control | ModifierKeys.Win;
+
+            private void onKeyUp(object sender, KeyEventArgs e)
+            {
+                if (!this.recording)
+                    return;
+
+                var key = (e.Key == Key.System ? e.SystemKey : e.Key);
+
+                // this allows modifiers to be released before actual key and still record properly
+                if (this.checkPrematureModifiers(key))
+                    return;
+
+                var mods = getCurrentModifiers() | this.prematurelyReleasedModifiers;
+
+                if ((mods & requiredModifiersUnion) == ModifierKeys.None)
+                {
+                    if (key == Key.Enter || key == Key.Space)
+                    {
+                        // this happens when user starts recoding with keyboard
+                        return;
+                    }
+
+                    this.cancelRecording();
+                    return;
+                }
+
+                this.cancelRecording();
+
+                if (key == Key.None)
+                {
+                    return;
+                }
+
+                var keyString = key.ToString();
+
+                this.button.Content = keyEventToString(mods, keyString);
+
+                this.Shortcut = new Utils.KeyCombination(mods, keyString);
+                this.HasChanged = true;
+
+                e.Handled = true;
+            }
+
+            private bool checkPrematureModifier(
+                Key capturedKey, Key modifierLeft, Key modifierRight, ModifierKeys modifier)
+            {
+                if (capturedKey != modifierLeft && capturedKey != modifierRight)
+                    return false;
+
+                this.prematurelyReleasedModifiers |= modifier;
+                return true;
+            }
+
+
+            private bool checkPrematureModifiers(Key key)
+            {
+                return this.checkPrematureModifier(key, Key.LeftShift, Key.RightShift, ModifierKeys.Shift)
+                    || this.checkPrematureModifier(key, Key.LeftAlt, Key.RightAlt, ModifierKeys.Alt)
+                    || this.checkPrematureModifier(key, Key.LeftCtrl, Key.RightCtrl, ModifierKeys.Control)
+                    || this.checkPrematureModifier(key, Key.LWin, Key.RWin, ModifierKeys.Win);
+            }
+
+            private void cancelRecording()
+            {
+                if (this.Shortcut.HasValue)
+                {
+                    var shortcut = this.Shortcut.Value;
+                    this.button.Content = keyEventToString(shortcut.Modifiers, shortcut.KeyCode);
+                }
+                else
+                {
+                    this.button.Content = recordButtonIdleText;
+                }
+                this.recording = false;
+            }
+
+            public void Reset()
+            {
+                this.cancelRecording();
+                this.HasChanged = false;
+            }
+
+            public void Reset(Utils.KeyCombination? shortcut)
+            {
+                this.Shortcut = shortcut;
+                this.Reset();
+            }
+
+            private static ModifierKeys getCurrentModifiers()
+            {
+                ModifierKeys modifiers = 0;
+
+                var mods = Keyboard.Modifiers;
+
+                if (mods.HasFlag(System.Windows.Input.ModifierKeys.Alt))
+                    modifiers |= ModifierKeys.Alt;
+                if (mods.HasFlag(System.Windows.Input.ModifierKeys.Control))
+                    modifiers |= ModifierKeys.Control;
+                if (mods.HasFlag(System.Windows.Input.ModifierKeys.Shift))
+                    modifiers |= ModifierKeys.Shift;
+                if (mods.HasFlag(System.Windows.Input.ModifierKeys.Windows))
+                    modifiers |= ModifierKeys.Win;
+
+                return modifiers;
+            }
+
+        }
+
+        #endregion
+
+    }
+}