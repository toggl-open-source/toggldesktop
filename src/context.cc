--- conflicted
+++ resolved
@@ -854,7 +854,6 @@
 
         // Download update if it's not downloaded yet.
         {
-<<<<<<< HEAD
 			Poco::URI uri(url);
 
 			std::vector<std::string> path_segments;
@@ -874,22 +873,6 @@
 			
 			// Download file
 			std::string body("");
-=======
-            Poco::URI uri(url);
-
-            std::vector<std::string> path_segments;
-            uri.getPathSegments(path_segments);
-            std::string file = path_segments.back();
-
-            Poco::File f(file);
-            if (f.exists()) {
-                logger().debug("File already exists: " + file);
-                return noError;
-            }
-
-            // Download file
-            std::string body("");
->>>>>>> 92011c4c
             TogglClient client;
             err = client.Get(uri.getScheme() + "://" + uri.getHost(),
                              uri.getPathEtc(),
