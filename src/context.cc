
// Copyright 2014 Toggl Desktop developers

// No exceptions should be thrown from this class.
// If pointers to models are returned from this
// class, the ownership does not change and you
// must not delete the pointers you got.

// All public methods should start with an uppercase name.
// All public methods should catch their exceptions.

#include "context.h"

#include <iostream>  // NOLINT

#include "model/autotracker.h"
#include "model/client.h"
#include "const.h"
#include "database/database.h"
#include "error.h"
#include "util/formatter.h"
#include "https_client.h"
#include "model/obm_action.h"
#include "model/project.h"
#include "util/random.h"
#include "model/settings.h"
#include "model/task.h"
#include "model/time_entry.h"
#include "timeline_uploader.h"
#include "urls.h"
#include "window_change_recorder.h"
#include "onboarding_service.h"

#include <Poco/Crypto/OpenSSLInitializer.h>
#include <Poco/DateTimeFormat.h>
#include <Poco/DateTimeFormatter.h>
#include <Poco/Environment.h>
#include <Poco/File.h>
#include <Poco/FileStream.h>
#include <Poco/FormattingChannel.h>
#include <Poco/Net/FilePartSource.h>
#include <Poco/Net/HTMLForm.h>
#include <Poco/Net/HTTPStreamFactory.h>
#include <Poco/Net/HTTPSStreamFactory.h>
#include <Poco/Net/NetSSL.h>
#include <Poco/Net/StringPartSource.h>
#include <Poco/Path.h>
#include <Poco/PatternFormatter.h>
#include <Poco/SimpleFileChannel.h>
#include <Poco/Stopwatch.h>
#include <Poco/StreamCopier.h>
#include <Poco/URI.h>
#include <Poco/UTF8String.h>
#include <Poco/URIStreamOpener.h>
#include <Poco/Util/TimerTask.h>
#include <Poco/Util/TimerTaskAdapter.h>
#include <mutex> // NOLINT
#include <thread>

namespace toggl {

std::string Context::log_path_ = "";

Context::Context(const std::string &app_name, const std::string &app_version)
    : db_(nullptr)
, user_(nullptr)
, timeline_uploader_(nullptr)
, window_change_recorder_(nullptr)
, next_sync_at_(0)
, next_push_changes_at_(0)
, next_fetch_updates_at_(0)
, next_update_timeline_settings_at_(0)
, next_wake_at_(0)
, time_entry_editor_guid_("")
, environment_(APP_ENVIRONMENT)
, idle_(&ui_)
, last_sync_started_(0)
, sync_interval_seconds_(0)
, update_check_disabled_(UPDATE_CHECK_DISABLED)
, trigger_sync_(false)
, trigger_push_(false)
, quit_(false)
, ui_updater_(this, &Context::uiUpdaterActivity)
, reminder_(this, &Context::reminderActivity)
, syncer_(this, &Context::syncerActivity)
, update_path_("")
, overlay_visible_(false)
, last_message_id_("") {
    if (!Poco::URIStreamOpener::defaultOpener().supportsScheme("http")) {
        Poco::Net::HTTPStreamFactory::registerFactory();
    }
    if (!Poco::URIStreamOpener::defaultOpener().supportsScheme("https")) {
        Poco::Net::HTTPSStreamFactory::registerFactory();
    }

#ifndef TOGGL_PRODUCTION_BUILD
    urls::SetUseStagingAsBackend(true);
#endif

    Poco::ErrorHandler::set(&error_handler_);
    Poco::Net::initializeSSL();

    HTTPClient::Config.AppName = app_name;
    HTTPClient::Config.AppVersion = app_version;

    Poco::Crypto::OpenSSLInitializer::initialize();

    startPeriodicUpdateCheck();

    startPeriodicSync();

    if (!ui_updater_.isRunning()) {
        ui_updater_.start();
    }

    if (!reminder_.isRunning()) {
        reminder_.start();
    }

    resetLastTrackingReminderTime();

    pomodoro_break_entry_ = nullptr;

    // Register event action to trigger UI
    OnboardingService::getInstance()->RegisterEvents([&] (const OnboardingType onboardingType) {
        UI()->DisplayOnboarding(onboardingType);
    });
    
    TogglClient::GetInstance().SetSyncStateMonitor(UI());
}

Context::~Context() {
    SetQuit();

    stopActivities();

    {
        Poco::Mutex::ScopedLock lock(window_change_recorder_m_);
        if (window_change_recorder_) {
            delete window_change_recorder_;
            window_change_recorder_ = nullptr;
        }
    }

    {
        Poco::Mutex::ScopedLock lock(timeline_uploader_m_);
        if (timeline_uploader_) {
            delete timeline_uploader_;
            timeline_uploader_ = nullptr;
        }
    }

    {
        Poco::Mutex::ScopedLock lock(db_m_);
        if (db_) {
            delete db_;
            db_ = nullptr;
        }
    }

    {
        Poco::Mutex::ScopedLock lock(user_m_);
        if (user_) {
            delete user_;
            user_ = nullptr;
        }
    }

    {
        Poco::Mutex::ScopedLock lock(onboarding_service_m_);
        OnboardingService::getInstance()->Reset();
    }

    Poco::Net::uninitializeSSL();
}

void Context::stopActivities() {
    try {
        {
            Poco::Mutex::ScopedLock lock(reminder_m_);
            if (reminder_.isRunning()) {
                reminder_.stop();
                reminder_.wait(2000);
            }
        }

        {
            Poco::Mutex::ScopedLock lock(ui_updater_m_);
            if (ui_updater_.isRunning()) {
                ui_updater_.stop();
                ui_updater_.wait(2000);
            }
        }


        {
            Poco::Mutex::ScopedLock lock(syncer_m_);
            if (syncer_.isRunning()) {
                syncer_.stop();
                syncer_.wait(2000);
            }
        }
    } catch(const Poco::Exception& exc) {
        logger.debug(exc.displayText());
    } catch(const std::exception& ex) {
        logger.debug(ex.what());
    } catch(const std::string & ex) {
        logger.debug(ex);
    }

    {
        Poco::Mutex::ScopedLock lock(window_change_recorder_m_);
        if (window_change_recorder_) {
            window_change_recorder_->Shutdown();
        }
    }

    {
        Poco::Mutex::ScopedLock lock(ws_client_m_);
        ws_client_.Shutdown();
    }

    {
        Poco::Mutex::ScopedLock lock(timeline_uploader_m_);
        if (timeline_uploader_) {
            timeline_uploader_->Shutdown();
        }
    }

    TogglClient::TogglStatus.DisableStatusCheck();
}

void Context::Shutdown() {
    stopActivities();

    // cancel tasks but allow them finish
    {
        Poco::Mutex::ScopedLock lock(timer_m_);
        timer_.cancel(false);
    }

    // Stops all running threads and waits
    // for their completion (maximum 10 seconds).
    Poco::ThreadPool::defaultPool().stopAll();
}

error Context::StartEvents() {
    try {
        logger.debug("StartEvents");

        {
            Poco::Mutex::ScopedLock lock(user_m_);
            if (user_) {
                return displayError("Cannot start UI, user already logged in!");
            }
        }

        if (HTTPClient::Config.CACertPath().empty()) {
            return displayError("Missing CA cert bundle path!");
        }

        // Check that UI is wired up
        error err = UI()->VerifyCallbacks();
        if (err != noError) {
            logger.error(err);
            std::cerr << err << std::endl;
            std::cout << err << std::endl;
            return displayError("UI is not properly wired up!");
        }

        UIElements render;
        render.display_settings = true;
        updateUI(render);

        // See if user was logged in into app previously
        User *user = new User();
        err = db()->LoadCurrentUser(user);
        if (err != noError) {
            delete user;
            setUser(nullptr);
            return displayError(err);
        }
        if (!user->ID()) {
            delete user;
            setUser(nullptr);
            return noError;
        }
        setUser(user);

        // Set since param to 0 to force full sync on app start
        user->SetSince(0);
        logger.debug("fullSyncOnAppStart");

        updateUI(UIElements::Reset());

        if ("production" == environment_) {
            std::string update_channel("");
            UpdateChannel(&update_channel);

            analytics_.TrackChannel(db_->AnalyticsClientID(), update_channel);

            // Track user os version
            std::stringstream os_info;
            os_info << Poco::Environment::osDisplayName()
                    << "_" << Poco::Environment::osVersion()
                    << "_" << Poco::Environment::osArchitecture();

            analytics_.TrackOs(db_->AnalyticsClientID(), os_info.str());
            analytics_.TrackOSDetails(db_->AnalyticsClientID());
            fetchMessage(0);
        }
    } catch(const Poco::Exception& exc) {
        return displayError(exc.displayText());
    } catch(const std::exception& ex) {
        return displayError(ex.what());
    } catch(const std::string & ex) {
        return displayError(ex);
    }
    return noError;
}

error Context::save(const bool push_changes) {
    logger.debug("save");
    try {
        std::vector<ModelChange> changes;

        {
            Poco::Mutex::ScopedLock lock(user_m_);
            error err = db()->SaveUser(user_, true, &changes);
            if (err != noError) {
                return err;
            }
        }

        UIElements render;
        render.display_unsynced_items = true;
        render.display_timer_state = true;
        render.ApplyChanges(time_entry_editor_guid_, changes);
        updateUI(render);

        if (push_changes) {
            logger.debug("onPushChanges executing");

            // Always sync asyncronously with syncerActivity
            trigger_push_ = true;
            if (!syncer_.isRunning()) {
                syncer_.start();
            }
        }
    } catch(const Poco::Exception& exc) {
        return exc.displayText();
    } catch(const std::exception& ex) {
        return ex.what();
    } catch(const std::string & ex) {
        return ex;
    }
    return noError;
}

UIElements UIElements::Reset() {
    UIElements render;
    render.first_load = true;
    render.display_time_entries = true;
    render.display_time_entry_autocomplete = true;
    render.display_mini_timer_autocomplete = true;
    render.display_project_autocomplete = true;
    render.display_client_select = true;
    render.display_workspace_select = true;
    render.display_timer_state = true;
    render.display_time_entry_editor = true;
    render.display_autotracker_rules = true;
    render.display_settings = true;
    render.display_unsynced_items = true;

    render.open_time_entry_list = true;
    render.display_timeline = true;

    return render;
}

std::string UIElements::String() const {
    std::stringstream ss;
    if (display_time_entries) {
        ss << "display_time_entries ";
    }
    if (display_time_entry_autocomplete) {
        ss << "display_time_entry_autocomplete ";
    }
    if (display_mini_timer_autocomplete) {
        ss << "display_mini_timer_autocomplete ";
    }
    if (display_project_autocomplete) {
        ss << "display_project_autocomplete ";
    }
    if (display_client_select) {
        ss << "display_client_select ";
    }
    if (display_client_select) {
        ss << "display_client_select ";
    }
    if (display_workspace_select) {
        ss << "display_workspace_select ";
    }
    if (display_timer_state) {
        ss << "display_timer_state ";
    }
    if (display_time_entry_editor) {
        ss << "display_time_entry_editor ";
    }
    if (open_settings) {
        ss << "open_settings ";
    }
    if (open_time_entry_list) {
        ss << "open_time_entry_list ";
    }
    if (open_time_entry_editor) {
        ss << "open_time_entry_editor ";
    }
    if (display_autotracker_rules) {
        ss << "display_autotracker_rules ";
    }
    if (display_settings) {
        ss << "display_settings ";
    }
    if (!time_entry_editor_guid.empty()) {
        ss << "time_entry_editor_guid=" << time_entry_editor_guid << " ";
    }
    if (!time_entry_editor_field.empty()) {
        ss << "time_entry_editor_field=" << time_entry_editor_field << " ";
    }
    if (display_unsynced_items) {
        ss << "display_unsynced_items ";
    }
    if (display_timeline) {
        ss << " display_timeline=" << display_timeline;
    }
    if (open_timeline) {
        ss << " open_timeline=" << open_timeline;
    }
    return ss.str();
}

void UIElements::ApplyChanges(
    const std::string &editor_guid,
    const std::vector<ModelChange> &changes) {

    time_entry_editor_guid = editor_guid;

    // Check what needs to be updated in UI
    for (std::vector<ModelChange>::const_iterator it =
        changes.begin();
            it != changes.end();
            ++it) {
        ModelChange ch = *it;

        if (ch.ModelType() == kModelWorkspace
                || ch.ModelType() == kModelClient
                || ch.ModelType() == kModelProject
                || ch.ModelType() == kModelTask
                || ch.ModelType() == kModelTimeEntry) {
            display_time_entry_autocomplete = true;
            display_time_entries = true;
            display_mini_timer_autocomplete = true;
        }

        if (ch.ModelType() == kModelWorkspace
                || ch.ModelType() == kModelClient
                || ch.ModelType() == kModelProject
                || ch.ModelType() == kModelTask) {
            display_project_autocomplete = true;
        }

        if (ch.ModelType() == kModelClient
                || ch.ModelType() == kModelWorkspace) {
            display_client_select = true;
        }

        // Check if time entry editor needs to be updated
        if (ch.ModelType() == kModelTimeEntry) {
            display_timer_state = true;
            // If time entry was edited, check further
            if (time_entry_editor_guid == ch.GUID()) {
                // If time entry was deleted, close editor
                // and open list view
                if (ch.ChangeType() == kChangeTypeDelete) {
                    open_time_entry_list = true;
                    display_time_entries = true;
                } else {
                    display_time_entry_editor = true;
                }
            }
        }

        if (ch.ModelType() == kModelAutotrackerRule) {
            display_autotracker_rules = true;
        }

        if (ch.ModelType() == kModelSettings) {
            display_settings = true;
        }

        if (ch.ModelType() == kModelTimelineEvent && ch.ChangeType() == kChangeTypeInsert) {
            display_timeline = true;
        }
    }
}

void Context::OpenTimeEntryList() {
    logger.debug("OpenTimeEntryList");

    UIElements render;
    render.open_time_entry_list = true;
    render.display_time_entries = true;
    updateUI(render);
}

void Context::updateUI(const UIElements &what) {
    logger.debug("updateUI " + what.String());

    view::TimeEntry editor_time_entry_view;

    std::vector<view::Autocomplete> time_entry_autocompletes;
    std::vector<view::Autocomplete> minitimer_autocompletes;
    std::vector<view::Autocomplete> project_autocompletes;

    // For timeline UI view data
    std::vector<TimelineEvent> timeline;

    bool use_proxy(false);
    bool record_timeline(false);
    Poco::Int64 unsynced_item_count(0);
    Proxy proxy;

    view::TimeEntry running_entry_view;

    std::vector<view::TimeEntry> time_entry_views;
    std::vector<view::TimeEntry> timeline_views;

    std::vector<view::Generic> client_views;
    std::vector<view::Generic> workspace_views;
    std::vector<view::Generic> tag_views;

    std::vector<view::AutotrackerRule> autotracker_rule_views;
    std::vector<std::string> autotracker_title_views;

    // Collect data
    {
        Poco::Mutex::ScopedLock lock(user_m_);

        if (what.display_time_entry_editor && user_) {
            TimeEntry *editor_time_entry =
                user_->related.TimeEntryByGUID(what.time_entry_editor_guid);
            if (editor_time_entry) {
                if (what.open_time_entry_editor) {
                    time_entry_editor_guid_ = editor_time_entry->GUID();
                }

                editor_time_entry_view.Fill(editor_time_entry);
                if (editor_time_entry->IsTracking()) {
                    editor_time_entry_view.Duration =
                        toggl::Formatter::FormatDuration(
                            editor_time_entry->DurationInSeconds(),
                            Format::Classic);
                } else {
                    editor_time_entry_view.Duration =
                        toggl::Formatter::FormatDuration(
                            editor_time_entry->DurationInSeconds(),
                            Formatter::DurationFormat);
                }
                editor_time_entry_view.DateDuration =
                    Formatter::FormatDurationForDateHeader(
                        user_->related.TotalDurationForDate(
                            editor_time_entry));
                user_->related.ProjectLabelAndColorCode(
                    editor_time_entry,
                    &editor_time_entry_view);

                // Various fields in TE editor related to workspace
                // and user permissions
                Workspace *ws = nullptr;
                if (editor_time_entry->WID()) {
                    ws = user_->related.WorkspaceByID(editor_time_entry->WID());
                }
                if (ws) {
                    editor_time_entry_view.CanAddProjects =
                        ws->Admin() || !ws->OnlyAdminsMayCreateProjects();
                } else {
                    editor_time_entry_view.CanAddProjects =
                        user_->CanAddProjects();
                }
                editor_time_entry_view.CanSeeBillable =
                    user_->CanSeeBillable(ws);
                editor_time_entry_view.DefaultWID = user_->DefaultWID();

                editor_time_entry_view.Locked = isTimeEntryLocked(
                    editor_time_entry);

                // Display tags also when time entry is being edited,
                // because tags are filtered by TE WID
                std::vector<std::string> tags;
                user_->related.TagList(&tags, editor_time_entry->WID());
                for (std::vector<std::string>::const_iterator
                        it = tags.begin();
                        it != tags.end();
                        ++it) {
                    view::Generic view;
                    view.Name = *it;
                    tag_views.push_back(view);
                }
            }
        }

        if (what.display_workspace_select && user_) {
            std::vector<Workspace *> workspaces;
            user_->related.WorkspaceList(&workspaces);
            for (std::vector<Workspace *>::const_iterator
                    it = workspaces.begin();
                    it != workspaces.end();
                    ++it) {
                Workspace *ws = *it;
                view::Generic view;
                view.GUID = ws->GUID();
                view.ID = ws->ID();
                view.WID = ws->ID();
                view.Name = ws->Name();
                view.WorkspaceName = ws->Name();
                view.Premium = ws->Premium();
                workspace_views.push_back(view);
            }
        }

        if (what.display_client_select && user_) {
            std::vector<Client *> models;
            user_->related.ClientList(&models);
            for (std::vector<Client *>::const_iterator it = models.begin();
                    it != models.end();
                    ++it) {
                Client *c = *it;
                view::Generic view;
                view.GUID = c->GUID();
                view.ID = c->ID();
                view.WID = c->WID();
                view.Name = c->Name();
                if (c->WID()) {
                    Workspace *ws = user_->related.WorkspaceByID(c->WID());
                    if (ws) {
                        view.WorkspaceName = ws->Name();
                        view.Premium = ws->Premium();
                    }
                }
                client_views.push_back(view);
            }
        }

        if (what.display_timer_state && user_) {
            TimeEntry *running_entry = user_->RunningTimeEntry();
            if (running_entry) {
                running_entry_view.Fill(running_entry);
                running_entry_view.Duration =
                    toggl::Formatter::FormatDuration(
                        running_entry->DurationInSeconds(),
                        Format::Classic);
                running_entry_view.DateDuration =
                    Formatter::FormatDurationForDateHeader(Formatter::AbsDuration(running_entry->Duration()));
                user_->related.ProjectLabelAndColorCode(
                    running_entry,
                    &running_entry_view);
            }
        }

        if (what.display_time_entries && user_) {
            if (what.open_time_entry_list) {
                time_entry_editor_guid_ = "";
            }

            // Get a sorted list of time entries
            std::vector<TimeEntry *> time_entries =
                user_->related.VisibleTimeEntries();
            std::sort(time_entries.begin(), time_entries.end(),
                      CompareByStart);

            // Collect the time entries into a list
            std::map<std::string, Poco::Int64> date_durations;

            // Group data maps
            std::map<std::string, Poco::Int64> group_durations;
            std::map<std::string, Poco::UInt64> group_header_id;
            std::map<std::string, std::vector<Poco::UInt64> > group_items;

            for (unsigned int i = 0; i < time_entries.size(); i++) {
                TimeEntry *te = time_entries[i];

                std::string date_header =
                    toggl::Formatter::FormatDateHeader(te->Start());

                // Calculate total duration for each date:
                // will be displayed in date header
                Poco::Int64 duration = date_durations[date_header];
                duration += Formatter::AbsDuration(te->Duration());
                date_durations[date_header] = duration;

                // Dont render running entry in list,
                // although its calculated into totals per date.
                if (te->Duration() < 0) {
                    // Don't display running entries
                    continue;
                }

                // Calculate total duration of group
                if (user_->CollapseEntries()) {
                    std::string group_name = te->GroupHash();

                    group_header_id[group_name] = i;
                    duration = group_durations[group_name];
                    duration += Formatter::AbsDuration(te->Duration());
                    group_durations[group_name] = duration;
                    group_items[group_name].push_back(i);
                }
            }

            // Assign the date durations we calculated previously
            for (unsigned int i = 0; i < time_entries.size(); i++) {
                TimeEntry *te = time_entries[i];

                // Dont render running entry in list,
                // although its calculated into totals per date.
                if (te->Duration() < 0) {
                    // Don't display running entries
                    continue;
                }

                view::TimeEntry view;
                view.Fill(te);

                // Assign group info
                if (user_->CollapseEntries()) {
                    if (group_items[view.GroupName].size() > 1) {
                        if (group_header_id[view.GroupName] == i) {
                            // If Group open add all entries in group
                            if (entry_groups[view.GroupName]) {
                                for (unsigned int j = 0; j < group_items[view.GroupName].size(); j++) {
                                    TimeEntry *group_entry =
                                        time_entries[group_items[view.GroupName][j]];

                                    view::TimeEntry group_entry_view;
                                    group_entry_view.Fill(group_entry);

                                    group_entry_view.GroupOpen = entry_groups[view.GroupName];

                                    user_->related.ProjectLabelAndColorCode(
                                        group_entry,
                                        &group_entry_view);

                                    group_entry_view.Locked = isTimeEntryLocked(group_entry);

                                    group_entry_view.Duration = toggl::Formatter::FormatDuration(
                                        group_entry_view.DurationInSeconds,
                                        Formatter::DurationFormat);
                                    group_entry_view.DateDuration =
                                        Formatter::FormatDurationForDateHeader(
                                            date_durations[group_entry_view.DateHeader]);
                                    time_entry_views.push_back(group_entry_view);
                                }
                            }

                            // Add Group header
                            view::TimeEntry group_view;
                            group_view.Fill(te);
                            user_->related.ProjectLabelAndColorCode(
                                te,
                                &group_view);
                            group_view.Group = true;
                            group_view.GroupOpen = entry_groups[group_view.GroupName];
                            group_view.DurationInSeconds = group_durations[view.GroupName];
                            group_view.Duration =
                                Formatter::FormatDuration(
                                    group_durations[view.GroupName],
                                    Formatter::DurationFormat);
                            group_view.DateDuration =
                                Formatter::FormatDurationForDateHeader(
                                    date_durations[view.DateHeader]);
                            group_view.GroupItemCount = group_items[group_view.GroupName].size();
                            time_entry_views.push_back(group_view);
                        }
                        continue;
                    }
                    view.GroupItemCount = 1;
                }
                user_->related.ProjectLabelAndColorCode(
                    te,
                    &view);

                view.Locked = isTimeEntryLocked(te);
                view.GroupOpen = false;

                view.Duration = toggl::Formatter::FormatDuration(
                    view.DurationInSeconds,
                    Formatter::DurationFormat);
                view.DateDuration =
                    Formatter::FormatDurationForDateHeader(
                        date_durations[view.DateHeader]);
                time_entry_views.push_back(view);
            }
        }

        if (what.display_settings) {
            error err = db()->LoadSettings(&settings_);
            if (err != noError) {
                setUser(nullptr);
                displayError(err);
                return;
            }
            err = db()->LoadProxySettings(&use_proxy, &proxy);
            if (err != noError) {
                setUser(nullptr);
                displayError(err);
                return;
            }
            if (user_) {
                record_timeline = user_->RecordTimeline();
            }
            idle_.SetSettings(settings_);

            HTTPClient::Config.UseProxy = use_proxy;
            HTTPClient::Config.ProxySettings = proxy;
            HTTPClient::Config.AutodetectProxy = settings_.autodetect_proxy;
        }

        if (what.display_unsynced_items && user_) {
            unsynced_item_count = user_->related.NumberOfUnsyncedTimeEntries();
        }

        if (what.display_autotracker_rules && user_) {
            if (UI()->CanDisplayAutotrackerRules()) {
                // Collect rules
                for (std::vector<toggl::AutotrackerRule *>::const_iterator
                        it = user_->related.AutotrackerRules.begin();
                        it != user_->related.AutotrackerRules.end();
                        ++it) {
                    AutotrackerRule *model = *it;
                    Project *p = user_->related.ProjectByID(model->PID());
                    Task *t = user_->related.TaskByID(model->TID());

                    view::AutotrackerRule rule;
                    rule.ProjectName = Formatter::JoinTaskName(t, p);
                    rule.ID = model->LocalID();
                    rule.Term = model->Term();
                    autotracker_rule_views.push_back(rule);
                }

                // Collect titles
                for (std::set<std::string>::const_iterator
                        it = autotracker_titles_.begin();
                        it != autotracker_titles_.end();
                        ++it) {
                    autotracker_title_views.push_back(*it);
                }
                std::sort(autotracker_title_views.begin(),
                          autotracker_title_views.end(),
                          CompareAutotrackerTitles);
            }
        }

        if (what.display_timeline && user_) {
            // Get Timeline data
            Poco::LocalDateTime date(UI()->TimelineDateAt());
            timeline = user_->CompressedTimelineForUI(&date);

            // Get a sorted list of time entries
            std::vector<TimeEntry *> time_entries =
                user_->related.VisibleTimeEntries();
            std::sort(time_entries.begin(), time_entries.end(),
                      CompareByStart);

            // Collect the time entries into a list
            for (unsigned int i = 0; i < time_entries.size(); i++) {
                TimeEntry *te = time_entries[i];
                if (te->Duration() < 0) {
                    // Don't account running entries
                    continue;
                }

                Poco::LocalDateTime te_date(Poco::Timestamp::fromEpochTime(te->Start()));
                if (te_date.year() == UI()->TimelineDateAt().year()
                        && te_date.month() == UI()->TimelineDateAt().month()
                        && te_date.day() == UI()->TimelineDateAt().day()) {

                    view::TimeEntry view;
                    view.Fill(te);
                    view.GenerateRoundedTimes();
                    view.Duration = toggl::Formatter::FormatDuration(
                        view.DurationInSeconds,
                        Formatter::DurationFormat);
                    view.DateDuration = Formatter::FormatDurationForDateHeader(view.DurationInSeconds);
                    user_->related.ProjectLabelAndColorCode(
                        te,
                        &view);
                    timeline_views.push_back(view);
                }
            }
        }
    }

    // Render data
    if (what.display_time_entry_editor
            && !editor_time_entry_view.GUID.empty()) {
        UI()->DisplayTags(tag_views);
        UI()->DisplayTimeEntryEditor(
            what.open_time_entry_editor,
            editor_time_entry_view,
            what.time_entry_editor_field);
    }

    if (what.display_time_entries && user_) {
        UI()->DisplayTimeEntryList(
            what.open_time_entry_list,
            time_entry_views,
            !user_->HasLoadedMore());
        last_time_entry_list_render_at_ = Poco::LocalDateTime();
    }

    if (what.display_timeline) {
        UI()->DisplayTimeline(what.open_timeline, timeline, timeline_views);
    }

    if (what.display_time_entry_autocomplete) {
        if (what.first_load) {
            if (user_) {
                user_->related.TimeEntryAutocompleteItems(&time_entry_autocompletes);
            }
            UI()->DisplayTimeEntryAutocomplete(&time_entry_autocompletes);
        } else {
            Poco::Util::TimerTask::Ptr teTask =
                new Poco::Util::TimerTaskAdapter<Context>(*this, &Context::onTimeEntryAutocompletes);
            timer_.schedule(teTask, Poco::Timestamp());
        }
    }

    if (what.display_mini_timer_autocomplete) {
        if (what.first_load) {
            if (user_) {
                user_->related.MinitimerAutocompleteItems(&minitimer_autocompletes);
            }
            UI()->DisplayMinitimerAutocomplete(&minitimer_autocompletes);
        } else {
            Poco::Util::TimerTask::Ptr mtTask =
                new Poco::Util::TimerTaskAdapter<Context>(*this, &Context::onMiniTimerAutocompletes);
            timer_.schedule(mtTask, Poco::Timestamp());
        }
    }

    if (what.display_workspace_select) {
        UI()->DisplayWorkspaceSelect(workspace_views);
    }

    if (what.display_client_select) {
        UI()->DisplayClientSelect(client_views);
    }

    if (what.display_timer_state) {
        if (!running_entry_view.GUID.empty() && user_) {
            UI()->DisplayTimerState(running_entry_view);
        } else {
            UI()->DisplayEmptyTimerState();
        }
    }

    if (what.display_autotracker_rules) {
        if (UI()->CanDisplayAutotrackerRules()) {
            UI()->DisplayAutotrackerRules(
                autotracker_rule_views,
                autotracker_title_views);
        }
    }

    if (what.display_settings) {
        UI()->DisplaySettings(what.open_settings,
                              record_timeline,
                              settings_,
                              use_proxy,
                              proxy);
        // Tracking Settings
        if ("production" == environment_) {
            analytics_.TrackSettings(db_->AnalyticsClientID(),
                                     record_timeline,
                                     settings_,
                                     use_proxy,
                                     proxy);
        }
    }

    // Apply autocomplete as last element,
    // as its depending on selects on Windows
    if (what.display_project_autocomplete) {
        if (what.first_load) {
            if (user_) {
                user_->related.ProjectAutocompleteItems(&project_autocompletes);
            }
            UI()->DisplayProjectAutocomplete(&project_autocompletes);
        } else {
            Poco::Util::TimerTask::Ptr prTask =
                new Poco::Util::TimerTaskAdapter<Context>(*this, &Context::onProjectAutocompletes);
            timer_.schedule(prTask, Poco::Timestamp());
        }
    }

    if (what.display_unsynced_items) {
        UI()->DisplayUnsyncedItems(unsynced_item_count);
    }
}

Poco::Timestamp Context::postpone(
    const Poco::Timestamp::TimeDiff throttleMicros) const {
    return Poco::Timestamp() + throttleMicros;
}

bool Context::isPostponed(
    const Poco::Timestamp value,
    const Poco::Timestamp::TimeDiff throttleMicros) const {
    Poco::Timestamp now;

    // if `now` is only slighly smaller than `value` it's probably the same task and not postponed
    // hence perform comparison using epsilon = `kTimeComparisonEpsilonMicroSeconds`
    if (now + kTimeComparisonEpsilonMicroSeconds > value) {
        return false;
    }
    Poco::Timestamp::TimeDiff diff = value - now;
    if (diff > 2*throttleMicros) {
        logger.warning(
            "Cannot postpone task, its foo far in the future");
        return false;
    }
    return true;
}

error Context::displayError(const error &err) {
    if ((err.find(kUnauthorizedError) != std::string::npos)) {
        if (user_) {
            setUser(nullptr);
        }
    }
    if (err.find(kUnsupportedAppError) != std::string::npos) {
        urls::SetImATeapot(true);
    } else {
        urls::SetImATeapot(false);
    }

    if (user_ && (err.find(kRequestIsNotPossible) != std::string::npos
                  || (err.find(kForbiddenError) != std::string::npos))) {
        error err = pullWorkspaces();
        if (err != noError) {
            // Check for missing WS error and
            if (err.find(kMissingWS) != std::string::npos) {
                overlay_visible_ = true;
                UI()->DisplayWSError();
                return noError;
            }
        }
    }

    return UI()->DisplayError(err);
}

int Context::nextSyncIntervalSeconds() const {
    int n = static_cast<int>(Random::next(kSyncIntervalRangeSeconds)) + kSyncIntervalRangeSeconds;
    logger.trace("Next autosync in ", n, " seconds");
    return n;
}

void Context::scheduleSync() {
    Poco::Int64 elapsed_seconds = Poco::Int64(time(nullptr)) - last_sync_started_;
    logger.debug("scheduleSync elapsed_seconds=", elapsed_seconds);

    if (elapsed_seconds < sync_interval_seconds_) {
        logger.trace("Last sync attempt less than ", sync_interval_seconds_, " seconds ago, chill");
        return;
    }

    Sync();
}

void Context::FullSync() {
    user_->SetSince(0);
    Sync();
}

void Context::Sync() {
    logger.debug("Sync");

    if (!user_) {
        return;
    }

    overlay_visible_ = false;

    Poco::Int64 elapsed_seconds = Poco::Int64(time(nullptr)) - last_sync_started_;

    // 2 seconds backoff to avoid too many sync requests
    if (elapsed_seconds < kRequestThrottleSeconds) {
        return;
    }

    last_sync_started_ = time(nullptr);

    // Always sync asyncronously with syncerActivity
    trigger_sync_ = true;
    if (!syncer_.isRunning()) {
        syncer_.start();
    }
}

void Context::onTimeEntryAutocompletes(Poco::Util::TimerTask&) {  // NOLINT
    std::vector<view::Autocomplete> time_entry_autocompletes;
    if (user_) {
        user_->related.TimeEntryAutocompleteItems(&time_entry_autocompletes);
    }
    UI()->DisplayTimeEntryAutocomplete(&time_entry_autocompletes);
}

void Context::onMiniTimerAutocompletes(Poco::Util::TimerTask&) {  // NOLINT
    std::vector<view::Autocomplete> minitimer_autocompletes;
    if (user_) {
        user_->related.MinitimerAutocompleteItems(&minitimer_autocompletes);
    }
    UI()->DisplayMinitimerAutocomplete(&minitimer_autocompletes);
}

void Context::onProjectAutocompletes(Poco::Util::TimerTask&) {  // NOLINT
    std::vector<view::Autocomplete> project_autocompletes;
    if (user_) {
        user_->related.ProjectAutocompleteItems(&project_autocompletes);
    }
    UI()->DisplayProjectAutocomplete(&project_autocompletes);
}

void Context::setOnline(const std::string &reason) {
    logger.debug("setOnline, reason:", reason);

    if (quit_) {
        return;
    }

    UI()->DisplayOnlineState(kOnlineStateOnline);

    scheduleSync();
}

void Context::switchWebSocketOff() {
    logger.debug("switchWebSocketOff");

    Poco::Util::TimerTask::Ptr ptask =
        new Poco::Util::TimerTaskAdapter<Context>(
            *this, &Context::onSwitchWebSocketOff);

    Poco::Mutex::ScopedLock lock(timer_m_);
    timer_.schedule(ptask, Poco::Timestamp());
}

void Context::onSwitchWebSocketOff(Poco::Util::TimerTask&) {  // NOLINT
    logger.debug("onSwitchWebSocketOff");

    Poco::Mutex::ScopedLock lock(ws_client_m_);
    ws_client_.Shutdown();
}

error Context::LoadUpdateFromJSONString(const std::string &json) {
    logger.debug("LoadUpdateFromJSONString json=", json);

    Poco::Mutex::ScopedLock lock(user_m_);
    if (!user_) {
        logger.warning("User is logged out, cannot update");
        return noError;
    }

    TimeEntry *running_entry = user_->RunningTimeEntry();

    error err = user_->LoadUserUpdateFromJSONString(json);
    if (err != noError) {
        return displayError(err);
    }

    TimeEntry *new_running_entry = user_->RunningTimeEntry();

    // Reset reminder time when entry stopped by websocket
    if (running_entry && !new_running_entry) {
        resetLastTrackingReminderTime();
    }

    return displayError(save(false));
}

void Context::switchWebSocketOn() {
    logger.debug("switchWebSocketOn");

    Poco::Util::TimerTask::Ptr ptask =
        new Poco::Util::TimerTaskAdapter<Context>(
            *this, &Context::onSwitchWebSocketOn);

    Poco::Mutex::ScopedLock lock(timer_m_);
    timer_.schedule(ptask, Poco::Timestamp());
}

void Context::onSwitchWebSocketOn(Poco::Util::TimerTask&) {  // NOLINT
    logger.debug("onSwitchWebSocketOn");

    std::string apitoken("");

    {
        Poco::Mutex::ScopedLock lock(user_m_);
        if (user_) {
            apitoken = user_->APIToken();
        }
    }

    if (apitoken.empty()) {
        logger.error("No API token, cannot switch Websocket on");
        return;
    }

    {
        Poco::Mutex::ScopedLock lock(ws_client_m_);
        ws_client_.Start(this, apitoken, on_websocket_message);
    }
}

// Start/stop timeline recording on local machine
void Context::switchTimelineOff() {
    logger.debug("switchTimelineOff");

    Poco::Util::TimerTask::Ptr ptask =
        new Poco::Util::TimerTaskAdapter<Context>(
            *this, &Context::onSwitchTimelineOff);

    Poco::Mutex::ScopedLock lock(timer_m_);
    timer_.schedule(ptask, Poco::Timestamp());
}

void Context::onSwitchTimelineOff(Poco::Util::TimerTask&) {  // NOLINT
    logger.debug("onSwitchTimelineOff");

    {
        Poco::Mutex::ScopedLock lock(timeline_uploader_m_);
        if (timeline_uploader_) {
            delete timeline_uploader_;
            timeline_uploader_ = nullptr;
        }
    }
}

void Context::switchTimelineOn() {
    logger.debug("switchTimelineOn");

    Poco::Util::TimerTask::Ptr ptask =
        new Poco::Util::TimerTaskAdapter<Context>(
            *this, &Context::onSwitchTimelineOn);

    if (quit_) {
        return;
    }

    Poco::Mutex::ScopedLock lock(timer_m_);
    timer_.schedule(ptask, Poco::Timestamp());
}

void Context::onSwitchTimelineOn(Poco::Util::TimerTask&) {  // NOLINT
    logger.debug("onSwitchTimelineOn");

    if (quit_) {
        return;
    }

    {
        Poco::Mutex::ScopedLock lock(user_m_);
        if (!user_ || !user_->RecordTimeline()) {
            return;
        }
    }

    {
        Poco::Mutex::ScopedLock lock(timeline_uploader_m_);
        if (timeline_uploader_) {
            delete timeline_uploader_;
            timeline_uploader_ = nullptr;
        }
        timeline_uploader_ = new TimelineUploader(this);
    }
}

void Context::fetchUpdates() {
    logger.debug("fetchUpdates");

    next_fetch_updates_at_ =
        postpone(kRequestThrottleSeconds * kOneSecondInMicros);
    Poco::Util::TimerTask::Ptr ptask =
        new Poco::Util::TimerTaskAdapter<Context>(
            *this, &Context::onFetchUpdates);

    Poco::Mutex::ScopedLock lock(timer_m_);
    timer_.schedule(ptask, next_fetch_updates_at_);

    logger.debug("Next update fetch at ", Formatter::Format8601(next_fetch_updates_at_));
}

void Context::onFetchUpdates(Poco::Util::TimerTask&) {  // NOLINT
    if (isPostponed(next_fetch_updates_at_,
                    kRequestThrottleSeconds * kOneSecondInMicros)) {
        logger.debug("onFetchUpdates postponed");
        return;
    }

    executeUpdateCheck();
}

void Context::startPeriodicSync() {
    logger.trace("startPeriodicSync");

    Poco::Util::TimerTask::Ptr ptask =
        new Poco::Util::TimerTaskAdapter<Context>
    (*this, &Context::onPeriodicSync);

    sync_interval_seconds_ = nextSyncIntervalSeconds();

    Poco::Timestamp next_periodic_sync_at_ =
        Poco::Timestamp() + (sync_interval_seconds_ * kOneSecondInMicros);
    Poco::Mutex::ScopedLock lock(timer_m_);
    timer_.schedule(ptask, next_periodic_sync_at_);

    logger.debug("Next periodic sync at ", Formatter::Format8601(next_periodic_sync_at_));
}

void Context::onPeriodicSync(Poco::Util::TimerTask&) {  // NOLINT
    logger.debug("onPeriodicSync");

    scheduleSync();

    startPeriodicSync();
}

void Context::startPeriodicUpdateCheck() {
    logger.debug("startPeriodicUpdateCheck");

    Poco::Util::TimerTask::Ptr ptask =
        new Poco::Util::TimerTaskAdapter<Context>
    (*this, &Context::onPeriodicUpdateCheck);

    Poco::Int64 micros = kCheckUpdateIntervalSeconds *
                         Poco::Int64(kOneSecondInMicros);
    Poco::Timestamp next_periodic_check_at = Poco::Timestamp() + micros;
    Poco::Mutex::ScopedLock lock(timer_m_);
    timer_.schedule(ptask, next_periodic_check_at);

    logger.debug("Next periodic update check at ", Formatter::Format8601(next_periodic_check_at));
}

void Context::onPeriodicUpdateCheck(Poco::Util::TimerTask&) {  // NOLINT
    logger.debug("onPeriodicUpdateCheck");

    executeUpdateCheck();

    startPeriodicUpdateCheck();
}

void Context::startPeriodicInAppMessageCheck() {
    logger.debug("startPeriodicInAppMessageCheck");

    Poco::Util::TimerTask::Ptr ptask =
        new Poco::Util::TimerTaskAdapter<Context>
    (*this, &Context::onPeriodicInAppMessageCheck);

    Poco::Int64 micros = kCheckInAppMessageIntervalSeconds *
                         Poco::Int64(kOneSecondInMicros);
    Poco::Timestamp next_periodic_check_at = Poco::Timestamp() + micros;
    Poco::Mutex::ScopedLock lock(timer_m_);
    timer_.schedule(ptask, next_periodic_check_at);

    logger.debug("Next periodic in-app message check at ", Formatter::Format8601(next_periodic_check_at));
}

void Context::onPeriodicInAppMessageCheck(Poco::Util::TimerTask&) {  // NOLINT
    logger.debug("onPeriodicInAppMessageChec");

    fetchMessage(1);
}

error Context::UpdateChannel(
    std::string *update_channel) {
    poco_check_ptr(update_channel);

    error err = db()->LoadUpdateChannel(update_channel);

    if (err.find(kDatabaseDiskMalformed) != std::string::npos) {
        err = noError;
    }
    return displayError(err);
}

std::string Context::UserFullName() {
    Poco::Mutex::ScopedLock lock(user_m_);
    if (!user_) {
        return "";
    }
    return user_->Fullname();
}

std::string Context::UserEmail() {
    Poco::Mutex::ScopedLock lock(user_m_);
    if (!user_) {
        return "";
    }
    return user_->Email();
}

void Context::executeUpdateCheck() {
    logger.debug("executeUpdateCheck");

    displayError(downloadUpdate());
}

error Context::downloadUpdate() {
    try {
        if (update_check_disabled_) {
            return noError;
        }

        // To test updater in development, comment this block out:
        if ("production" != environment_) {
            logger.debug("Not in production, will not download updates");
            return noError;
        }

        // Load current update channel
        std::string update_channel("");
        error err = db()->LoadUpdateChannel(&update_channel);
        if (err != noError) {
            return err;
        }

        if (HTTPClient::Config.AppVersion.empty()) {
            return error("This version cannot check for updates. This has been probably already fixed. Please check https://toggl.com/toggl-desktop/ for a newer version.");
        }

        // Ask Toggl server if we have updates
        std::string url("");
        std::string version_number("");
        {
            HTTPRequest req;
            req.host = "https://toggl.github.io";
            req.relative_url = "/toggldesktop/assets/updates-link.txt";

            TogglClient client = TogglClient::GetInstance();
            HTTPResponse resp = client.silentGet(req);
            if (resp.err != noError) {
                return resp.err;
            }

            Poco::URI uri(resp.body);
            req.host = uri.getScheme() + "://" + uri.getHost();
            req.relative_url = uri.getPathEtc();
            resp = client.silentGet(req);
            if (resp.err != noError) {
                return resp.err;
            }

            Json::Value root;
            Json::Reader reader;
            if (!reader.parse(resp.body, root)) {
                return error("Error parsing update check response body");
            }
            auto latestVersion = root[shortOSName()][update_channel];
            url = latestVersion[installerPlatform()].asString();
            auto versionNumberJsonToken = latestVersion["version"];
            if (versionNumberJsonToken.empty()) {
                return error("No versions found for OS " + shortOSName() + ", platform " + installerPlatform() + ", channel " + update_channel);
            }
            version_number = versionNumberJsonToken.asString();

            if (lessThanVersion(HTTPClient::Config.AppVersion, version_number)) {
                logger.debug("Found update ", version_number, " (", url, ")");
            } else {
                logger.debug("The app is up to date");
                if (UI()->CanDisplayUpdate()) {
                    UI()->DisplayUpdate("");
                }
                return noError;
            }
        }

        // linux has non-silent updates, just pass on the URL
        // linux users will download the update themselves
        if (UI()->CanDisplayUpdate()) {
            UI()->DisplayUpdate(url);
            return noError;
        }

        // we need a path to download to, when going this way
        if (update_path_.empty()) {
            return error("update path is empty, cannot download update");
        }

        // Ignore update if not compatible with this client version
        // only windows .exe installers are supported atm
        if (url.find(".exe") == std::string::npos) {
            logger.debug("Update is not compatible with this client,"
                         " will ignore");
            return noError;
        }

        // Download update if it's not downloaded yet.
        {
            Poco::URI uri(url);

            std::vector<std::string> path_segments;
            uri.getPathSegments(path_segments);

            Poco::Path save_location(update_path_);
            save_location.append(path_segments.back());
            std::string file = save_location.toString();

            Poco::File f(file);
            if (f.exists()) {
                logger.debug("File already exists: " + file);
                return noError;
            }

            Poco::File(update_path_).createDirectory();

            if (UI()->CanDisplayUpdateDownloadState()) {
                UI()->DisplayUpdateDownloadState(
                    version_number,
                    kDownloadStatusStarted);
            }

            std::auto_ptr<std::istream> stream(
                Poco::URIStreamOpener::defaultOpener().open(uri));
            Poco::FileOutputStream fos(file, std::ios::binary);
            Poco::StreamCopier::copyStream(*stream.get(), fos);
            fos.flush();
            fos.close();

            if (UI()->CanDisplayUpdateDownloadState()) {
                UI()->DisplayUpdateDownloadState(
                    version_number,
                    kDownloadStatusDone);
            }
        }
    } catch(const Poco::Exception& exc) {
        return exc.displayText();
    } catch(const std::exception& ex) {
        return ex.what();
    } catch(const std::string & ex) {
        return ex;
    }
    return noError;
}

error Context::fetchMessage(const bool periodic) {
    try {

        // Check if in-app messaging is supported and show
        if (!UI()->CanDisplayMessage()) {
            logger.debug("In-app messages not supported on this platform");
            return noError;
        }

        // To test in-app message fetch in development, comment this block out:
        if ("production" != environment_) {
            logger.debug("Not in production, will not fetch in-app messages");
            return noError;
        }

        // Load last showed message id
        Poco::Int64 old_id(0);
        error err = db()->GetMessageSeen(&old_id);
        if (err != noError) {
            return err;
        }

        if (HTTPClient::Config.AppVersion.empty()) {
            return error("AppVersion missing!");
        }

        // Fetch latest message
        std::string title("");
        std::string text("");
        std::string button("");
        std::string url("");
        std::string appversion("");
        {
            HTTPRequest req;
            if ("production" != environment_) {
                // testing location
                req.host = "https://indrekv.github.io";
                req.relative_url = "/message.json";
            } else {
                req.host = "https://raw.githubusercontent.com";
                req.relative_url = "/toggl-open-source/toggldesktop/master/releases/message.json";
            }

            TogglClient client = TogglClient::GetInstance();
            HTTPResponse resp = client.silentGet(req);
            if (resp.err != noError) {
                return resp.err;
            }

            Json::Value root;
            Json::Reader reader;
            if (!reader.parse(resp.body, root)) {
                return error("Error parsing in-app message response body");
            }

            // check all required fields
            if (!root.isMember("id") ||
                    !root.isMember("from") ||
                    (root.isMember("appversion") && !root.isMember("type")) ||
                    !root.isMember("title") ||
                    !root.isMember("text") ||
                    !root.isMember("button") ||
                    !root.isMember("url-mac") ||
                    !root.isMember("url-win") ||
                    !root.isMember("url-linux")) {
                logger.debug("Required fields are missing in in-app message JSON");
                return noError;
            }

            auto messageID = root["id"].asInt64();
            auto type = root["type"].asInt64();
            appversion = root["appversion"].asString();

            // check if message id is bigger than the saved one
            if (old_id >= messageID) {
                return noError;
            }

            // check appversion and version compare type
            if (!appversion.empty()) {
                if (type == 0) {
                    // exactly same version as in message
                    if (appversion.compare(HTTPClient::Config.AppVersion) != 0) {
                        return noError;
                    }

                } else if (type == 1) {
                    // we need older version to show message
                    if (!lessThanVersion(HTTPClient::Config.AppVersion, appversion)) {
                        return noError;
                    }

                } else if (type == 2) {
                    // we need newer version to show message
                    if (lessThanVersion(HTTPClient::Config.AppVersion, appversion)) {
                        return noError;
                    }
                }
            }

            // check if message is active (current time is between from and to)
            Poco::LocalDateTime now;
            Poco::LocalDateTime from(
                Poco::Timestamp::fromEpochTime(root["from"].asInt64()));

            // message is not active yet
            if (from.utcTime() > now.utcTime()) {
                return noError;
            }

            if (root.isMember("to")) {
                Poco::LocalDateTime to(
                    Poco::Timestamp::fromEpochTime(root["to"].asInt64()));

                // message is already out of date
                if (now.utcTime() > to.utcTime()) {
                    return noError;
                }
            }

            // update message id in database
            err = db()->SetSettingsMessageSeen(messageID);
            if (err != noError) {
                return err;
            }

            title = root["title"].asString();
            text = root["text"].asString();
            button = root["button"].asString();
            url = root["url-" + shortOSName()].asString();

            last_message_id_ = root["id"].asString();
        }

        analytics_.TrackInAppMessage(db_->AnalyticsClientID(),
                                     last_message_id_,
                                     periodic);

        startPeriodicInAppMessageCheck();

        UI()->DisplayMessage(
            title,
            text,
            button,
            url);
    } catch(const Poco::Exception& exc) {
        return exc.displayText();
    } catch(const std::exception& ex) {
        return ex.what();
    } catch(const std::string & ex) {
        return ex;
    }
    return noError;
}




const std::string Context::linuxPlatformName() {
    if (kDebianPackage) {
        return "linux_deb64";
    }
    return std::string("linux_tar.gz");
}

const std::string Context::windowsPlatformName() {
#if defined(_WIN64)
    return "windows64";
#elif defined(_WIN32)
    BOOL f64 = FALSE;
    if (IsWow64Process(GetCurrentProcess(), &f64) && f64)
        return "windows64";
    return "windows";
#else
    return "windows";
#endif
}

const std::string Context::installerPlatform() {
    std::stringstream ss;
    if (POCO_OS_LINUX == POCO_OS) {
        ss <<  linuxPlatformName();
    } else if (POCO_OS_WINDOWS_NT == POCO_OS) {
        ss << windowsPlatformName();
    } else {
        ss << "macos";
    }
    if (kEnterpriseInstall) {
        ss << "_enterprise";
    }
    return ss.str();
}

const std::string Context::shortOSName() {
    if (POCO_OS_LINUX == POCO_OS) {
        return "linux";
    } else if (POCO_OS_WINDOWS_NT == POCO_OS) {
        return "win";
    } else if (POCO_OS_MAC_OS_X == POCO_OS) {
        return "mac";
    }
    return "unknown";
}

void Context::parseVersion(int result[4], const std::string& input) {
    std::istringstream parser(input);
    parser >> result[0];
    for (auto idx = 1; idx < 4; idx++) {
        parser.get(); //Skip period
        parser >> result[idx];
    }
}

bool Context::lessThanVersion(const std::string& version1, const std::string& version2) {
    int parsed1[4] {}, parsed2[4] {};
    parseVersion(parsed1, version1);
    parseVersion(parsed2, version2);
    return std::lexicographical_compare(parsed1, &parsed1[4], parsed2, &parsed2[4]);
}

void Context::TimelineUpdateServerSettings() {
    logger.debug("TimelineUpdateServerSettings");

    next_update_timeline_settings_at_ =
        postpone(kRequestThrottleSeconds * kOneSecondInMicros);
    Poco::Util::TimerTask::Ptr ptask =
        new Poco::Util::TimerTaskAdapter<Context>(*this,
                &Context::onTimelineUpdateServerSettings);

    Poco::Mutex::ScopedLock lock(timer_m_);
    timer_.schedule(ptask, next_update_timeline_settings_at_);

    logger.debug("Next timeline settings update at ", Formatter::Format8601(next_update_timeline_settings_at_));
}

const std::string kRecordTimelineEnabledJSON = "{\"record_timeline\": true}";
const std::string kRecordTimelineDisabledJSON = "{\"record_timeline\": false}";

void Context::onTimelineUpdateServerSettings(Poco::Util::TimerTask&) {  // NOLINT
    if (isPostponed(next_update_timeline_settings_at_,
                    kRequestThrottleSeconds * kOneSecondInMicros)) {
        logger.debug("onTimelineUpdateServerSettings postponed");
        return;
    }

    logger.debug("onTimelineUpdateServerSettings executing");

    std::string apitoken("");
    std::string json(kRecordTimelineDisabledJSON);

    {
        Poco::Mutex::ScopedLock lock(user_m_);
        if (!user_) {
            return;
        }
        if (user_->RecordTimeline()) {
            json = kRecordTimelineEnabledJSON;
        }
        apitoken = user_->APIToken();
    }

    // Not implemented in v9 as of 12.05.2017
    HTTPRequest req;
    req.host = urls::TimelineUpload();
    req.relative_url = "/api/v8/timeline_settings";
    req.payload = json;
    req.basic_auth_username = apitoken;
    req.basic_auth_password = "api_token";

    HTTPResponse resp = TogglClient::GetInstance().Post(req);
    if (resp.err != noError) {
        displayError(resp.err);
        logger.error(resp.body);
        logger.error(resp.err);
    }
}

error Context::SendFeedback(const Feedback &fb) {
    if (!user_) {
        logger.warning("Cannot send feedback, user logged out");
        return noError;
    }

    error err = fb.Validate();
    if (err != noError) {
        return displayError(err);
    }

    feedback_ = fb;

    Poco::Util::TimerTask::Ptr ptask =
        new Poco::Util::TimerTaskAdapter<Context>(
            *this, &Context::onSendFeedback);

    {
        Poco::Mutex::ScopedLock lock(timer_m_);
        timer_.schedule(ptask, Poco::Timestamp());
    }

    return noError;
}

void Context::onSendFeedback(Poco::Util::TimerTask&) {  // NOLINT
    logger.debug("onSendFeedback");

    std::string api_token_value("");
    std::string api_token_name("");

    {
        Poco::Mutex::ScopedLock lock(user_m_);
        if (user_) {
            api_token_value = user_->APIToken();
            api_token_name = "api_token";
        }
    }

    std::string update_channel("");
    UpdateChannel(&update_channel);

    Poco::Net::HTMLForm form;
    Json::Value settings_json;

    form.setEncoding(Poco::Net::HTMLForm::ENCODING_MULTIPART);

    form.set("desktop", "true");
    form.set("toggl_version", HTTPClient::Config.AppVersion);
    form.set("details", Formatter::EscapeJSONString(feedback_.Details()));
    form.set("subject", Formatter::EscapeJSONString(feedback_.Subject()));
    form.set("date", Formatter::Format8601(time(nullptr)));
    form.set("update_channel", Formatter::EscapeJSONString(update_channel));

    if (!feedback_.AttachmentPath().empty()) {
        form.addPart("files",
                     new Poco::Net::FilePartSource(feedback_.AttachmentPath()));
    }

    // Add all log files to feedback
    int count = 0;
    bool exists = true;

    while (exists) {
        std::stringstream ss;
        ss << log_path_ << "." << std::to_string(count);
        Poco::File file(ss.str());
        exists = file.exists();
        if (exists) {
            form.addPart("files",
                         new Poco::Net::FilePartSource(ss.str()));
        }
        count++;
    }

    form.addPart("files",
                 new Poco::Net::FilePartSource(log_path_));

    settings_json = settings_.SaveToJSON();
    if (user_) {
        settings_json["record_timeline"] = user_->RecordTimeline();
    }

    form.addPart("files",
                 new Poco::Net::StringPartSource(
                     Json::StyledWriter().write(settings_json),
                     "application/json",
                     "settings.json"));

    // Not implemented in v9 as of 12.05.2017
    HTTPRequest req;
    req.host = urls::API();
    req.relative_url ="/api/v8/feedback/web";
    req.basic_auth_username = api_token_value;
    req.basic_auth_password = api_token_name;
    req.form = &form;

    HTTPResponse resp = TogglClient::GetInstance().Post(req);
    logger.debug("Feedback result: " + resp.err);
    if (resp.err != noError) {
        displayError(resp.err);
        return;
    }
}

error Context::SetSettingsRemindTimes(
    const std::string &remind_starts,
    const std::string &remind_ends) {
    return applySettingsSaveResultToUI(
        db()->SetSettingsRemindTimes(remind_starts, remind_ends));
}

error Context::SetSettingsRemindDays(
    const bool remind_mon,
    const bool remind_tue,
    const bool remind_wed,
    const bool remind_thu,
    const bool remind_fri,
    const bool remind_sat,
    const bool remind_sun) {
    return applySettingsSaveResultToUI(
        db()->SetSettingsRemindDays(
            remind_mon,
            remind_tue,
            remind_wed,
            remind_thu,
            remind_fri,
            remind_sat,
            remind_sun));
}

error Context::SetSettingsAutodetectProxy(const bool autodetect_proxy) {
    return applySettingsSaveResultToUI(
        db()->SetSettingsAutodetectProxy(autodetect_proxy));
}

error Context::SetSettingsUseIdleDetection(const bool use_idle_detection) {
    return applySettingsSaveResultToUI(
        db()->SetSettingsUseIdleDetection(use_idle_detection));
}

error Context::applySettingsSaveResultToUI(const error &err) {
    if (err != noError) {
        return displayError(err);
    }

    UIElements render;
    render.display_settings = true;
    updateUI(render);

    return noError;
}

error Context::SetSettingsAutotrack(const bool value) {
    return applySettingsSaveResultToUI(
        db()->SetSettingsAutotrack(value));
}

error Context::SetSettingsOpenEditorOnShortcut(const bool value) {
    return applySettingsSaveResultToUI(
        db()->SetSettingsOpenEditorOnShortcut(value));
}

error Context::SetSettingsMenubarTimer(const bool menubar_timer) {
    return applySettingsSaveResultToUI(
        db()->SetSettingsMenubarTimer(menubar_timer));
}

error Context::SetSettingsMenubarProject(const bool menubar_project) {
    return applySettingsSaveResultToUI(
        db()->SetSettingsMenubarProject(menubar_project));
}

error Context::SetSettingsDockIcon(const bool dock_icon) {
    return applySettingsSaveResultToUI(
        db()->SetSettingsDockIcon(dock_icon));
}

error Context::SetSettingsOnTop(const bool on_top) {
    return applySettingsSaveResultToUI(
        db()->SetSettingsOnTop(on_top));
}

error Context::SetSettingsReminder(const bool reminder) {
    error err = applySettingsSaveResultToUI(
        db()->SetSettingsReminder(reminder));
    if (err == noError) {
        resetLastTrackingReminderTime();
    }
    return err;
}

error Context::SetSettingsPomodoro(const bool pomodoro) {
    return applySettingsSaveResultToUI(
        db()->SetSettingsPomodoro(pomodoro));
}

error Context::SetSettingsPomodoroBreak(const bool pomodoro_break) {
    return applySettingsSaveResultToUI(
        db()->SetSettingsPomodoroBreak(pomodoro_break));
}

error Context::SetSettingsStopEntryOnShutdownSleep(const bool stop_entry) {
    return applySettingsSaveResultToUI(
        db()->SetSettingsStopEntryOnShutdownSleep(stop_entry));
}

error Context::SetSettingsShowTouchBar(const bool show_touch_bar) {
    return applySettingsSaveResultToUI(
        db()->SetSettingsShowTouchBar(show_touch_bar));
}

error Context::SetSettingsActiveTab(const uint8_t active_tab) {
    return applySettingsSaveResultToUI(
        db()->SetSettingsActiveTab(active_tab));
}

error Context::SetSettingsColorTheme(const uint8_t color_theme) {
    return applySettingsSaveResultToUI(
        db()->SetSettingsColorTheme(color_theme));
}

error Context::SetSettingsIdleMinutes(const Poco::UInt64 idle_minutes) {
    return applySettingsSaveResultToUI(
        db()->SetSettingsIdleMinutes(idle_minutes));
}

error Context::SetSettingsFocusOnShortcut(const bool focus_on_shortcut) {
    return applySettingsSaveResultToUI(
        db()->SetSettingsFocusOnShortcut(focus_on_shortcut));
}

error Context::SetSettingsManualMode(const bool manual_mode) {
    return applySettingsSaveResultToUI(
        db()->SetSettingsManualMode(manual_mode));
}

error Context::SetSettingsReminderMinutes(const Poco::UInt64 reminder_minutes) {
    const error &err = applySettingsSaveResultToUI(
        db()->SetSettingsReminderMinutes(reminder_minutes));
    if (err == noError) {
        resetLastTrackingReminderTime();
    }
    return err;
}

error Context::SetSettingsPomodoroMinutes(const Poco::UInt64 pomodoro_minutes) {
    return applySettingsSaveResultToUI(
        db()->SetSettingsPomodoroMinutes(pomodoro_minutes));
}

error Context::SetSettingsPomodoroBreakMinutes(
    const Poco::UInt64 pomodoro_break_minutes) {
    return applySettingsSaveResultToUI(
        db()->SetSettingsPomodoroBreakMinutes(pomodoro_break_minutes));
}

error Context::LoadWindowSettings(
    int64_t *window_x,
    int64_t *window_y,
    int64_t *window_height,
    int64_t *window_width) {

    Poco::Int64 x(0), y(0), h(0), w(0);

    error err = db()->LoadWindowSettings(&x, &y, &h, &w);
    if (noError == err) {
        *window_x = x;
        *window_y = y;
        *window_height = h;
        *window_width = w;
    }
    return displayError(err);
}

error Context::SaveWindowSettings(
    const int64_t window_x,
    const int64_t window_y,
    const int64_t window_height,
    const int64_t window_width) {

    error err = db()->SaveWindowSettings(
        window_x,
        window_y,
        window_height,
        window_width);
    return displayError(err);
}

Poco::Int64 Context::GetMiniTimerX() {
    Poco::Int64 value(0);
    displayError(db()->GetMiniTimerX(&value));
    return value;
}

void Context::SetMiniTimerX(const int64_t x) {
    displayError(db()->SetMiniTimerX(x));
}

Poco::Int64 Context::GetMiniTimerY() {
    Poco::Int64 value(0);
    displayError(db()->GetMiniTimerY(&value));
    return value;
}

void Context::SetMiniTimerY(const int64_t y) {
    displayError(db()->SetMiniTimerY(y));
}

Poco::Int64 Context::GetMiniTimerW() {
    Poco::Int64 value(0);
    displayError(db()->GetMiniTimerW(&value));
    return value;
}

void Context::SetMiniTimerW(const int64_t y) {
    displayError(db()->SetMiniTimerW(y));
}

void Context::SetMiniTimerVisible(
    const bool value) {
    displayError(db()->SetMiniTimerVisible(value));
}

bool Context::GetMiniTimerVisible() {
    bool value(false);
    displayError(db()->GetMiniTimerVisible(&value));
    return value;
}

void Context::SetKeepEndTimeFixed
(const bool value) {
    displayError(db()->SetKeepEndTimeFixed(value));
}

bool Context::GetKeepEndTimeFixed() {
    bool value(false);
    displayError(db()->GetKeepEndTimeFixed(&value));
    return value;
}

bool Context::GetShowTouchBar() {
    bool value(false);
    displayError(db()->GetShowTouchBar(&value));
    return value;
}

uint8_t Context::GetActiveTab() {
    uint8_t value(0);
    displayError(db()->GetActiveTab(&value));
    return value;
}

void Context::SetWindowMaximized(
    const bool value) {
    displayError(db()->SetWindowMaximized(value));
}

bool Context::GetWindowMaximized() {
    bool value(false);
    displayError(db()->GetWindowMaximized(&value));
    return value;
}

void Context::SetWindowMinimized(
    const bool_t value) {
    displayError(db()->SetWindowMinimized(value));
}

bool Context::GetWindowMinimized() {
    bool value(false);
    displayError(db()->GetWindowMinimized(&value));
    return value;
}

void Context::SetWindowEditSizeHeight(
    const int64_t value) {
    displayError(db()->SetWindowEditSizeHeight(value));
}

int64_t Context::GetWindowEditSizeHeight() {
    Poco::Int64 value(0);
    displayError(db()->GetWindowEditSizeHeight(&value));
    return value;
}

void Context::SetWindowEditSizeWidth(
    const int64_t value) {
    displayError(db()->SetWindowEditSizeWidth(value));
}

int64_t Context::GetWindowEditSizeWidth() {
    Poco::Int64 value(0);
    displayError(db()->GetWindowEditSizeWidth(&value));
    return value;
}

void Context::SetMessageSeen(
    const int64_t value) {
    displayError(db()->SetSettingsMessageSeen(value));
}

int64_t Context::GetMessageSeen() {
    Poco::Int64 value(0);
    displayError(db()->GetMessageSeen(&value));
    return value;
}

void Context::SetKeyStart(
    const std::string &value) {
    displayError(db()->SetKeyStart(value));
}

std::string Context::GetKeyStart() {
    std::string value("");
    displayError(db()->GetKeyStart(&value));
    return value;
}

void Context::SetKeyShow(
    const std::string &value) {
    displayError(db()->SetKeyShow(value));
}

std::string Context::GetKeyShow() {
    std::string value("");
    displayError(db()->GetKeyShow(&value));
    return value;
}

void Context::SetKeyModifierShow(
    const std::string &value) {
    displayError(db()->SetKeyModifierShow(value));
}

std::string Context::GetKeyModifierShow() {
    std::string value("");
    displayError(db()->GetKeyModifierShow(&value));
    return value;
}

void Context::SetKeyModifierStart(
    const std::string &value) {
    displayError(db()->SetKeyModifierStart(value));
}

std::string Context::GetKeyModifierStart() {
    std::string value("");
    displayError(db()->GetKeyModifierStart(&value));
    return value;
}

error Context::SetProxySettings(
    const bool use_proxy,
    const Proxy &proxy) {

    bool was_using_proxy(false);
    Proxy previous_proxy_settings;
    error err = db()->LoadProxySettings(&was_using_proxy,
                                        &previous_proxy_settings);
    if (err != noError) {
        return displayError(err);
    }

    err = db()->SaveProxySettings(use_proxy, proxy);
    if (err != noError) {
        return displayError(err);
    }

    UIElements render;
    render.display_settings = true;
    updateUI(render);

    if (use_proxy != was_using_proxy
            || proxy.Host() != previous_proxy_settings.Host()
            || proxy.Port() != previous_proxy_settings.Port()
            || proxy.Username() != previous_proxy_settings.Username()
            || proxy.Password() != previous_proxy_settings.Password()) {
        Sync();
        switchWebSocketOn();
    }

    return noError;
}

void Context::OpenSettings() {
    logger.debug("OpenSettings");

    UIElements render;
    render.display_settings = true;
    render.open_settings = true;
    updateUI(render);
}

error Context::SetDBPath(
    const std::string &path) {
    try {
        logger.debug("SetDBPath ", path);

        Poco::Mutex::ScopedLock lock(db_m_);
        if (db_) {
            logger.debug("delete db_ from SetDBPath()");
            delete db_;
            db_ = nullptr;
        }
        db_ = new Database(path);
        OnboardingService::getInstance()->SetDatabase(db());
    } catch(const Poco::Exception& exc) {
        return displayError(exc.displayText());
    } catch(const std::exception& ex) {
        return displayError(ex.what());
    } catch(const std::string & ex) {
        return displayError(ex);
    }
    return noError;
}

void Context::SetEnvironment(const std::string &value) {
    if (!("production" == value ||
            "development" == value ||
            "test" == value)) {
        logger.error("Invalid environment '", value, "'!");
        return;
    }
    logger.debug("SetEnvironment " + value);
    environment_ = value;

    TogglClient::GetInstance().SetIgnoreCert(("development" == environment_));
    urls::SetRequestsAllowed("test" != environment_);
}

Database *Context::db() const {
    poco_check_ptr(db_);
    return db_;
}

error Context::GoogleLogin(const std::string &access_token) {
    return Login(access_token, kGoogleAccessToken);
}

error Context::AsyncGoogleLogin(const std::string &access_token) {
    return AsyncLogin(access_token, kGoogleAccessToken);
}

error Context::AppleLogin(const std::string &access_token) {
    return Login(access_token, kAppleAccessToken);
}

error Context::AsyncAppleLogin(const std::string &access_token) {
    return AsyncLogin(access_token, kAppleAccessToken);
}

error Context::attemptOfflineLogin(const std::string &email,
                                   const std::string &password) {
    if (email.empty()) {
        return error("cannot login offline without an e-mail");
    }

    if (password.empty()) {
        return error("cannot login offline without a password");
    }

    User *user = new User();

    error err = db()->LoadUserByEmail(email, user);
    if (err != noError) {
        delete user;
        return err;
    }

    if (!user->ID()) {
        delete user;
        logger.debug("User data not found in local database for " + email);
        return error(kEmailNotFoundCannotLogInOffline);
    }

    if (user->OfflineData().empty()) {
        delete user;
        logger.debug("Offline data not found in local database for "
                     + email);
        return error(kEmailNotFoundCannotLogInOffline);
    }

    err = user->SetAPITokenFromOfflineData(password);
    if ("I/O error" == err || err.find("bad decrypt") != std::string::npos) {
        delete user;
        return error(kInvalidPassword);
    }
    if (err != noError) {
        delete user;
        return err;
    }

    err = db()->SetCurrentAPIToken(user->APIToken(), user->ID());
    if (err != noError) {
        delete user;
        return err;
    }

    setUser(user, true);

    updateUI(UIElements::Reset());

    return save(false);
}

error Context::AsyncLogin(const std::string &email,
                          const std::string &password) {
    std::thread backgroundThread([&](std::string email, std::string password) {
        return this->Login(email, password);
    }, email, password);
    backgroundThread.detach();
    return noError;
}

error Context::Login(
    const std::string &email,
    const std::string &password,
    const bool isSignup) {
    try {
        std::string json("");
        error err = me(email, password, &json, 0);
        if (err != noError) {

            // Workaround to Fulfill Apple Review team
            // If the apple email doesn't exist on Toggl system
            // Instead of presenting an error, we have to show a different window to select Country and TOS then creating a new account
            // Same behavior with Mobile app
            //
            // Apple considers that Toggl will create account regardless of "Sign In / Sign Up with Apple"
            // At the moment, Toggl BE doesn't automatically create new Toggl Account with Apple Email by "Sign In with Apple"
            //
            // Discussion: https://toggl.slack.com/archives/CSE5U3ZUN/p1586418153111700
            //
#if defined(__APPLE__)
            if ((password.compare(kAppleAccessToken) == 0 || password.compare(kGoogleAccessToken) == 0) // Applied for Google and Apple Sign In
                    && IsAuthenticationError(err)) {
                UI()->DisplayOnContinueSignIn();
                return err;
            }
#endif

            if (!IsNetworkingError(err)) {
                return displayError(err);
            }

            // Indicate we're offline
            displayError(err);

            logger.debug("Got networking error ", err, " will attempt offline login");

            return displayError(attemptOfflineLogin(email, password));
        }

        err = SetLoggedInUserFromJSON(json, isSignup);
        if (err != noError) {
            return displayError(err);
        }

        err = pullWorkspacePreferences();
        if (err != noError) {
            return displayError(err);
        }

        err = pullUserPreferences();
        if (err != noError) {
            return displayError(err);
        }

        {
            Poco::Mutex::ScopedLock lock(user_m_);
            if (!user_) {
                logger.error("cannot enable offline login, no user");
                return noError;
            }

            err = user_->EnableOfflineLogin(password);
            if (err != noError) {
                return displayError(err);
            }
        }

        if ("production" == environment_) {
            if (password.compare(kGoogleAccessToken) == 0) {
                analytics_.TrackLoginWithGoogle(db_->AnalyticsClientID());
            } else if (password.compare(kAppleAccessToken) == 0) {
                analytics_.TrackLoginWithApple(db_->AnalyticsClientID());
            } else {
                analytics_.TrackLoginWithUsernamePassword(db_->AnalyticsClientID());
            }
        }

        overlay_visible_ = false;
        return displayError(save(false));
    } catch(const Poco::Exception& exc) {
        return displayError(exc.displayText());
    } catch(const std::exception& ex) {
        return displayError(ex.what());
    } catch(const std::string & ex) {
        return displayError(ex);
    }
}

error Context::AsyncSignup(const std::string &email,
                           const std::string &password,
                           const uint64_t country_id) {
    std::thread backgroundThread([&](std::string email, std::string password, uint64_t country_id) {
        return this->Signup(email, password, country_id);
    }, email, password, country_id);
    backgroundThread.detach();
    return noError;
}

error Context::Signup(
    const std::string &email,
    const std::string &password,
    const uint64_t country_id) {

    std::string json("");
    error err = signup(email, password, &json, country_id);
    if (err != noError) {
        return displayError(err);
    }

    return Login(email, password, true);
}

error Context::GoogleSignup(
    const std::string &access_token,
    const uint64_t country_id) {

    std::string json("");
    error err = signupGoogle(access_token, &json, country_id);
    if (err != noError) {
        return displayError(err);
    }
    return Login(access_token, kGoogleAccessToken, true);
}

error Context::AsyncGoogleSignup(const std::string &access_token,
                                 const uint64_t country_id) {
    std::thread backgroundThread([&](std::string access_token, uint64_t country_id) {
        return this->GoogleSignup(access_token, country_id);
    }, access_token, country_id);
    backgroundThread.detach();
    return noError;
}

error Context::AppleSignup(
    const std::string &access_token,
    const uint64_t country_id,
    const std::string full_name) {
    std::string json("");
    error err = signupApple(access_token, &json, full_name, country_id);
    if (err != noError) {
        return displayError(err);
    }
    return Login(access_token, kAppleAccessToken, true);
}

error Context::AsyncApleSignup(
    const std::string &access_token,
    const uint64_t country_id,
    const std::string full_name) {
    std::thread backgroundThread([&](std::string access_token, uint64_t country_id, std::string full_name) {
        return this->AppleSignup(access_token, country_id, full_name);
    }, access_token, country_id, full_name);
    backgroundThread.detach();
    return noError;
}

void Context::setUser(User *value, const bool logged_in) {
    logger.debug("setUser user_logged_in=", logged_in);

    Poco::UInt64 user_id(0);

    {
        Poco::Mutex::ScopedLock lock(user_m_);
        if (user_) {
            delete user_;
        }
        user_ = value;
        if (user_) {
            user_id = user_->ID();
        }
    }

    if (quit_) {
        return;
    }

    if (!user_id) {
        UI()->DisplayLogin(true, 0);

        {
            Poco::Mutex::ScopedLock l(window_change_recorder_m_);
            if (window_change_recorder_) {
                delete window_change_recorder_;
                window_change_recorder_ = nullptr;
            }
        }

        switchTimelineOff();

        switchWebSocketOff();

        // Reset autotracker view
        // Autotracker rules has a project autocomplete, too
        autotracker_titles_.clear();
        UIElements render;
        render.display_autotracker_rules = true;
        render.display_project_autocomplete = true;
        updateUI(render);

        return;
    }

    UI()->DisplayLogin(false, user_id);

    {
        Poco::Mutex::ScopedLock l(window_change_recorder_m_);
        if (window_change_recorder_) {
            delete window_change_recorder_;
            window_change_recorder_ = nullptr;
        }
        window_change_recorder_ = new WindowChangeRecorder(this);
    }

    switchTimelineOn();

    switchWebSocketOn();

    if (!logged_in) {
        Sync();
    }

    fetchUpdates();

    if (!ui_updater_.isRunning()) {
        ui_updater_.start();
    }

    if (!reminder_.isRunning()) {
        reminder_.start();
    }

    // Offer beta channel, if not offered yet
    bool did_offer_beta_channel(false);
    error err = offerBetaChannel(&did_offer_beta_channel);
    if (err != noError) {
        displayError(err);
    }

    // Setup the Onboarding state when the user data is initialized
    OnboardingService::getInstance()->LoadOnboardingStateFromCurrentUser(user_);
}

error Context::SetLoggedInUserFromJSON(
    const std::string &json,
    const bool isSignup) {

    if (json.empty()) {
        return displayError("empty JSON");
    }

    Poco::UInt64 userID(0);
    error err = User::UserID(json, &userID);
    if (err != noError) {
        return displayError(err);
    }

    if (!userID) {
        return displayError("missing user ID in JSON");
    }

    User *user = new User();

    // Determine if it's a new user for onboarding check
    user->IsNewUser = isSignup;

    err = db()->LoadUserByID(userID, user);
    if (err != noError) {
        delete user;
        return displayError(err);
    }

    err = user->LoadUserAndRelatedDataFromJSONString(json, true);
    if (err != noError) {
        delete user;
        return displayError(err);
    }

    err = db()->SetCurrentAPIToken(user->APIToken(), user->ID());
    if (err != noError) {
        delete user;
        return displayError(err);
    }

    setUser(user, true);
    if (isSignup && user_) {
        user_->ConfirmLoadedMore();
    }

    updateUI(UIElements::Reset());

    err = save(false);
    if (err != noError) {
        return displayError(err);
    }

    // Fetch OBM experiments..
    err = pullObmExperiments();
    if (err != noError) {
        logger.error("Error pulling OBM experiments: " + err);
    }

    // ..and run the OBM experiments
    err = runObmExperiments();
    if (err != noError) {
        logger.error("Error running OBM experiments: " + err);
    }

    return noError;
}

error Context::Logout() {
    try {
        if (!user_) {
            logger.warning("User is logged out, cannot logout again");
            return noError;
        }

        error err = db()->ClearCurrentAPIToken();
        if (err != noError) {
            return displayError(err);
        }

        logger.debug("setUser from Logout");
        overlay_visible_ = false;
        setUser(nullptr);

        OnboardingService::getInstance()->Reset();
        UI()->resetFirstLaunch();
        UI()->DisplayApp();

        Shutdown();
    } catch(const Poco::Exception& exc) {
        return displayError(exc.displayText());
    } catch(const std::exception& ex) {
        return displayError(ex.what());
    } catch(const std::string & ex) {
        return displayError(ex);
    }
    return noError;
}

error Context::ClearCache() {
    try {
        error err = noError;

        err = db()->ResetWindow();

        if (err != noError) {
            return displayError(err);
        }

        {
            Poco::Mutex::ScopedLock lock(user_m_);
            if (!user_) {
                logger.warning("User is logged out, cannot clear cache");
                return noError;
            }
            err = db()->DeleteUser(user_, true);
        }

        if (err != noError) {
            return displayError(err);
        }

        return Logout();
    } catch(const Poco::Exception& exc) {
        return displayError(exc.displayText());
    } catch(const std::exception& ex) {
        return displayError(ex.what());
    } catch(const std::string & ex) {
        return displayError(ex);
    }
}

TimeEntry *Context::Start(
    const std::string &description,
    const std::string &duration,
    const Poco::UInt64 task_id,
    const Poco::UInt64 project_id,
    const std::string project_guid,
    const std::string tags,
    const bool prevent_on_app,
    const time_t started,
    const time_t ended,
    const bool stop_current_running) {

    // Do not even allow to add new time entries,
    // else they will linger around in the app
    // and the user can continue using the unsupported app.
    if (urls::ImATeapot()) {
        displayError(kUnsupportedAppError);
        return nullptr;
    }

    // Discard Start if WS missing error is present
    if (overlay_visible_) {
        return nullptr;
    }

    TimeEntry *te = nullptr;

    {
        Poco::Mutex::ScopedLock lock(user_m_);
        if (!user_) {
            logger.warning("Cannot start tracking, user logged out");
            return nullptr;
        }

        Poco::UInt64 tid(task_id);

        // Check if there's a default PID set
        Poco::UInt64 pid(project_id);
        if (!pid && project_guid.empty()) {
            pid = user_->DefaultPID();
            // Check if there's a default TID set
            tid = user_->DefaultTID();
        }

        te = user_->Start(description,
                          duration,
                          tid,
                          pid,
                          project_guid,
                          tags,
                          started,
                          ended,
                          stop_current_running);
    }

    error err = save(true);
    if (err != noError) {
        displayError(err);
        return nullptr;
    }

    if ("production" == environment_) {
        analytics_.TrackAutocompleteUsage(db_->AnalyticsClientID(),
                                          task_id || project_id);
        analytics_.TrackStartTimeEntry(db_->AnalyticsClientID(), shortOSName(), GetActiveTab());
    }

    OpenTimeEntryList();

    // Don't need to focus on Timer if we create a TimeEntry without running
    // Avoid glitch
    // For instance, after undoing the TimeEntry Deletion, we creat an TE
    // It trigger the DisplayApp() and focus on the Timer -> It prevents the user to do Redo until they click on the Time Entry List
    if (!prevent_on_app && settings_.focus_on_shortcut && !stop_current_running) {
        // Show app
        UI()->DisplayApp();
    }

    if (te && settings_.open_editor_on_shortcut) {
        if (!prevent_on_app && !settings_.focus_on_shortcut) {
            // Show app
            UI()->DisplayApp();
        }
        // Open time entry in editor
        OpenTimeEntryEditor(te->GUID(), true, "");
    }

    return te;
}

void Context::OpenTimeEntryEditor(
    const std::string &GUID,
    const bool edit_running_entry,
    const std::string &focused_field_name) {
    if (!edit_running_entry && GUID.empty()) {
        logger.error("Cannot edit time entry without a GUID");
        return;
    }

    TimeEntry *te = nullptr;

    {
        Poco::Mutex::ScopedLock lock(user_m_);
        if (!user_) {
            logger.warning("Cannot edit time entry, user logged out");
            return;
        }

        if (edit_running_entry) {
            te = user_->RunningTimeEntry();
        } else {
            te = user_->related.TimeEntryByGUID(GUID);
        }
    }

    if (!te) {
        logger.warning("Time entry not found for edit " + GUID);
        return;
    }

    UIElements render;
    render.open_time_entry_editor = true;
    render.display_time_entry_editor = true;
    render.time_entry_editor_guid = te->GUID();
    render.time_entry_editor_field = focused_field_name;

    // If user is already editing the time entry, toggle the editor
    // instead of doing nothing
    if (time_entry_editor_guid_ == te->GUID()) {
        render.open_time_entry_editor = false;
        render.display_time_entry_editor = false;
        render.time_entry_editor_guid = "";
        render.time_entry_editor_field = "";

        render.open_time_entry_list = true;
        render.display_time_entries = true;
    }

    if ("production" == environment_) {
        analytics_.TrackEditTimeEntry(db_->AnalyticsClientID(), shortOSName(), GetActiveTab());
    }

    updateUI(render);
}

TimeEntry *Context::ContinueLatest(const bool prevent_on_app) {
    // Do not even allow to continue entries,
    // else they will linger around in the app
    // and the user can continue using the unsupported app.
    if (urls::ImATeapot()) {
        displayError(kUnsupportedAppError);
        return nullptr;
    }

    // Discard Start if WS missing error is present
    if (overlay_visible_) {
        return nullptr;
    }

    TimeEntry *result = nullptr;

    {
        Poco::Mutex::ScopedLock lock(user_m_);
        if (!user_) {
            logger.warning("Cannot continue tracking, user logged out");
            return nullptr;
        }

        TimeEntry *latest = user_->related.LatestTimeEntry();

        if (!latest) {
            return nullptr;
        }

        result = user_->Continue(
            latest->GUID(),
            settings_.manual_mode);
    }



    error err = save(true);
    if (noError != err) {
        displayError(err);
        return nullptr;
    }

    if (settings_.manual_mode && result) {
        UIElements render;
        render.open_time_entry_editor = true;
        render.display_time_entry_editor = true;
        render.time_entry_editor_guid = result->GUID();
        updateUI(render);
    }

    if (!prevent_on_app && settings_.focus_on_shortcut) {
        // Show app
        UI()->DisplayApp();
    }

    if (result && settings_.open_editor_on_shortcut) {
        if (!prevent_on_app && !settings_.focus_on_shortcut) {
            // Show app
            UI()->DisplayApp();
        }
        // Open time entry in editor
        OpenTimeEntryEditor(result->GUID(), true, "");
    }

    return result;
}

TimeEntry *Context::Continue(
    const std::string &GUID) {

    // Do not even allow to continue entries,
    // else they will linger around in the app
    // and the user can continue using the unsupported app.
    if (urls::ImATeapot()) {
        displayError(kUnsupportedAppError);
        return nullptr;
    }

    // Discard Start if WS missing error is present
    if (overlay_visible_) {
        return nullptr;
    }

    if (GUID.empty()) {
        displayError(std::string(__FUNCTION__) + ": Missing GUID");
        return nullptr;
    }

    TimeEntry *result = nullptr;

    {
        Poco::Mutex::ScopedLock lock(user_m_);
        if (!user_) {
            logger.warning("Cannot continue time entry, user logged out");
            return nullptr;
        }

        result = user_->Continue(
            GUID,
            settings_.manual_mode);
    }

    error err = save(true);
    if (err != noError) {
        displayError(err);
        return nullptr;
    }

    if (settings_.manual_mode && result) {
        UIElements render;
        render.open_time_entry_editor = true;
        render.display_time_entry_editor = true;
        render.time_entry_editor_guid = result->GUID();
        updateUI(render);
    } else {
        OpenTimeEntryList();
    }

    return result;
}

error Context::DeleteTimeEntryByGUID(const std::string &GUID) {
    // Do not even allow to delete time entries,
    // else they will linger around in the app
    // and the user can continue using the unsupported app.
    if (urls::ImATeapot()) {
        return displayError(kUnsupportedAppError);
    }

    if (GUID.empty()) {
        return displayError(std::string(__FUNCTION__) + ": Missing GUID");
    }

    TimeEntry *te = nullptr;

    {
        Poco::Mutex::ScopedLock lock(user_m_);
        if (!user_) {
            logger.warning("Cannot delete time entry, user logged out");
            return noError;
        }
        te = user_->related.TimeEntryByGUID(GUID);

        if (!te) {
            logger.warning("Time entry not found: " + GUID);
            return noError;
        }

        if (te->DeletedAt()) {
            return displayError(kCannotDeleteDeletedTimeEntry);
        }

        if (isTimeEntryLocked(te)) {
            return logAndDisplayUserTriedEditingLockedEntry();
        }
    }

    if (te->IsTracking()) {
        error err = Stop(false);
        if (err != noError) {
            return displayError(err);
        }
    }
    te->ClearValidationError();
    te->Delete();

    if ("production" == environment_) {
        analytics_.TrackDeleteTimeEntry(db_->AnalyticsClientID(), shortOSName(), GetActiveTab());
    }

    return displayError(save(true));
}

error Context::SetTimeEntryDuration(
    const std::string &GUID,
    const std::string &duration) {
    if (GUID.empty()) {
        return displayError(std::string(__FUNCTION__) + ": Missing GUID");
    }

    Poco::Mutex::ScopedLock lock(user_m_);
    if (!user_) {
        logger.warning("Cannot set duration, user logged out");
        return noError;
    }
    TimeEntry *te = user_->related.TimeEntryByGUID(GUID);
    if (!te) {
        logger.warning("Time entry not found: " + GUID);
        return noError;
    }

    if (isTimeEntryLocked(te)) {
        return logAndDisplayUserTriedEditingLockedEntry();
    }

    // validate the value
    int seconds = Formatter::ParseDurationString(duration);
    if (seconds >= kMaxDurationSeconds) {
        return displayError(error(kOverMaxDurationError));
    }

    te->SetDurationUserInput(duration);

    // Skip checking Pomodoro if it's current running TE and the total time is > pomodoro
    if (checkIfSkipPomodoro(te)) {
        te->SetSkipPomodoro(true);
    }

    return displayError(save(true));
}

error Context::SetTimeEntryProject(
    const std::string &GUID,
    const Poco::UInt64 task_id,
    const Poco::UInt64 project_id,
    const std::string &project_guid) {
    try {
        if (GUID.empty()) {
            return displayError(std::string(__FUNCTION__) + ": Missing GUID");
        }

        Poco::Mutex::ScopedLock lock(user_m_);
        if (!user_) {
            logger.warning("Cannot set project, user logged out");
            return noError;
        }

        TimeEntry *te = user_->related.TimeEntryByGUID(GUID);
        if (!te) {
            logger.warning("Time entry not found: " + GUID);
            return noError;
        }

        if (isTimeEntryLocked(te)) {
            return logAndDisplayUserTriedEditingLockedEntry();
        }

        error err = updateTimeEntryProject(te, task_id, project_id, project_guid);
        if (err != noError) {
            return err;
        }
        if (te->Dirty()) {
            te->ClearValidationError();
            te->SetUIModified();
        }
    } catch(const Poco::Exception& exc) {
        return displayError(exc.displayText());
    } catch(const std::exception& ex) {
        return displayError(ex.what());
    } catch(const std::string & ex) {
        return displayError(ex);
    }
    return displayError(save(true));
}

error Context::updateTimeEntryProject(
    TimeEntry *te,
    const Poco::UInt64 task_id,
    const Poco::UInt64 project_id,
    const std::string &project_guid) {
    Project *p = nullptr;
    if (project_id) {
        p = user_->related.ProjectByID(project_id);
    }
    if (p == nullptr && !project_guid.empty()) {
        p = user_->related.ProjectByGUID(project_guid);
    }

    if (p && !canChangeProjectTo(te, p)) {
        return displayError(error(
            "Cannot change project: would end up with locked time entry"));
    }

    if (p) {
        // If user re-assigns project, don't mess with the billable
        // flag any more. (User selected billable project, unchecked
        // billable, // then selected the same project again).
        if (p->ID() != te->PID()
                || (!project_guid.empty() && p->GUID().compare(te->ProjectGUID()) != 0)) {
            te->SetBillable(p->Billable());
        }
        te->SetWID(p->WID());
    }
    te->SetTID(task_id);
    te->SetPID(project_id);
    te->SetProjectGUID(project_guid);
    return noError;
}

error Context::SetTimeEntryDate(
    const std::string &GUID,
    const Poco::Int64 unix_timestamp) {

    if (GUID.empty()) {
        return displayError(std::string(__FUNCTION__) + ": Missing GUID");
    }

    TimeEntry *te;
    Poco::LocalDateTime dt;

    {
        Poco::Mutex::ScopedLock lock(user_m_);
        if (!user_) {
            logger.warning("Cannot change date, user logged out");
            return noError;
        }
        te = user_->related.TimeEntryByGUID(GUID);

        if (!te) {
            logger.warning("Time entry not found: " + GUID);
            return noError;
        }

        if (isTimeEntryLocked(te)) {
            return displayError(error("Cannot change locked time entry."));
        }

        Poco::LocalDateTime date_part(
            Poco::Timestamp::fromEpochTime(unix_timestamp));

        Poco::LocalDateTime time_part(
            Poco::Timestamp::fromEpochTime(te->Start()));

        // Validate date input
        if (date_part.year() < kMinimumAllowedYear || date_part.year() > kMaximumAllowedYear) {
            return displayError(error(kInvalidDateError));
        }

        dt = Poco::LocalDateTime(
            date_part.year(), date_part.month(), date_part.day(),
            time_part.hour(), time_part.minute(), time_part.second());

        if (!canChangeStartTimeTo(te, dt.timestamp().epochTime())) {
            return displayError(
                error(
                    "Failed to change time entry date: workspace is locked."));
        }
    }

    std::string s = Poco::DateTimeFormatter::format(
        dt,
        Poco::DateTimeFormat::ISO8601_FORMAT);

    te->SetStartUserInput(s, false);

    return displayError(save(true));
}

error Context::SetTimeEntryStart(const std::string GUID,
                                 const Poco::Int64 startAt) {
    return SetTimeEntryStartWithOption(GUID, startAt, GetKeepEndTimeFixed());
}

error Context::SetTimeEntryStartWithOption(const std::string GUID,
        const Poco::Int64 startAt,
        const bool keepEndTimeFixed) {
    TimeEntry *te = nullptr;

    {
        Poco::Mutex::ScopedLock lock(user_m_);
        if (!user_) {
            logger.warning("Cannot change start time, user logged out");
            return noError;
        }
        te = user_->related.TimeEntryByGUID(GUID);

        if (!te) {
            logger.warning("Time entry not found: " + GUID);
            return noError;
        }

        if (isTimeEntryLocked(te)) {
            return logAndDisplayUserTriedEditingLockedEntry();
        }

        Poco::LocalDateTime start(Poco::Timestamp::fromEpochTime(startAt));
        std::string s = Poco::DateTimeFormatter::format(start, Poco::DateTimeFormat::ISO8601_FORMAT);
        te->SetStartUserInput(s, keepEndTimeFixed);
        return displayError(save(true));
    }
}

error Context::SetTimeEntryStart(
    const std::string &GUID,
    const std::string &value) {
    if (GUID.empty()) {
        return displayError(std::string(__FUNCTION__) + ": Missing GUID");
    }
    Poco::LocalDateTime now;

    TimeEntry *te = nullptr;

    {
        Poco::Mutex::ScopedLock lock(user_m_);
        if (!user_) {
            logger.warning("Cannot change start time, user logged out");
            return noError;
        }
        te = user_->related.TimeEntryByGUID(GUID);

        if (!te) {
            logger.warning("Time entry not found: " + GUID);
            return noError;
        }

        if (isTimeEntryLocked(te)) {
            return logAndDisplayUserTriedEditingLockedEntry();
        }
    }

    Poco::LocalDateTime local(Poco::Timestamp::fromEpochTime(te->Start()));

    // Validate time input
    if (local.year() < kMinimumAllowedYear || local.year() > kMaximumAllowedYear) {
        return displayError(error(kInvalidStartTimeError));
    }

    int hours(0), minutes(0);
    if (!toggl::Formatter::ParseTimeInput(value, &hours, &minutes)) {
        return error("invalid time format");
    }

    Poco::LocalDateTime dt(
        local.year(), local.month(), local.day(),
        hours, minutes, local.second());

    // check if time is in future and subtrack 1 day if needed
    if (dt.utcTime() > now.utcTime()) {
        Poco::LocalDateTime new_date =
            dt - Poco::Timespan(1 * Poco::Timespan::DAYS);
        dt = new_date;
    }

    std::string s = Poco::DateTimeFormatter::format(
        dt, Poco::DateTimeFormat::ISO8601_FORMAT);

    te->SetStartUserInput(s, GetKeepEndTimeFixed());

    // Skip checking Pomodoro if it's current running TE and the total time is > pomodoro
    if (checkIfSkipPomodoro(te)) {
        te->SetSkipPomodoro(true);
    }

    return displayError(save(true));
}

error Context::SetTimeEntryStop(const std::string GUID,
                                const Poco::Int64 endAt) {
    TimeEntry *te = nullptr;

    {
        Poco::Mutex::ScopedLock lock(user_m_);
        if (!user_) {
            logger.warning("Cannot change stop time, user logged out");
            return noError;
        }
        te = user_->related.TimeEntryByGUID(GUID);

        if (!te) {
            logger.warning("Time entry not found: " + GUID);
            return noError;
        }

        if (isTimeEntryLocked(te)) {
            return logAndDisplayUserTriedEditingLockedEntry();
        }

        Poco::LocalDateTime stop(Poco::Timestamp::fromEpochTime(endAt));
        std::string s = Poco::DateTimeFormatter::format(stop, Poco::DateTimeFormat::ISO8601_FORMAT);
        te->SetStopUserInput(s);
        return displayError(save(true));
    }
}

error Context::SetTimeEntryStop(
    const std::string &GUID,
    const std::string &value) {
    if (GUID.empty()) {
        return displayError(std::string(__FUNCTION__) + ": Missing GUID");
    }

    TimeEntry *te = nullptr;

    {
        Poco::Mutex::ScopedLock lock(user_m_);
        if (!user_) {
            logger.warning("Cannot change stop time, user logged out");
            return noError;
        }
        te = user_->related.TimeEntryByGUID(GUID);

        if (!te) {
            logger.warning("Time entry not found: " + GUID);
            return noError;
        }

        if (isTimeEntryLocked(te)) {
            return logAndDisplayUserTriedEditingLockedEntry();
        }
    }

    Poco::LocalDateTime stop(
        Poco::Timestamp::fromEpochTime(te->Stop()));

    int hours(0), minutes(0);
    if (!toggl::Formatter::ParseTimeInput(value, &hours, &minutes)) {
        return error("invalid time format");
    }

// By default, keep end date, only change hour && minute
    Poco::LocalDateTime new_stop(
        stop.tzd(),
        stop.year(), stop.month(), stop.day(),
        hours, minutes, stop.second(), 0, 0);

// If end time is on same date as start,
// but is not less than start by hour & minute, then
// assume that the end must be on same date as start.
    Poco::LocalDateTime start(
        Poco::Timestamp::fromEpochTime(te->Start()));
    if (new_stop.day() != start.day()) {
        if (new_stop.hour() >= start.hour()) {
            new_stop = Poco::LocalDateTime(
                start.tzd(),
                start.year(), start.month(), start.day(),
                hours, minutes, stop.second(), 0, 0);
        }
    }

    std::string s = Poco::DateTimeFormatter::format(
        new_stop, Poco::DateTimeFormat::ISO8601_FORMAT);

    te->SetStopUserInput(s);

    return displayError(save(true));
}

error Context::SetTimeEntryTags(
    const std::string &GUID,
    const std::string &value) {
    if (GUID.empty()) {
        return displayError(std::string(__FUNCTION__) + ": Missing GUID");
    }

    TimeEntry *te = nullptr;

    {
        Poco::Mutex::ScopedLock lock(user_m_);
        if (!user_) {
            logger.warning("Cannot set tags, user logged out");
            return noError;
        }
        te = user_->related.TimeEntryByGUID(GUID);

        if (!te) {
            logger.warning("Time entry not found: " + GUID);
            return noError;
        }

        if (isTimeEntryLocked(te)) {
            return logAndDisplayUserTriedEditingLockedEntry();
        }

        te->SetTags(value);
    }

    if (te->Dirty()) {
        te->ClearValidationError();
        te->SetUIModified();
    }

    return displayError(save(true));
}

error Context::SetTimeEntryBillable(
    const std::string &GUID,
    const bool value) {
    if (GUID.empty()) {
        return displayError(std::string(__FUNCTION__) + ": Missing GUID");
    }

    TimeEntry *te = nullptr;

    {
        Poco::Mutex::ScopedLock lock(user_m_);
        if (!user_) {
            logger.warning("Cannot set billable, user logged out");
            return noError;
        }
        te = user_->related.TimeEntryByGUID(GUID);

        if (!te) {
            logger.warning("Time entry not found: " + GUID);
            return noError;
        }

        if (isTimeEntryLocked(te)) {
            return logAndDisplayUserTriedEditingLockedEntry();
        }

        te->SetBillable(value);
    }

    if (te->Dirty()) {
        te->ClearValidationError();
        te->SetUIModified();
    }

    return displayError(save(true));
}

error Context::SetTimeEntryDescription(
    const std::string &GUID,
    const std::string &value) {
    if (GUID.empty()) {
        return displayError(std::string(__FUNCTION__) + ": Missing GUID");
    }

    TimeEntry *te = nullptr;

    {
        Poco::Mutex::ScopedLock lock(user_m_);
        if (!user_) {
            logger.warning("Cannot set description, user logged out");
            return noError;
        }
        te = user_->related.TimeEntryByGUID(GUID);

        if (!te) {
            logger.warning("Time entry not found: " + GUID);
            return noError;
        }

        if (isTimeEntryLocked(te)) {
            return logAndDisplayUserTriedEditingLockedEntry();
        }

        error err = updateTimeEntryDescription(te, value);
        if (err != noError) {
            return err;
        }

        if (te->Dirty()) {
            te->ClearValidationError();
            te->SetUIModified();
        }
    }
    return displayError(save(true));
}

error Context::updateTimeEntryDescription(
    TimeEntry *te,
    const std::string &value) {
    // Validate description length
    if (value.length() > kMaximumDescriptionLength) {
        return displayError(error(kMaximumDescriptionLengthError));
    }

    te->SetDescription(value);
    return noError;
}

error Context::Stop(const bool prevent_on_app) {
    std::vector<TimeEntry *> stopped;

    {
        Poco::Mutex::ScopedLock lock(user_m_);
        if (!user_) {
            logger.warning("Cannot stop tracking, user logged out");
            return noError;
        }
        user_->Stop(&stopped);

        resetLastTrackingReminderTime();
    }

    if (stopped.empty()) {
        logger.warning("No time entry was found to stop");
        return noError;
    }

    if (!prevent_on_app && settings_.focus_on_shortcut) {
        UI()->DisplayApp();
    }

    error err = save(true);
    if (err != noError) {
        return displayError(err);
    }

    OpenTimeEntryList();

    return noError;
}

error Context::DiscardTimeAt(
    const std::string &guid,
    const Poco::Int64 at,
    const bool split_into_new_entry) {

    // Reset reminder count when doing idle actions
    resetLastTrackingReminderTime();

    // Tracking action
    if ("production" == environment_) {
        std::string method;
        if (split_into_new_entry) {
            method = "idle-as-new-entry";
        } else {
            method = "discard-and-stop";
        }

        analytics_.TrackIdleDetectionClick(db_->AnalyticsClientID(),
                                           method);
    }

    TimeEntry *split = nullptr;

    {
        Poco::Mutex::ScopedLock lock(user_m_);
        if (!user_) {
            logger.warning("Cannot stop time entry, user logged out");
            return noError;
        }

        split = user_->DiscardTimeAt(guid, at, split_into_new_entry);
    }

    error err = save(true);
    if (err != noError) {
        return displayError(err);
    }

    if (split_into_new_entry && split) {
        UIElements render;
        render.open_time_entry_editor = true;
        render.display_time_entry_editor = true;
        render.time_entry_editor_guid = split->GUID();
        render.time_entry_editor_field = "";
        updateUI(render);
    }

    return noError;
}

TimeEntry *Context::DiscardTimeAndContinue(
    const std::string &guid,
    const Poco::Int64 at) {

    // Reset reminder count when doing idle actions
    last_tracking_reminder_time_ = time(nullptr);

    // Tracking action
    if ("production" == environment_) {
        analytics_.TrackIdleDetectionClick(db_->AnalyticsClientID(),
                                           "discard-and-continue");
    }

    {
        Poco::Mutex::ScopedLock lock(user_m_);
        if (!user_) {
            logger.warning("Cannot stop time entry, user logged out");
            return nullptr;
        }
        user_->DiscardTimeAt(guid, at, false);
    }

    error err = save(true);
    if (err != noError) {
        displayError(err);
        return nullptr;
    }

    return Continue(guid);
}

TimeEntry *Context::RunningTimeEntry() {
    Poco::Mutex::ScopedLock lock(user_m_);
    if (!user_) {
        logger.warning("Cannot fetch time entry, user logged out");
        return nullptr;
    }
    return user_->RunningTimeEntry();
}

error Context::ToggleTimelineRecording(const bool record_timeline) {
    Poco::Mutex::ScopedLock lock(user_m_);
    if (!user_) {
        logger.warning("Cannot toggle timeline, user logged out");
        return noError;
    }
    try {
        user_->SetRecordTimeline(record_timeline);

        error err = save(false);
        if (err != noError) {
            return displayError(err);
        }

        UIElements render;
        render.display_settings = true;
        updateUI(render);

        TimelineUpdateServerSettings();

        if (user_->RecordTimeline()) {
            switchTimelineOn();
        } else {
            switchTimelineOff();
        }
    } catch(const Poco::Exception& exc) {
        return displayError(exc.displayText());
    } catch(const std::exception& ex) {
        return displayError(ex.what());
    } catch(const std::string & ex) {
        return displayError(ex);
    }
    return noError;
}

error Context::SetUpdateChannel(const std::string &channel) {
    error err = db()->SaveUpdateChannel(channel);
    if (err != noError) {
        return displayError(err);
    }
    fetchUpdates();
    return noError;
}

void Context::SearchHelpArticles(
    const std::string &keywords) {
    UI()->DisplayHelpArticles(help_database_.GetArticles(keywords));
}

error Context::SetDefaultProject(
    const Poco::UInt64 pid,
    const Poco::UInt64 tid) {
    try {
        {
            Poco::Mutex::ScopedLock lock(user_m_);
            if (!user_) {
                logger.warning("Cannot set default PID, user logged out");
                return noError;
            }

            Task *t = nullptr;
            if (tid) {
                t = user_->related.TaskByID(tid);
            }
            if (tid && !t) {
                return displayError("task not found");
            }

            Project *p = nullptr;
            if (pid) {
                p = user_->related.ProjectByID(pid);
            }
            if (pid && !p) {
                return displayError("project not found");
            }
            if (!p && t && t->PID()) {
                p = user_->related.ProjectByID(t->PID());
            }

            if (p && t && p->ID() != t->PID()) {
                return displayError("task does not belong to project");
            }

            if (p) {
                user_->SetDefaultPID(p->ID());
            } else {
                user_->SetDefaultPID(0);
            }

            if (t) {
                user_->SetDefaultTID(t->ID());
            } else {
                user_->SetDefaultTID(0);
            }
        }
        return displayError(save(false));
    } catch(const Poco::Exception& exc) {
        return displayError(exc.displayText());
    } catch(const std::exception& ex) {
        return displayError(ex.what());
    } catch(const std::string & ex) {
        return displayError(ex);
    }
}

error Context::DefaultProjectName(std::string *name) {
    try {
        poco_check_ptr(name);
        Project *p = nullptr;
        Task *t = nullptr;
        {
            Poco::Mutex::ScopedLock lock(user_m_);
            if (!user_) {
                logger.warning("Cannot get default PID, user logged out");
                return noError;
            }
            if (user_->DefaultPID()) {
                p = user_->related.ProjectByID(user_->DefaultPID());
            }
            if (user_->DefaultTID()) {
                t = user_->related.TaskByID(user_->DefaultTID());
            }
        }
        *name = Formatter::JoinTaskName(t, p);
    } catch(const Poco::Exception& exc) {
        return displayError(exc.displayText());
    } catch(const std::exception& ex) {
        return displayError(ex.what());
    } catch(const std::string & ex) {
        return displayError(ex);
    }
    return noError;
}

error Context::DefaultPID(Poco::UInt64 *result) {
    try {
        poco_check_ptr(result);
        *result = 0;
        {
            Poco::Mutex::ScopedLock lock(user_m_);
            if (!user_) {
                logger.warning("Cannot get default PID, user logged out");
                return noError;
            }
            *result = user_->DefaultPID();
        }
    } catch(const Poco::Exception& exc) {
        return displayError(exc.displayText());
    } catch(const std::exception& ex) {
        return displayError(ex.what());
    } catch(const std::string & ex) {
        return displayError(ex);
    }
    return noError;
}

error Context::DefaultTID(Poco::UInt64 *result) {
    try {
        poco_check_ptr(result);
        *result = 0;
        {
            Poco::Mutex::ScopedLock lock(user_m_);
            if (!user_) {
                logger.warning("Cannot get default PID, user logged out");
                return noError;
            }
            *result = user_->DefaultTID();
        }
    } catch(const Poco::Exception& exc) {
        return displayError(exc.displayText());
    } catch(const std::exception& ex) {
        return displayError(ex.what());
    } catch(const std::string & ex) {
        return displayError(ex);
    }
    return noError;
}

error Context::AddAutotrackerRule(
    const std::string &term,
    const Poco::UInt64 pid,
    const Poco::UInt64 tid,
    Poco::Int64 *rule_id) {

    poco_check_ptr(rule_id);
    *rule_id = 0;

    if (term.empty()) {
        return displayError("missing term");
    }
    if (!pid && !tid) {
        return displayError("missing project and task");
    }

    std::string lowercase = Poco::UTF8::toLower(term);

    AutotrackerRule *rule = nullptr;

    {
        Poco::Mutex::ScopedLock lock(user_m_);
        if (!user_) {
            logger.warning("cannot add autotracker rule, user logged out");
            return noError;
        }
        if (user_->related.HasMatchingAutotrackerRule(lowercase)) {
            // avoid duplicates
            return displayError(kErrorRuleAlreadyExists);
        }

        Task *t = nullptr;
        if (tid) {
            t = user_->related.TaskByID(tid);
        }
        if (tid && !t) {
            return displayError("task not found");
        }

        Project *p = nullptr;
        if (pid) {
            p = user_->related.ProjectByID(pid);
        }
        if (pid && !p) {
            return displayError("project not found");
        }
        if (t && t->PID() && !p) {
            p = user_->related.ProjectByID(t->PID());
        }

        if (p && t && p->ID() != t->PID()) {
            return displayError("task does not belong to project");
        }

        rule = new AutotrackerRule();
        rule->SetTerm(lowercase);
        if (t) {
            rule->SetTID(t->ID());
        }
        if (p) {
            rule->SetPID(p->ID());
        }
        rule->SetUID(user_->ID());
        user_->related.AutotrackerRules.push_back(rule);
    }

    error err = save(false);
    if (noError != err) {
        return displayError(err);
    }

    if (rule) {
        *rule_id = rule->LocalID();
    }

    return noError;
}

error Context::DeleteAutotrackerRule(
    const Poco::Int64 id) {

    if (!id) {
        return displayError("cannot delete rule without an ID");
    }

    {
        Poco::Mutex::ScopedLock lock(user_m_);
        if (!user_) {
            logger.warning("cannot delete rule, user is logged out");
            return noError;
        }

        error err = user_->related.DeleteAutotrackerRule(id);
        if (err != noError) {
            return displayError(err);
        }
    }

    return displayError(save(false));
}

Project *Context::CreateProject(
    const Poco::UInt64 workspace_id,
    const Poco::UInt64 client_id,
    const std::string &client_guid,
    const std::string &project_name,
    const bool is_private,
    const std::string &project_color) {

    if (!workspace_id) {
        displayError(kPleaseSelectAWorkspace);
        return nullptr;
    }

    std::string trimmed_project_name("");
    error err = db_->Trim(project_name, &trimmed_project_name);
    if (err != noError) {
        displayError(err);
        return nullptr;
    }
    if (trimmed_project_name.empty()) {
        displayError(kProjectNameMustNotBeEmpty);
        return nullptr;
    }

    Project *result = nullptr;

    {
        Poco::Mutex::ScopedLock lock(user_m_);
        if (!user_) {
            logger.warning("Cannot add project, user logged out");
            return nullptr;
        }
        for (std::vector<Project *>::iterator it =
            user_->related.Projects.begin();
                it != user_->related.Projects.end(); ++it) {
            Project *p = *it;

            bool clientIsSame = false;
            if (!client_guid.empty()) {
                if (!p->ClientGUID().empty()) {
                    clientIsSame = client_guid == p->ClientGUID();
                }
            } else {
                clientIsSame = client_id == p->CID();
            }

            if (clientIsSame && p->Name() == trimmed_project_name) {
                displayError(kProjectNameAlreadyExists);
                return nullptr;
            }
        }
        // Check if projects are billable by default
        Workspace *ws = nullptr;
        bool billable = false;

        ws = user_->related.WorkspaceByID(workspace_id);
        if (ws) {
            billable = ws->ProjectsBillableByDefault();
        }

        std::string client_name("");
        Poco::UInt64 cid(0);
        Client *c = nullptr;

        // Search by client ID
        if (client_id != 0) {
            c = user_->related.ClientByID(client_id);
        } else {
            // Search by Client GUID (when Client is not synced to server yet)
            c = user_->related.ClientByGUID(client_guid);
        }

        if (c) {
            client_name = c->Name();
            cid = c->ID();
        }

        result = user_->CreateProject(
            workspace_id,
            cid,
            client_guid,
            client_name,
            trimmed_project_name,
            is_private,
            project_color,
            billable);
    }

    err = save(false);
    if (err != noError) {
        displayError(err);
        return nullptr;
    }

    return result;
}

error Context::AddObmAction(
    const Poco::UInt64 experiment_id,
    const std::string &key,
    const std::string &value) {
    // Check input
    if (!experiment_id) {
        return error("missing experiment_id");
    }
    std::string trimmed_key("");
    error err = db_->Trim(key, &trimmed_key);
    if (err != noError) {
        return displayError(err);
    }
    if (trimmed_key.empty()) {
        return error("missing key");
    }
    std::string trimmed_value("");
    err = db_->Trim(value, &trimmed_value);
    if (err != noError) {
        return displayError(err);
    }
    if (trimmed_value.empty()) {
        return error("missing value");
    }
    // Add OBM action and save
    {
        Poco::Mutex::ScopedLock lock(user_m_);
        if (!user_) {
            logger.warning("Cannot create a OBM action, user logged out");
            return noError;
        }
        ObmAction *action = new ObmAction();
        action->SetExperimentID(experiment_id);
        action->SetUID(user_->ID());
        action->SetKey(trimmed_key);
        action->SetValue(trimmed_value);
        user_->related.ObmActions.push_back(action);
    }
    return displayError(save(false));
}

Client *Context::CreateClient(
    const Poco::UInt64 workspace_id,
    const std::string &client_name) {

    if (!workspace_id) {
        displayError(kPleaseSelectAWorkspace);
        return nullptr;
    }

    std::string trimmed_client_name("");
    error err = db_->Trim(client_name, &trimmed_client_name);
    if (err != noError) {
        displayError(err);
        return nullptr;
    }
    if (trimmed_client_name.empty()) {
        displayError(kClientNameMustNotBeEmpty);
        return nullptr;
    }

    Client *result = nullptr;

    {
        Poco::Mutex::ScopedLock lock(user_m_);
        if (!user_) {
            logger.warning("Cannot create a client, user logged out");
            return nullptr;
        }
        for (std::vector<Client *>::iterator it =
            user_->related.Clients.begin();
                it != user_->related.Clients.end(); ++it) {
            Client *c = *it;
            if (c->WID() == workspace_id && c->Name() == trimmed_client_name) {
                displayError(kClientNameAlreadyExists);
                return nullptr;
            }
        }
        result = user_->CreateClient(workspace_id, trimmed_client_name);
    }

    err = save(false);
    if (err != noError) {
        displayError(err);
        return nullptr;
    }

    return result;
}

void Context::SetSleep() {

    // Stop running entry if need
    const bool isHandled = handleStopRunningEntry();

    // Set Sleep as usual
    if (!isHandled) {
        logger.debug("SetSleep");
        idle_.SetSleep();
        if (window_change_recorder_) {
            window_change_recorder_->SetIsSleeping(true);
        }
    }
}

error Context::AsyncOpenReportsInBrowser() {
    std::thread backgroundThread([&]() {
        return this->OpenReportsInBrowser();
    });
    backgroundThread.detach();
    return noError;
}

error Context::OpenReportsInBrowser() {
    // Do not even allow to open reports
    // else they will linger around in the app
    // and the user can continue using the unsupported app.
    if (urls::ImATeapot()) {
        return displayError(kUnsupportedAppError);
    }

    std::string apitoken("");

    {
        Poco::Mutex::ScopedLock lock(user_m_);
        if (!user_) {
            return displayError("You must log in to view reports");
        }
        apitoken = user_->APIToken();
    }

    // Not implemented in v9 as of 12.05.2017
    HTTPRequest req;
    req.host = urls::API();
    req.relative_url = "/api/v8/desktop_login_tokens";
    req.payload = "{}";
    req.basic_auth_username = apitoken;
    req.basic_auth_password = "api_token";

    HTTPResponse resp = TogglClient::GetInstance().Post(req);
    if (resp.err != noError) {
        return displayError(resp.err);
    }
    if (resp.body.empty()) {
        return displayError("Unexpected empty response from API");
    }

    std::string login_token("");
    error err = User::LoginToken(resp.body, &login_token);
    if (err != noError) {
        return displayError(err);
    }

    if (login_token.empty()) {
        return displayError("Could not extract login token from JSON");
    }

    // Not implemented in v9 as of 12.05.2017
    std::stringstream ss;
    ss  << urls::Main() << "/api/v8/desktop_login"
        << "?login_token=" << login_token
        << "&goto=reports";
    UI()->DisplayURL(ss.str());

    return noError;
}

error Context::offerBetaChannel(bool *did_offer) {
    try {
        poco_check_ptr(did_offer);

        *did_offer = false;

        if (update_check_disabled_) {
            // if update check is disabled, then
            // the channel selection won't be ever
            // used anyway
            return noError;
        }

        if (settings_.has_seen_beta_offering) {
            return noError;
        }

        if (!UI()->CanDisplayPromotion()) {
            return noError;
        }

        std::string update_channel("");
        error err = db()->LoadUpdateChannel(&update_channel);
        if (err != noError) {
            return err;
        }

        if ("beta" == update_channel) {
            return noError;
        }

        UI()->DisplayPromotion(kPromotionJoinBetaChannel);

        err = db()->SetSettingsHasSeenBetaOffering(true);
        if (err != noError) {
            return err;
        }

        UIElements render;
        render.display_settings = true;
        updateUI(render);

        *did_offer = true;
    } catch(const Poco::Exception& exc) {
        return displayError(exc.displayText());
    } catch(const std::exception& ex) {
        return displayError(ex.what());
    } catch(const std::string & ex) {
        return displayError(ex);
    }
    return noError;
}

error Context::runObmExperiments() {
    try {
        // Collect OBM experiments
        std::map<Poco::UInt64, ObmExperiment> experiments;
        {
            Poco::Mutex::ScopedLock lock(user_m_);
            if (!user_) {
                logger.warning("User logged out, cannot OBM experiment");
                return noError;
            }
            for (std::vector<ObmExperiment *>::const_iterator it =
                user_->related.ObmExperiments.begin();
                    it != user_->related.ObmExperiments.end();
                    ++it) {
                ObmExperiment *model = *it;
                if (!model->DeletedAt()) {
                    experiments[model->Nr()] = *model;
                    model->SetHasSeen(true);
                }
            }
        }
        // Save the (seen/unseen) state
        error err = save(false);
        if (err != noError) {
            return err;
        }
        // Now pass the experiments on to UI
        for (std::map<Poco::UInt64, ObmExperiment>::const_iterator
                it = experiments.begin();
                it != experiments.end();
                ++it) {
            ObmExperiment experiment = it->second;
            UI()->DisplayObmExperiment(
                experiment.Nr(),
                experiment.Included(),
                experiment.HasSeen());
        }
    } catch(const Poco::Exception& exc) {
        return displayError(exc.displayText());
    } catch(const std::exception& ex) {
        return displayError(ex.what());
    } catch(const std::string & ex) {
        return displayError(ex);
    }
    return noError;
}

void Context::SetWake() {
    logger.debug("SetWake");

    Poco::Timestamp::TimeDiff delay = 0;
    if (next_wake_at_ > 0) {
        delay = kRequestThrottleSeconds * kOneSecondInMicros;
    }

    next_wake_at_ = postpone(delay);
    Poco::Util::TimerTask::Ptr ptask =
        new Poco::Util::TimerTaskAdapter<Context>(*this, &Context::onWake);

    Poco::Mutex::ScopedLock lock(timer_m_);
    timer_.schedule(ptask, next_wake_at_);

    logger.debug("Next wake at ", Formatter::Format8601(next_wake_at_));
}

void Context::onWake(Poco::Util::TimerTask&) {  // NOLINT
    if (isPostponed(next_wake_at_,
                    kRequestThrottleSeconds * kOneSecondInMicros)) {
        logger.debug("onWake postponed");
        return;
    }
    logger.debug("onWake executing");

    try {
        Poco::LocalDateTime now;
        if (now.year() != last_time_entry_list_render_at_.year()
                || now.month() != last_time_entry_list_render_at_.month()
                || now.day() != last_time_entry_list_render_at_.day()) {
            UIElements render;
            render.display_time_entries = true;
            updateUI(render);
        }

        idle_.SetWake(user_);
        if (window_change_recorder_) {
            window_change_recorder_->SetIsSleeping(false);
        }

        Sync();
    }
    catch (const Poco::Exception& exc) {
        logger.error(exc.displayText());
    }
    catch (const std::exception& ex) {
        logger.error(ex.what());
    }
    catch (const std::string & ex) {
        logger.error(ex);
    }
}

void Context::SetLocked() {
    logger.debug("SetLocked");
    if (window_change_recorder_) {
        window_change_recorder_->SetIsLocked(true);
    }
}

void Context::SetUnlocked() {
    logger.debug("SetUnlocked");
    if (window_change_recorder_) {
        window_change_recorder_->SetIsLocked(false);
    }
}

void Context::SetOnline() {
    logger.debug("SetOnline");
    Sync();
}

void Context::osShutdown() {
    handleStopRunningEntry();
}

const bool Context::handleStopRunningEntry() {

    // Skip if this feature is not enable
    if (!settings_.stop_entry_on_shutdown_sleep) {
        return false;
    }

    // Stop running entry
    return Stop(false) == noError;
}

void Context::displayReminder() {
    if (!settings_.reminder) {
        return;
    }

    {
        Poco::Mutex::ScopedLock lock(user_m_);
        if (!user_) {
            return;
        }

        if (user_ && user_->RunningTimeEntry()) {
            return;
        }

        if (time(nullptr) - last_tracking_reminder_time_
                < settings_.reminder_minutes * 60) {
            return;
        }
    }

    // Check if allowed to display reminder on this weekday
    Poco::LocalDateTime now;
    int wday = now.dayOfWeek();
    if (
        (Poco::DateTime::MONDAY == wday && !settings_.remind_mon) ||
        (Poco::DateTime::TUESDAY == wday && !settings_.remind_tue) ||
        (Poco::DateTime::WEDNESDAY == wday && !settings_.remind_wed) ||
        (Poco::DateTime::THURSDAY == wday && !settings_.remind_thu) ||
        (Poco::DateTime::FRIDAY == wday && !settings_.remind_fri) ||
        (Poco::DateTime::SATURDAY == wday && !settings_.remind_sat) ||
        (Poco::DateTime::SUNDAY == wday && !settings_.remind_sun)) {
        logger.debug("reminder is not enabled on this weekday");
        return;
    }

    // Check if allowed to display reminder at this time
    if (!settings_.remind_starts.empty()) {
        int h(0), m(0);
        if (toggl::Formatter::ParseTimeInput(settings_.remind_starts, &h, &m)) {
            Poco::LocalDateTime start(
                now.year(), now.month(), now.day(), h, m, now.second());
            if (now < start) {
                logger.debug("Reminder - its too early for reminders", " [", now.hour(), ":", now.minute(), "]", " (allowed from ", h, ":", m, ")");
                return;
            }
        }
    }
    if (!settings_.remind_ends.empty()) {
        int h(0), m(0);
        if (toggl::Formatter::ParseTimeInput(settings_.remind_ends, &h, &m)) {
            Poco::LocalDateTime end(now.year(), now.month(), now.day(), h, m, now.second());
            if (now > end) {
                logger.debug("Reminder - its too late for reminders", " [", now.hour(), ":", now.minute(), "]", " (allowed until ", h, ":", m, ")");
                return;
            }
        }
    }

    resetLastTrackingReminderTime();

    UI()->DisplayReminder();
}

void Context::resetLastTrackingReminderTime() {
    last_tracking_reminder_time_ = time(nullptr);
}

void Context::displayPomodoro() {
    if (!settings_.pomodoro) {
        return;
    }

    Poco::UInt64 wid(0);

    {
        Poco::Mutex::ScopedLock lock(user_m_);
        if (!user_) {
            return;
        }

        TimeEntry *current_te = user_->RunningTimeEntry();
        if (!current_te) {
            return;
        }
        if (pomodoro_break_entry_ != nullptr
                && !current_te->GUID().empty()
                && current_te->GUID().compare(
                    pomodoro_break_entry_->GUID()) == 0) {
            return;
        }

        if (current_te->DurOnly() && current_te->LastStartAt() != 0) {
            if (time(nullptr) - current_te->LastStartAt()
                    < settings_.pomodoro_minutes * 60) {
                return;
            }
        } else {
            if (time(nullptr) - current_te->Start()
                    < settings_.pomodoro_minutes * 60) {
                return;
            }
        }

        // We should skip if the user manually update start / duration time
        if (current_te->SkipPomodoro()) {
            return;
        }

        const Poco::Int64 pomodoroDuration = settings_.pomodoro_minutes * 60;
        wid = current_te->WID();
        Stop(true);
        current_te->SetDurationInSeconds(pomodoroDuration);
        current_te->SetStop(current_te->Start() + pomodoroDuration);
    }
    UI()->DisplayPomodoro(settings_.pomodoro_minutes);

    if (settings_.pomodoro_break) {
        //  Start a new task with the tag "pomodoro-break"
        pomodoro_break_entry_ = user_->Start("Pomodoro Break",  // description
                                             "",  // duration
                                             0,  // task_id
                                             0,  // project_id
                                             "",  // project_guid
                                             "pomodoro-break",
                                             0,
                                             0,
                                             true);  // tags

        // Set workspace id to same as the previous entry
        pomodoro_break_entry_->SetWID(wid);
    }
}

void Context::displayPomodoroBreak() {
    if (!settings_.pomodoro_break) {
        return;
    }

    {
        Poco::Mutex::ScopedLock lock(user_m_);
        if (!user_) {
            return;
        }

        TimeEntry *current_te = user_->RunningTimeEntry();

        if (!current_te) {
            return;
        }

        if (pomodoro_break_entry_ == nullptr
                || current_te->GUID().compare(
                    pomodoro_break_entry_->GUID()) != 0) {
            return;
        }

        if (time(nullptr) - current_te->Start()
                < settings_.pomodoro_break_minutes * 60) {
            return;
        }
        const Poco::Int64 pomodoroDuration = settings_.pomodoro_break_minutes * 60;
        Stop(true);
        current_te->SetDurationInSeconds(pomodoroDuration);
        current_te->SetStop(current_te->Start() + pomodoroDuration);
    }
    pomodoro_break_entry_ = nullptr;

    UI()->DisplayPomodoroBreak(settings_.pomodoro_break_minutes);
}

error Context::StartAutotrackerEvent(const TimelineEvent &event) {
    Poco::Mutex::ScopedLock lock(user_m_);
    if (!user_) {
        return noError;
    }

    if (!settings_.autotrack) {
        return noError;
    }

    // Notify user to track using autotracker rules:
    if (user_ && user_->RunningTimeEntry()) {
        return noError;
    }
    AutotrackerRule *rule = user_->related.FindAutotrackerRule(event);
    if (!rule) {
        return noError;
    }

    Project *p = nullptr;
    if (rule->PID()) {
        p = user_->related.ProjectByID(rule->PID());
    }
    if (rule->PID() && !p) {
        return error("autotracker project not found");
    }

    Task *t = nullptr;
    if (rule->TID()) {
        t = user_->related.TaskByID(rule->TID());
    }
    if (rule->TID() && !t) {
        return error("autotracker task not found");
    }

    if (!p && !t) {
        return error("no project or task specified in autotracker rule");
    }

    UI()->DisplayAutotrackerNotification(p, t);

    return noError;
}

error Context::CreateCompressedTimelineBatchForUpload(TimelineBatch *batch) {
    try {
        Poco::Mutex::ScopedLock lock(user_m_);
        if (!user_) {
            logger.warning("cannot create timeline batch, user logged out");
            return noError;
        }

        poco_check_ptr(batch);

        if (quit_) {
            return noError;
        }

        user_->CompressTimeline();
        error err = save(false);
        if (err != noError) {
            return displayError(err);
        }

        batch->SetEvents(user_->CompressedTimelineForUpload());
        batch->SetUserID(user_->ID());
        batch->SetAPIToken(user_->APIToken());
        batch->SetDesktopID(db_->DesktopID());
    } catch(const Poco::Exception& exc) {
        return displayError(exc.displayText());
    } catch(const std::exception& ex) {
        return displayError(ex.what());
    } catch(const std::string & ex) {
        return displayError(ex);
    }
    return noError;
}

error Context::StartTimelineEvent(TimelineEvent *event) {
    // Prevent a leak in case of an early exit
    std::unique_ptr<TimelineEvent> handler { event };

    try {
        poco_check_ptr(event);

        Poco::Mutex::ScopedLock lock(user_m_);
        if (!user_) {
            return noError;
        }

        if (user_ && user_->RecordTimeline()) {
            event->SetUID(static_cast<unsigned int>(user_->ID()));
            user_->related.TimelineEvents.push_back(handler.release());
            return displayError(save(false));
        }
    } catch(const Poco::Exception& exc) {
        return displayError(exc.displayText());
    } catch(const std::exception& ex) {
        return displayError(ex.what());
    } catch(const std::string & ex) {
        return displayError(ex);
    }
    return noError;
}

error Context::MarkTimelineBatchAsUploaded(
    const std::vector<TimelineEvent> &events) {
    try {
        Poco::Mutex::ScopedLock lock(user_m_);
        if (!user_) {
            logger.warning("cannot mark timeline events as uploaded, "
                           "user is already logged out");
            return noError;
        }
        user_->MarkTimelineBatchAsUploaded(events);
        return displayError(save(false));
    } catch(const Poco::Exception& exc) {
        return displayError(exc.displayText());
    } catch(const std::exception& ex) {
        return displayError(ex.what());
    } catch(const std::string & ex) {
        return displayError(ex);
    }
}

error Context::SetPromotionResponse(
    const int64_t promotion_type,
    const int64_t promotion_response) {

    if (kPromotionJoinBetaChannel == promotion_type && promotion_response) {
        return SetUpdateChannel("beta");
    }

    return noError;
}

void Context::uiUpdaterActivity() {
    std::string running_time("");
    while (!ui_updater_.isStopped()) {
        // Sleep in increments for faster shutdown.
        for (unsigned int i = 0; i < 4*10; i++) {
            if (ui_updater_.isStopped()) {
                return;
            }
            Poco::Thread::sleep(250);
        }

        TimeEntry *te = nullptr;
        Poco::Int64 duration(0);
        {
            Poco::Mutex::ScopedLock lock(user_m_);
            if (!user_) {
                continue;
            }
            te = user_->RunningTimeEntry();
            if (!te) {
                continue;
            }
            duration = user_->related.TotalDurationForDate(te);
        }

        std::string date_duration =
            Formatter::FormatDurationForDateHeader(duration);

        if (running_time != date_duration) {
            UIElements render;
            render.display_time_entries = true;
            updateUI(render);
        }

        running_time = date_duration;
    }
}

void Context::checkReminders() {
    displayReminder();
    displayPomodoro();
    displayPomodoroBreak();
}

void Context::reminderActivity() {
    while (true) {
        // Sleep in increments for faster shutdown.
        for (int i = 0; i < 4; i++) {
            if (reminder_.isStopped()) {
                return;
            }
            Poco::Thread::sleep(250);
        }

        checkReminders();
    }
}

void Context::syncerActivity() {
    while (true) {
        // Sleep in increments for faster shutdown.
        for (int i = 0; i < 4; i++) {
            if (syncer_.isStopped()) {
                return;
            }
            Poco::Thread::sleep(250);
        }

        {
            Poco::Mutex::ScopedLock lock(syncer_m_);

            if (trigger_sync_) {

                error err = pullAllUserData();
                if (err != noError) {
                    displayError(err);
                }

                setOnline("Data pulled");

                err = pushChanges(&trigger_sync_);
                trigger_push_ = false;
                if (err != noError) {
                    user_->ConfirmLoadedMore();
                    displayError(err);
                    return;
                } else {
                    setOnline("Data pushed");
                }
                trigger_sync_ = false;

                // Push cached OBM action
                err = pushObmAction();
                if (err != noError) {
                    std::cout << "SYNC: sync-pushObm ERROR\n";
                    logger.error("Error pushing OBM action: " + err);
                }

                displayError(save(false));
            }

        }

        {
            Poco::Mutex::ScopedLock lock(syncer_m_);

            if (trigger_push_) {
                error err = pushChanges(&trigger_sync_);
                if (err != noError) {
                    user_->ConfirmLoadedMore();
                    displayError(err);
                } else {
                    setOnline("Data pushed");
                }
                trigger_push_ = false;

                // Push cached OBM action
                err = pushObmAction();
                if (err != noError) {
                    std::cout << "SYNC: pushObm ERROR\n";
                    logger.error("Error pushing OBM action: " + err);
                }

                displayError(save(false));
            }
        }
    }
}

void Context::LoadMore() {
    {
        Poco::Mutex::ScopedLock lock(user_m_);
        if (!user_ || user_->HasLoadedMore()) {
            return;
        }
    }
    {
        Poco::Util::TimerTask::Ptr task =
            new Poco::Util::TimerTaskAdapter<Context>(*this,
                    &Context::onLoadMore);
        Poco::Mutex::ScopedLock lock(timer_m_);
        timer_.schedule(task, postpone(0));
    }
}

void Context::onLoadMore(Poco::Util::TimerTask&) {
    bool needs_render = !user_->HasLoadedMore();
    std::string api_token;
    {
        Poco::Mutex::ScopedLock lock(user_m_);
        if (!user_ || user_->HasLoadedMore()) {
            return;
        }
        api_token = user_->APIToken();
    }

    if (api_token.empty()) {
        return logger.warning(
            "cannot load more time entries without API token");
    }

    try {
        std::stringstream ss;
        ss << "/api/v9/me/time_entries?since="
           << (Poco::Timestamp() - Poco::Timespan(60, 0, 0, 0, 0)).epochTime();

        logger.debug("loading more: ", ss.str());

        HTTPRequest req;
        req.host = urls::API();
        req.relative_url = ss.str();
        req.basic_auth_username = api_token;
        req.basic_auth_password = "api_token";

        HTTPResponse resp = TogglClient::GetInstance().Get(req);
        if (resp.err != noError) {
            logger.warning(resp.err);
            return;
        }

        std::string json = resp.body;

        {
            Poco::Mutex::ScopedLock lock(user_m_);
            if (!user_)
                return;
            error err = user_->LoadTimeEntriesFromJSONString(json);

            if (err != noError) {
                logger.error(err);
                return;
            }

            user_->ConfirmLoadedMore();

            // Removes load more button if nothing is to be loaded
            if (needs_render) {
                UIElements render;
                render.display_time_entries = true;
                updateUI(render);
            }
        }

        displayError(save(false));
    }
    catch (const Poco::Exception& exc) {
        logger.warning(exc.displayText());
    }
    catch (const std::exception& ex) {
        logger.warning(ex.what());
    }
    catch (const std::string & ex) {
        logger.warning(ex);
    }
}



void Context::SetLogPath(const std::string &path) {
    Poco::AutoPtr<Poco::SimpleFileChannel> simpleFileChannel(
        new Poco::SimpleFileChannel);
    simpleFileChannel->setProperty(
        Poco::SimpleFileChannel::PROP_PATH, path);
    simpleFileChannel->setProperty(
        Poco::SimpleFileChannel::PROP_ROTATION, "1 M");
    simpleFileChannel->setProperty(
        Poco::SimpleFileChannel::PROP_FLUSH, "false");

    Poco::AutoPtr<Poco::FormattingChannel> formattingChannel(
        new Poco::FormattingChannel(
            new Poco::PatternFormatter(
                "%Y-%m-%d %H:%M:%S.%i [%P %I]:%s:%q:%t")));
    formattingChannel->setChannel(simpleFileChannel);

    Poco::Logger::get("").setChannel(formattingChannel);

    log_path_ = path;
}

error Context::pullAllUserData() {
    std::string api_token("");
    Poco::Int64 since(0);
    {
        Poco::Mutex::ScopedLock lock(user_m_);
        if (!user_) {
            logger.warning("cannot pull user data when logged out");
            return noError;
        }
        api_token = user_->APIToken();
        if (user_->HasValidSinceDate()) {
            since = user_->Since();
        }
    }

    if (api_token.empty()) {
        return error("cannot pull user data without API token");
    }

    try {
        Poco::Stopwatch stopwatch;
        stopwatch.start();

        std::string user_data_json("");
        error err = me(
            api_token,
            "api_token",
            &user_data_json,
            since);
        if (err != noError) {
            return err;
        }

        {
            Poco::Mutex::ScopedLock lock(user_m_);
            if (!user_) {
                return error("cannot load user data when logged out");
            }
            TimeEntry *running_entry = user_->RunningTimeEntry();

            error err = user_->LoadUserAndRelatedDataFromJSONString(user_data_json, !since);

            if (err != noError) {
                return err;
            }
            overlay_visible_ = false;
            TimeEntry *new_running_entry = user_->RunningTimeEntry();

            // Reset reminder time when entry stopped by sync
            if (running_entry && !new_running_entry) {
                resetLastTrackingReminderTime();
            }
        }

        err = pullWorkspaces();
        if (err != noError) {
            return err;
        }

        pullWorkspacePreferences();

        pullUserPreferences();

        stopwatch.stop();
        logger.debug("User with related data JSON fetched and parsed in ", stopwatch.elapsed() / 1000, " ms");
    } catch(const Poco::Exception& exc) {
        return exc.displayText();
    } catch(const std::exception& ex) {
        return ex.what();
    } catch(const std::string & ex) {
        return ex;
    }
    return noError;
}

error Context::pushChanges(
    bool *had_something_to_push) {
    try {
        Poco::Stopwatch stopwatch;
        stopwatch.start();

        poco_check_ptr(had_something_to_push);

        *had_something_to_push = true;

        std::map<std::string, BaseModel *> models;

        std::vector<TimeEntry *> time_entries;
        std::vector<Project *> projects;
        std::vector<Client *> clients;

        std::string api_token("");

        {
            Poco::Mutex::ScopedLock lock(user_m_);
            if (!user_) {
                logger.warning("cannot push changes when logged out");
                return noError;
            }

            api_token = user_->APIToken();
            if (api_token.empty()) {
                return error("cannot push changes without API token");
            }

            collectPushableModels(
                user_->related.TimeEntries,
                &time_entries,
                &models);
            collectPushableModels(
                user_->related.Projects,
                &projects,
                &models);
            collectPushableModels(
                user_->related.Clients,
                &clients,
                &models);
            if (time_entries.empty()
                    && projects.empty()
                    && clients.empty()) {
                *had_something_to_push = false;
                return noError;
            }
        }

        std::stringstream ss;
        ss << "Sync success (";

        // Clients first as projects may depend on clients
        if (clients.size() > 0) {
            Poco::Stopwatch client_stopwatch;
            client_stopwatch.start();
            error err = pushClients(
                clients,
                api_token);
            if (err != noError &&
                    err.find(kClientNameAlreadyExists) == std::string::npos) {
                return err;
            }
            client_stopwatch.stop();
            ss << clients.size() << " clients in "
               << client_stopwatch.elapsed() / 1000 << " ms";
        }

        // Projects second as time entries may depend on projects
        if (projects.size() > 0) {
            Poco::Stopwatch project_stopwatch;
            project_stopwatch.start();
            error err = pushProjects(
                projects,
                clients,
                api_token);
            if (err != noError &&
                    err.find(kProjectNameAlready) == std::string::npos) {
                return err;
            }

            // Update project id on time entries if needed
            err = updateEntryProjects(
                projects,
                time_entries);
            if (err != noError) {
                return err;
            }
            project_stopwatch.stop();
            ss << " | " << projects.size() << " projects in "
               << project_stopwatch.elapsed() / 1000 << " ms";
        }

        // Time entries last to be sure clients and projects are synced
        if (time_entries.size() > 0) {
            Poco::Stopwatch entry_stopwatch;
            entry_stopwatch.start();
            error err = pushEntries(
                models,
                time_entries,
                api_token);
            if (err != noError) {
                // Hide load more button when offline
                user_->ConfirmLoadedMore();
                // Reload list to show unsynced icons in items
                UIElements render;
                render.display_time_entries = true;
                updateUI(render);
                return err;
            }

            entry_stopwatch.stop();
            ss << " | " << time_entries.size() << " time entries in "
               << entry_stopwatch.elapsed() / 1000 << " ms";
        }

        stopwatch.stop();
        ss << ") Total = " << stopwatch.elapsed() / 1000 << " ms";
        logger.debug(ss.str());
    } catch(const Poco::Exception& exc) {
        return exc.displayText();
    } catch(const std::exception& ex) {
        return ex.what();
    } catch(const std::string & ex) {
        return ex;
    }
    return noError;
}

error Context::pushClients(
    const std::vector<Client *> &clients,
    const std::string &api_token) {
    std::string client_json("");
    error err = noError;
    for (std::vector<Client *>::const_iterator it =
        clients.begin();
            it != clients.end(); ++it) {
        Json::Value clientJson = (*it)->SaveToJSON();

        Json::StyledWriter writer;
        client_json = writer.write(clientJson);

        HTTPRequest req;
        req.host = urls::API();
        req.relative_url = (*it)->ModelURL();
        req.payload = client_json;
        req.basic_auth_username = api_token;
        req.basic_auth_password = "api_token";

        HTTPResponse resp = TogglClient::GetInstance().Post(req);

        if (resp.err != noError) {
            // if we're able to solve the error
            if ((*it)->ResolveError(resp.body)) {
                displayError(save(false));
            }
            continue;
        }

        Json::Value root;
        Json::Reader reader;
        if (!reader.parse(resp.body, root)) {
            err = error("error parsing client POST response");
            continue;
        }

        (*it)->LoadFromJSON(root);
    }

    return err;
}

error Context::pushProjects(
    const std::vector<Project *> &projects,
    const std::vector<Client *> &clients,
    const std::string &api_token) {
    error err = noError;
    std::string project_json("");
    for (std::vector<Project *>::const_iterator it =
        projects.begin();
            it != projects.end(); ++it) {
        if (!(*it)->CID() && !(*it)->ClientGUID().empty()) {
            // Find client id
            for (std::vector<Client *>::const_iterator itc =
                clients.begin();
                    itc != clients.end(); ++itc) {
                if ((*itc)->GUID().compare((*it)->ClientGUID()) == 0) {
                    (*it)->SetCID((*itc)->ID());
                    break;
                }
            }
        }

        Json::Value projectJson = (*it)->SaveToJSON();

        Json::StyledWriter writer;
        project_json = writer.write(projectJson);

        HTTPRequest req;
        req.host = urls::API();
        req.relative_url = (*it)->ModelURL();
        req.payload = project_json;
        req.basic_auth_username = api_token;
        req.basic_auth_password = "api_token";

        HTTPResponse resp = TogglClient::GetInstance().Post(req);

        if (resp.err != noError) {
            // if we're able to solve the error
            if ((*it)->ResolveError(resp.body)) {
                displayError(save(false));
            }
            continue;
        }

        Json::Value root;
        Json::Reader reader;
        if (!reader.parse(resp.body, root)) {
            err = error("error parsing project POST response");
            continue;
        }

        (*it)->LoadFromJSON(root);
    }

    return err;
}

error Context::updateEntryProjects(const std::vector<Project *> &projects,
                                   const std::vector<TimeEntry *> &time_entries) {
    for (std::vector<TimeEntry *>::const_iterator it =
        time_entries.begin();
            it != time_entries.end(); ++it) {
        if (!(*it)->PID() && !(*it)->ProjectGUID().empty()) {
            // Find project id
            for (std::vector<Project *>::const_iterator itc =
                projects.begin();
                    itc != projects.end(); ++itc) {
                if ((*itc)->GUID().compare((*it)->ProjectGUID()) == 0) {
                    (*it)->SetPID((*itc)->ID());
                    break;
                }
            }
        }
    }

    return noError;
}

error Context::pushEntries(
    const std::map<std::string, BaseModel *>&,
    const std::vector<TimeEntry *> &time_entries,
    const std::string &api_token) {

    std::string entry_json("");
    std::string error_message("");
    bool error_found = false;
    bool offline = false;

    for (std::vector<TimeEntry *>::const_iterator it =
        time_entries.begin();
            it != time_entries.end(); ++it) {
        // Avoid trying to POST when we're offline
        if (offline) {
            // Mark the time entry as unsynced now
            (*it)->SetUnsynced();
            continue;
        }

        Json::Value entryJson = (*it)->SaveToJSON();

        Json::StyledWriter writer;
        entry_json = writer.write(entryJson);

        // std::cout << entry_json;

        HTTPRequest req;
        req.host = urls::API();
        req.relative_url = (*it)->ModelURL();
        req.payload = entry_json;
        req.basic_auth_username = api_token;
        req.basic_auth_password = "api_token";

        HTTPResponse resp;

        if ((*it)->NeedsDELETE()) {
            req.payload = "";
            resp = TogglClient::GetInstance().Delete(req);
        } else if ((*it)->ID()) {
            resp = TogglClient::GetInstance().Put(req);
        } else {
            resp = TogglClient::GetInstance().Post(req);
        }

        if (resp.err != noError) {
            // if we're able to solve the error
            if ((*it)->ResolveError(resp.body)) {
                displayError(save(false));
            }

            // Not found on server. Probably deleted already.
            if ((*it)->isNotFound(resp.body)) {
                (*it)->MarkAsDeletedOnServer();
                continue;
            }
            error_found = true;
            error_message = resp.err;
            if (resp.status_code == 429) {
                error_message = error(kRateLimit);
            }

            // Mark the time entry as unsynced now
            (*it)->SetUnsynced();

            offline = IsNetworkingError(resp.err);

            if (offline) {
                trigger_sync_ = false;
            }

            if (kBadRequestError == resp.err) {
                error_message = resp.body;
            }

            continue;
        }

        if ((*it)->NeedsDELETE()) {
            // Successfully deleted entry
            (*it)->MarkAsDeletedOnServer();
            continue;
        }

        Json::Value root;
        Json::Reader reader;
        if (!reader.parse(resp.body, root)) {
            return error("error parsing time entry POST response");
        }

        auto id = root["id"].asUInt64();
        if (!id) {
            logger.error("Backend is sending invalid data: ignoring update without an ID");
            continue;
        }

        if (!(*it)->ID()) {
            if (!(user_->SetTimeEntryID(id, (*it)))) {
                continue;
            }
        }

        if ((*it)->ID() != id) {
            return error("Backend has changed the ID of the entry");
        }

        (*it)->LoadFromJSON(root);
    }

    if (error_found) {
        return error_message;
    }
    return noError;
}

error Context::pullObmExperiments() {
    try {
        if (HTTPClient::Config.OBMExperimentNrs.empty()) {
            logger.debug("No OBM experiment enabled by UI");
            return noError;
        }

        logger.trace("Fetching OBM experiments from backend");

        std::string apitoken("");
        {
            Poco::Mutex::ScopedLock lock(user_m_);
            if (!user_) {
                logger.warning("Cannot fetch OBM experiments without user");
                return noError;
            }
            apitoken = user_->APIToken();
        }

        HTTPRequest req;
        req.host = urls::API();
        req.relative_url = "/api/v9/me/experiments";
        req.basic_auth_username = apitoken;
        req.basic_auth_password = "api_token";

        HTTPResponse resp = TogglClient::GetInstance().Get(req);
        if (resp.err != noError) {
            return resp.err;
        }

        Json::Value json;
        Json::Reader reader;
        if (!reader.parse(resp.body, json)) {
            return error("Error in OBM experiments response body");
        }

        {
            Poco::Mutex::ScopedLock lock(user_m_);
            if (!user_) {
                logger.warning("Cannot apply OBM experiments without user");
                return noError;
            }
            user_->LoadObmExperiments(json);
        }

        return noError;
    } catch(const Poco::Exception& exc) {
        return exc.displayText();
    } catch(const std::exception& ex) {
        return ex.what();
    } catch(const std::string & ex) {
        return ex;
    }
}

error Context::pushObmAction() {
    try {
        ObmAction *for_upload = nullptr;
        HTTPRequest req;
        req.host = urls::API();
        req.basic_auth_password = "api_token";

        // Get next OBM action for upload
        {
            Poco::Mutex::ScopedLock lock(user_m_);
            if (!user_) {
                logger.warning("cannot push changes when logged out");
                return noError;
            }

            if (user_->related.ObmActions.empty()) {
                return noError;
            }

            req.basic_auth_username = user_->APIToken();
            if (req.basic_auth_username.empty()) {
                return error("cannot push OBM actions without API token");
            }

            // find action that has not been uploaded yet
            for (std::vector<ObmAction *>::iterator it =
                user_->related.ObmActions.begin();
                    it != user_->related.ObmActions.end();
                    ++it) {
                ObmAction *model = *it;
                if (!model->IsMarkedAsDeletedOnServer()) {
                    for_upload = model;
                    break;
                }
            }

            if (!for_upload) {
                return noError;
            }

            Json::Value root = for_upload->SaveToJSON();
            req.relative_url = for_upload->ModelURL();
            req.payload = Json::StyledWriter().write(root);
        }

        logger.debug(req.payload);

        HTTPResponse resp = TogglClient::GetInstance().silentPost(req);
        if (resp.err != noError) {
            // backend responds 204 on success
            if (resp.status_code != 204) {
                return resp.err;
            }
        }

        // mark as deleted to prevent duplicate uploading
        // (and make sure all other actions are uploaded)
        for_upload->MarkAsDeletedOnServer();
        for_upload->Delete();
    } catch(const Poco::Exception& exc) {
        return exc.displayText();
    } catch(const std::exception& ex) {
        return ex.what();
    } catch(const std::string & ex) {
        return ex;
    }
    return noError;
}


error Context::me(
    const std::string &email,
    const std::string &password,
    std::string *user_data_json,
    const Poco::Int64 since) {

    if (email.empty()) {
        return "Empty email or API token";
    }

    if (password.empty()) {
        return "Empty password";
    }

    try {
        poco_check_ptr(user_data_json);

        std::stringstream ss;
        ss << "/api/"
           << kAPIV8
           << "/me"
           << "?app_name=" << TogglClient::Config.AppName
           << "&with_related_data=true";
        if (since) {
            ss << "&since=" << since;
        }

        HTTPRequest req;
        req.host = urls::API();
        req.relative_url = ss.str();
        req.basic_auth_username = email;
        req.basic_auth_password = password;

        HTTPResponse resp = TogglClient::GetInstance().Get(req);
        if (resp.err != noError) {
            return resp.err;
        }

        *user_data_json = resp.body;
    } catch(const Poco::Exception& exc) {
        return exc.displayText();
    } catch(const std::exception& ex) {
        return ex.what();
    } catch(const std::string & ex) {
        return ex;
    }
    return noError;
}

bool Context::isTimeEntryLocked(TimeEntry* te) {
    return isTimeLockedInWorkspace(te->Start(),
                                   user_->related.WorkspaceByID(te->WID()));
}

bool Context::canChangeStartTimeTo(TimeEntry* te, time_t t) {
    return !isTimeLockedInWorkspace(t, user_->related.WorkspaceByID(te->WID()));
}

bool Context::canChangeProjectTo(TimeEntry* te, Project* p) {
    return !isTimeLockedInWorkspace(te->Start(),
                                    user_->related.WorkspaceByID(p->WID()));
}

error Context::logAndDisplayUserTriedEditingLockedEntry() {
    logger.warning("User tried editing locked time entry");
    return displayError(error("Cannot change locked time entry"));
}

bool Context::isTimeLockedInWorkspace(time_t t, Workspace* ws) {
    if (!ws)
        return false;
    if (!ws->Business())
        return false;
    if (ws->Admin())
        return false;
    auto lockedTime = ws->LockedTime();
    if (lockedTime == 0)
        return false;
    return t < lockedTime;
}

error Context::pullWorkspaces() {
    std::string api_token = user_->APIToken();

    if (api_token.empty()) {
        return error("cannot pull user data without API token");
    }

    std::string json("");

    try {
        HTTPRequest req;
        req.host = urls::API();
        req.relative_url = "/api/v9/me/workspaces";
        req.basic_auth_username = api_token;
        req.basic_auth_password = "api_token";

        HTTPResponse resp = TogglClient::GetInstance().Get(req);
        if (resp.err != noError) {
            if (resp.err.find(kForbiddenError) != std::string::npos) {
                // User has no workspaces
                return error(kMissingWS); // NOLINT
            }
            return resp.err;
        }

        json = resp.body;

        user_->LoadWorkspacesFromJSONString(json);

    }
    catch (const Poco::Exception& exc) {
        return exc.displayText();
    }
    catch (const std::exception& ex) {
        return ex.what();
    }
    catch (const std::string & ex) {
        return ex;
    }
    return noError;
}

error Context::pullWorkspacePreferences() {
    std::vector<Workspace*> workspaces;
    {
        Poco::Mutex::ScopedLock lock(user_m_);
        logger.debug("user mutex lock success - c:pullWorkspacePreferences");

        user_->related.WorkspaceList(&workspaces);
    }
    for (std::vector<Workspace*>::const_iterator
            it = workspaces.begin();
            it != workspaces.end();
            ++it) {
        Workspace* ws = *it;

        if (!ws->Business())
            continue;

        std::string json("");

        error err = pullWorkspacePreferences(ws, &json);
        if (err != noError) {
            return err;
        }

        if (json.empty())
            continue;

        Json::Value root;
        Json::Reader reader;
        if (!reader.parse(json, root)) {
            return error("Failed to load workspace preferences");
        }

        ws->LoadSettingsFromJson(root);
    }

    return noError;
}

error Context::pullWorkspacePreferences(
    Workspace* workspace,
    std::string* json) {

    std::string api_token = user_->APIToken();

    if (api_token.empty()) {
        return error("cannot pull user data without API token");
    }

    try {
        std::stringstream ss;
        ss << "/api/v9/workspaces/"
           << workspace->ID()
           << "/preferences";

        HTTPRequest req;
        req.host = urls::API();
        req.relative_url = ss.str();
        req.basic_auth_username = api_token;
        req.basic_auth_password = "api_token";

        HTTPResponse resp = TogglClient::GetInstance().Get(req);
        if (resp.err != noError) {
            return resp.err;
        }

        *json = resp.body;
    }
    catch (const Poco::Exception& exc) {
        return exc.displayText();
    }
    catch (const std::exception& ex) {
        return ex.what();
    }
    catch (const std::string & ex) {
        return ex;
    }
    return noError;
}

error Context::pullUserPreferences() {
    std::string api_token = user_->APIToken();

    if (api_token.empty()) {
        return error("cannot pull user data without API token");
    }

    try {
        std::string json("");

        HTTPRequest req;
        req.host = urls::API();
        req.relative_url = "/api/v9/me/preferences/desktop";
        req.basic_auth_username = api_token;
        req.basic_auth_password = "api_token";

        HTTPResponse resp = TogglClient::GetInstance().Get(req);
        if (resp.err != noError) {
            return resp.err;
        }

        json = resp.body;

        if (json.empty())
            return noError;

        Json::Value root;
        Json::Reader reader;
        if (!reader.parse(json, root)) {
            return error("Failed to load user preferences");
        }

        if (user_->LoadUserPreferencesFromJSON(root)) {
            // Reload list if user preferences
            // have changed (collapse time entries)
            UIElements render;
            render.display_time_entries = true;
            updateUI(render);
        }

        // Show tos accept overlay
        if (root.isMember("ToSAcceptNeeded") && root["ToSAcceptNeeded"].asBool()) {
            overlay_visible_ = true;
            UI()->DisplayTosAccept();
        }
    }
    catch (const Poco::Exception& exc) {
        return exc.displayText();
    }
    catch (const std::exception& ex) {
        return ex.what();
    }
    catch (const std::string & ex) {
        return ex;
    }
    return noError;
}

error Context::signupGoogle(
    const std::string &access_token,
    std::string *user_data_json,
    const uint64_t country_id) {
    return signUpWithProvider(access_token, user_data_json, country_id, "", kGoogleProvider);
}

error Context::signupApple(
    const std::string &access_token,
    std::string *user_data_json,
    const std::string &full_name,
    const uint64_t country_id) {
    return signUpWithProvider(access_token, user_data_json, country_id, full_name, kAppleProvider);
}

error Context::signUpWithProvider(
    const std::string &access_token,
    std::string *user_data_json,
    const uint64_t country_id,
    const std::string &full_name,
    const std::string provider) {
    try {
        poco_check_ptr(user_data_json);

        Json::Value user;
        user["token"] = access_token;
        user["created_with"] = Formatter::EscapeJSONString(
            HTTPClient::Config.UserAgent());
        user["tos_accepted"] = true;
        user["country_id"] = Json::UInt64(country_id);
        user["provider"] = provider;
        if (!full_name.empty()) {
            user["full_name"] = full_name;
        }

        Json::Value ws;
        ws["initial_pricing_plan"] = 0;
        user["workspace"] = ws;

        std::stringstream ss;
        ss << "/api/v9/signup?app_name=" << TogglClient::Config.AppName;

        HTTPRequest req;
        req.host = urls::API();
        req.relative_url = ss.str();
        req.payload = Json::StyledWriter().write(user);

        HTTPResponse resp = TogglClient::GetInstance().Post(req);
        if (resp.err != noError) {
            if (kBadRequestError == resp.err) {
                return resp.body;
            }
            return resp.err;
        }

        *user_data_json = resp.body;

        if ("production" == environment_) {
            if (provider == kAppleProvider) {
                analytics_.TrackSignupWithApple(db_->AnalyticsClientID());
            } else if (provider == kGoogleProvider) {
                analytics_.TrackSignupWithGoogle(db_->AnalyticsClientID());
            }
        }
    }
    catch (const Poco::Exception& exc) {
        return exc.displayText();
    }
    catch (const std::exception& ex) {
        return ex.what();
    }
    catch (const std::string& ex) {
        return ex;
    }
    return noError;
}

error Context::signup(
    const std::string &email,
    const std::string &password,
    std::string *user_data_json,
    const uint64_t country_id) {

    if (email.empty()) {
        return "Empty email";
    }

    if (password.empty()) {
        return "Empty password";
    }

    try {
        poco_check_ptr(user_data_json);

        Json::Value user;
        user["email"] = email;
        user["password"] = password;
        user["created_with"] = Formatter::EscapeJSONString(
            HTTPClient::Config.UserAgent());
        user["tos_accepted"] = true;
        user["country_id"] = Json::UInt64(country_id);

        Json::Value ws;
        ws["initial_pricing_plan"] = 0;
        user["workspace"] = ws;

        HTTPRequest req;
        req.host = urls::API();
        req.relative_url = "/api/v9/signup";
        req.payload = Json::StyledWriter().write(user);

        HTTPResponse resp = TogglClient::GetInstance().Post(req);
        if (resp.err != noError) {
            if (kBadRequestError == resp.err) {
                return resp.body;
            }
            return resp.err;
        }

        *user_data_json = resp.body;

        if ("production" == environment_) {
            analytics_.TrackSignupWithUsernamePassword(db_->AnalyticsClientID());
        }
    } catch(const Poco::Exception& exc) {
        return exc.displayText();
    } catch(const std::exception& ex) {
        return ex.what();
    } catch(const std::string & ex) {
        return ex;
    }
    return noError;
}

void Context::OpenTimelineDataView() {
    logger.debug("OpenTimelineDataView");

    UI()->SetTimelineDateAt(Poco::LocalDateTime());

    UIElements render;
    render.open_timeline = true;
    render.display_timeline = true;
    updateUI(render);
}

void Context::ViewTimelineCurrentDay() {
    UI()->SetTimelineDateAt(UI()->TimelineDateAt());
    UIElements render;
    render.display_timeline = true;
    updateUI(render);
}

void Context::ViewTimelinePrevDay() {
    UI()->SetTimelineDateAt(
        UI()->TimelineDateAt() - Poco::Timespan(1 * Poco::Timespan::DAYS));

    UIElements render;
    render.display_timeline = true;
    updateUI(render);
}

void Context::ViewTimelineNextDay() {
    UI()->SetTimelineDateAt(
        UI()->TimelineDateAt() + Poco::Timespan(1 * Poco::Timespan::DAYS));

    UIElements render;
    render.display_timeline = true;
    updateUI(render);
}

void Context::ViewTimelineSetDate(const Poco::Int64 unix_timestamp) {
    Poco::LocalDateTime date(Poco::Timestamp::fromEpochTime(unix_timestamp));
    UI()->SetTimelineDateAt(date);

    UIElements render;
    render.display_timeline = true;
    updateUI(render);
}

error Context::ToSAccept() {
    std::string api_token = user_->APIToken();

    if (api_token.empty()) {
        return error("cannot pull user data without API token");
    }

    try {
        HTTPRequest req;
        req.host = urls::API();
        req.relative_url = "/api/v9/me/accept_tos";
        req.basic_auth_username = api_token;
        req.basic_auth_password = "api_token";

        HTTPResponse resp = TogglClient::GetInstance().Post(req);
        if (resp.err != noError) {
            return displayError(resp.err);
        }
        overlay_visible_ = false;
        OpenTimeEntryList();
    } catch(const Poco::Exception& exc) {
        displayError(kCannotConnectError);
        return exc.displayText();
    } catch(const std::exception& ex) {
        displayError(kCannotConnectError);
        return ex.what();
    } catch(const std::string & ex) {
        displayError(kCannotConnectError);
        return ex;
    }
    return noError;
}

error Context::ToggleEntriesGroup(std::string name) {
    entry_groups[name] = !entry_groups[name];
    OpenTimeEntryList();
    return noError;
}

error Context::AsyncPullCountries() {
    std::thread backgroundThread([&]() {
        return this->PullCountries();
    });
    backgroundThread.detach();
    return noError;
}

error Context::PullCountries() {
    try {
        HTTPRequest req;
        req.host = urls::API();
        req.relative_url = "/api/v9/countries";
        HTTPResponse resp = TogglClient::GetInstance().Get(req);
        if (resp.err != noError) {
            return resp.err;
        }
        Json::Value root;
        Json::Reader reader;

        if (!reader.parse(resp.body, root)) {
            return error("Error parsing countries response body");
        }

        std::vector<TogglCountryView> countries;
        TogglCountryView *first = nullptr;
        for (unsigned int i = root.size(); i > 0; i--) {
            TogglCountryView *item = country_view_item_init(root[i - 1]);
            countries.push_back(*item);
            item->Next = first;
            first = item;
        }

        // update country selectbox
        UI()->DisplayCountries(&countries);
        country_list_delete_item(first);
    } catch(const Poco::Exception& exc) {
        return exc.displayText();
    } catch(const std::exception& ex) {
        return ex.what();
    } catch(const std::string & ex) {
        return ex;
    }
    return noError;
}

template<typename T>
void Context::collectPushableModels(
    const std::vector<T *> &list,
    std::vector<T *> *result,
    std::map<std::string, BaseModel *> *models) const {

    poco_check_ptr(result);

    for (typename std::vector<T *>::const_iterator it =
        list.begin();
            it != list.end();
            ++it) {
        T *model = *it;
        if (!model->NeedsPush()) {
            continue;
        }
        user_->EnsureWID(model);
        model->EnsureGUID();
        result->push_back(model);
        if (models && !model->GUID().empty()) {
            (*models)[model->GUID()] = model;
        }
    }
}

void on_websocket_message(
    void *context,
    std::string json) {

    poco_check_ptr(context);

    if (json.empty()) {
        return;
    }

    Context *ctx = reinterpret_cast<Context *>(context);
    ctx->LoadUpdateFromJSONString(json);
}

void Context::TrackWindowSize(const Poco::UInt64 width,
                              const Poco::UInt64 height) {
    if ("production" == environment_) {
        analytics_.TrackWindowSize(db_->AnalyticsClientID(),
                                   shortOSName(),
                                   toggl::Rectangle(width, height));
    }
}

void Context::TrackEditSize(const Poco::Int64 width,
                            const Poco::Int64 height) {
    if ("production" == environment_) {
        analytics_.TrackEditSize(db_->AnalyticsClientID(),
                                 shortOSName(),
                                 toggl::Rectangle(width, height));
    }
}

void Context::TrackInAppMessage(const Poco::Int64 type) {
    if ("production" == environment_) {
        analytics_.TrackInAppMessage(db_->AnalyticsClientID(),
                                     last_message_id_,
                                     type);
    }
}

void Context::TrackCollapseDay() {
    if ("production" == environment_) {
        analytics_.Track(db_->AnalyticsClientID(),
                         "time_entry_list",
                         "collapse_day");
    }
}

void Context::TrackExpandDay() {
    if ("production" == environment_) {
        analytics_.Track(db_->AnalyticsClientID(),
                         "time_entry_list",
                         "expand_day");
    }
}

void Context::TrackCollapseAllDays() {
    if ("production" == environment_) {
        analytics_.Track(db_->AnalyticsClientID(),
                         "time_entry_list",
                         "collapse_all_days");
    }
}

void Context::TrackExpandAllDays() {
    if ("production" == environment_) {
        analytics_.Track(db_->AnalyticsClientID(),
                         "time_entry_list",
                         "expand_all_days");
    }
}

error Context::UpdateTimeEntry(
    const std::string &GUID,
    const std::string &description,
    const Poco::UInt64 task_id,
    const Poco::UInt64 project_id,
    const std::string &project_guid,
    const std::string &tags,
    const bool billable) {

    if (GUID.empty()) {
        return displayError(std::string(__FUNCTION__) + ": Missing GUID");
    }

    Poco::Mutex::ScopedLock lock(user_m_);
    if (!user_) {
        logger.warning("Cannot set project, user logged out");
        return noError;
    }

    TimeEntry *te = user_->related.TimeEntryByGUID(GUID);
    if (!te) {
        logger.warning("Time entry not found: " + GUID);
        return noError;
    }

    if (isTimeEntryLocked(te)) {
        return logAndDisplayUserTriedEditingLockedEntry();
    }

    // Update
    error err = updateTimeEntryDescription(te, description);
    if (err != noError) {
        return err;
    }
    err = updateTimeEntryProject(te, task_id, project_id, project_guid);
    if (err != noError) {
        return err;
    }

    // Tag + billable
    te->SetTags(tags);
    te->SetBillable(billable);

    if (te->Dirty()) {
        te->ClearValidationError();
        te->SetUIModified();
    }

    return displayError(save(true));
}

<<<<<<< HEAD
void Context::UserDidClickOnTimelineTab() {
    OnboardingService::getInstance()->OpenTimelineTab();
}

void Context::UserDidTurnOnRecordActivity() {
    OnboardingService::getInstance()->TurnOnRecordActivity();
}

void Context::UserDidEditOrAddTimeEntryOnTimelineView() {
    OnboardingService::getInstance()->EditOrAddTimeEntryDirectlyToTimelineView();
=======
bool Context::checkIfSkipPomodoro(TimeEntry *te) {
    // Skip checking Pomodoro if it's current running TE and the total time is > pomodoro
    if (settings_.pomodoro) {
        TimeEntry *current_te = user_->RunningTimeEntry();
        if (current_te && current_te->GUID().compare(te->GUID()) == 0) {
            if (time(nullptr) - te->Start() >= settings_.pomodoro_minutes * 60) {
                return true;
            }
        }
    }
    return false;
>>>>>>> 3a108651
}

}  // namespace toggl<|MERGE_RESOLUTION|>--- conflicted
+++ resolved
@@ -6264,7 +6264,6 @@
     return displayError(save(true));
 }
 
-<<<<<<< HEAD
 void Context::UserDidClickOnTimelineTab() {
     OnboardingService::getInstance()->OpenTimelineTab();
 }
@@ -6275,7 +6274,8 @@
 
 void Context::UserDidEditOrAddTimeEntryOnTimelineView() {
     OnboardingService::getInstance()->EditOrAddTimeEntryDirectlyToTimelineView();
-=======
+}
+
 bool Context::checkIfSkipPomodoro(TimeEntry *te) {
     // Skip checking Pomodoro if it's current running TE and the total time is > pomodoro
     if (settings_.pomodoro) {
@@ -6287,7 +6287,6 @@
         }
     }
     return false;
->>>>>>> 3a108651
 }
 
 }  // namespace toggl