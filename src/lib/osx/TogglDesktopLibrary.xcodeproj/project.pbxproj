--- conflicted
+++ resolved
@@ -94,11 +94,6 @@
 		BA43B33323F680B00007DD99 /* libPocoNetSSL.60.dylib in Frameworks */ = {isa = PBXBuildFile; fileRef = BA43B32423F680B00007DD99 /* libPocoNetSSL.60.dylib */; };
 		BA43B33523F680B00007DD99 /* libPocoUtil.60.dylib in Frameworks */ = {isa = PBXBuildFile; fileRef = BA43B32523F680B00007DD99 /* libPocoUtil.60.dylib */; };
 		BA43B33723F680B00007DD99 /* libPocoXML.60.dylib in Frameworks */ = {isa = PBXBuildFile; fileRef = BA43B32623F680B00007DD99 /* libPocoXML.60.dylib */; };
-<<<<<<< HEAD
-		BA43B34D23F681CF0007DD99 /* libcrypto.a in Frameworks */ = {isa = PBXBuildFile; fileRef = BA43B34B23F681CF0007DD99 /* libcrypto.a */; };
-		BA43B34E23F681CF0007DD99 /* libssl.a in Frameworks */ = {isa = PBXBuildFile; fileRef = BA43B34C23F681CF0007DD99 /* libssl.a */; };
-=======
-		BA43B35023F681D60007DD99 /* liblua.a in Frameworks */ = {isa = PBXBuildFile; fileRef = BA43B34F23F681D60007DD99 /* liblua.a */; };
 		BAA842252403D99800BCCB67 /* libPocoCrypto.60.dylib in CopyFiles */ = {isa = PBXBuildFile; fileRef = BA43B31E23F680B00007DD99 /* libPocoCrypto.60.dylib */; settings = {ATTRIBUTES = (CodeSignOnCopy, ); }; };
 		BAA842262403D99800BCCB67 /* libPocoData.60.dylib in CopyFiles */ = {isa = PBXBuildFile; fileRef = BA43B31F23F680B00007DD99 /* libPocoData.60.dylib */; settings = {ATTRIBUTES = (CodeSignOnCopy, ); }; };
 		BAA842272403D99800BCCB67 /* libPocoDataSQLite.60.dylib in CopyFiles */ = {isa = PBXBuildFile; fileRef = BA43B32023F680B00007DD99 /* libPocoDataSQLite.60.dylib */; settings = {ATTRIBUTES = (CodeSignOnCopy, ); }; };
@@ -112,7 +107,6 @@
 		BAA842312403DAE000BCCB67 /* libcrypto.1.1.dylib in CopyFiles */ = {isa = PBXBuildFile; fileRef = BAA8422E2403DAE000BCCB67 /* libcrypto.1.1.dylib */; settings = {ATTRIBUTES = (CodeSignOnCopy, ); }; };
 		BAA842322403DAE000BCCB67 /* libssl.1.1.dylib in Frameworks */ = {isa = PBXBuildFile; fileRef = BAA8422F2403DAE000BCCB67 /* libssl.1.1.dylib */; };
 		BAA842332403DAE000BCCB67 /* libssl.1.1.dylib in CopyFiles */ = {isa = PBXBuildFile; fileRef = BAA8422F2403DAE000BCCB67 /* libssl.1.1.dylib */; settings = {ATTRIBUTES = (CodeSignOnCopy, ); }; };
->>>>>>> 72a648f0
 		C5DA1FAB17F18D7B001C4565 /* database.cc in Sources */ = {isa = PBXBuildFile; fileRef = C5DA1FA417F18D7B001C4565 /* database.cc */; };
 		C5DA1FAC17F18D7B001C4565 /* database.h in Headers */ = {isa = PBXBuildFile; fileRef = C5DA1FA517F18D7B001C4565 /* database.h */; };
 		C5DA1FB117F18D7B001C4565 /* types.h in Headers */ = {isa = PBXBuildFile; fileRef = C5DA1FAA17F18D7B001C4565 /* types.h */; };
@@ -233,12 +227,9 @@
 		BA43B32623F680B00007DD99 /* libPocoXML.60.dylib */ = {isa = PBXFileReference; lastKnownFileType = "compiled.mach-o.dylib"; name = libPocoXML.60.dylib; path = ../../ui/osx/TogglDesktop/Library/poco/libPocoXML.60.dylib; sourceTree = "<group>"; };
 		BA43B34B23F681CF0007DD99 /* libcrypto.a */ = {isa = PBXFileReference; lastKnownFileType = archive.ar; name = libcrypto.a; path = ../../ui/osx/TogglDesktop/Library/openssl/libcrypto.a; sourceTree = "<group>"; };
 		BA43B34C23F681CF0007DD99 /* libssl.a */ = {isa = PBXFileReference; lastKnownFileType = archive.ar; name = libssl.a; path = ../../ui/osx/TogglDesktop/Library/openssl/libssl.a; sourceTree = "<group>"; };
-<<<<<<< HEAD
-=======
 		BA43B34F23F681D60007DD99 /* liblua.a */ = {isa = PBXFileReference; lastKnownFileType = archive.ar; name = liblua.a; path = ../../ui/osx/TogglDesktop/Library/lua/liblua.a; sourceTree = "<group>"; };
 		BAA8422E2403DAE000BCCB67 /* libcrypto.1.1.dylib */ = {isa = PBXFileReference; lastKnownFileType = "compiled.mach-o.dylib"; name = libcrypto.1.1.dylib; path = ../../ui/osx/TogglDesktop/Library/openssl/libcrypto.1.1.dylib; sourceTree = "<group>"; };
 		BAA8422F2403DAE000BCCB67 /* libssl.1.1.dylib */ = {isa = PBXFileReference; lastKnownFileType = "compiled.mach-o.dylib"; name = libssl.1.1.dylib; path = ../../ui/osx/TogglDesktop/Library/openssl/libssl.1.1.dylib; sourceTree = "<group>"; };
->>>>>>> 72a648f0
 		BAD233DA21D60A4D0039C742 /* libPocoNet.dylib */ = {isa = PBXFileReference; lastKnownFileType = "compiled.mach-o.dylib"; name = libPocoNet.dylib; path = ../../../third_party/poco/lib/Darwin/x86_64/libPocoNet.dylib; sourceTree = "<group>"; };
 		BAD233DB21D60A4D0039C742 /* libPocoFoundation.dylib */ = {isa = PBXFileReference; lastKnownFileType = "compiled.mach-o.dylib"; name = libPocoFoundation.dylib; path = ../../../third_party/poco/lib/Darwin/x86_64/libPocoFoundation.dylib; sourceTree = "<group>"; };
 		BAD233DC21D60A4D0039C742 /* libPocoUtil.dylib */ = {isa = PBXFileReference; lastKnownFileType = "compiled.mach-o.dylib"; name = libPocoUtil.dylib; path = ../../../third_party/poco/lib/Darwin/x86_64/libPocoUtil.dylib; sourceTree = "<group>"; };
@@ -274,11 +265,7 @@
 				BA43B32F23F680B00007DD99 /* libPocoJSON.60.dylib in Frameworks */,
 				BA43B33323F680B00007DD99 /* libPocoNetSSL.60.dylib in Frameworks */,
 				BA43B32723F680B00007DD99 /* libPocoCrypto.60.dylib in Frameworks */,
-<<<<<<< HEAD
-=======
-				BA43B35023F681D60007DD99 /* liblua.a in Frameworks */,
 				BAA842322403DAE000BCCB67 /* libssl.1.1.dylib in Frameworks */,
->>>>>>> 72a648f0
 				BA43B33523F680B00007DD99 /* libPocoUtil.60.dylib in Frameworks */,
 				BA43B33123F680B00007DD99 /* libPocoNet.60.dylib in Frameworks */,
 			);
@@ -291,12 +278,9 @@
 			isa = PBXGroup;
 			children = (
 				BAD233DE21D60A4D0039C742 /* libPocoCrypto.dylib */,
-<<<<<<< HEAD
-=======
 				BA43B34F23F681D60007DD99 /* liblua.a */,
 				BAA8422E2403DAE000BCCB67 /* libcrypto.1.1.dylib */,
 				BAA8422F2403DAE000BCCB67 /* libssl.1.1.dylib */,
->>>>>>> 72a648f0
 				BA43B34B23F681CF0007DD99 /* libcrypto.a */,
 				BA43B34C23F681CF0007DD99 /* libssl.a */,
 				BA43B31E23F680B00007DD99 /* libPocoCrypto.60.dylib */,
