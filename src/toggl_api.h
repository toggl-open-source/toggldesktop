--- conflicted
+++ resolved
@@ -1271,7 +1271,6 @@
         TogglRgbColor rgbColor,
         TogglAdaptiveColor type);
 
-<<<<<<< HEAD
     TOGGL_EXPORT bool_t toggl_get_identity_provider_sso(
         void *context,
         const char_t *email);
@@ -1286,11 +1285,10 @@
     TOGGL_EXPORT void toggl_login_sso(
         void *context,
         const char_t *api_token);
-=======
+    
     TOGGL_EXPORT void toggl_track_timeline_menu_context(
         void *context,
         TimelineMenuContextType menuType);
->>>>>>> 14f6256a
 
 #undef TOGGL_EXPORT
 
