--- conflicted
+++ resolved
@@ -199,8 +199,6 @@
 
     typedef struct {
         int64_t ID;
-<<<<<<< HEAD
-=======
         char_t *Title;
         char_t *Filename;
         int64_t StartTime;
@@ -211,7 +209,6 @@
 
     typedef struct {
         int64_t ID;
->>>>>>> c0e7870d
         char_t *Name;
         bool_t VatApplicable;
         char_t *VatRegex;
